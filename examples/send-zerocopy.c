/* SPDX-License-Identifier: MIT */
/* based on linux-kernel/tools/testing/selftests/net/msg_zerocopy.c */
#include "../liburing/liburing.h"

#include <arpa/inet.h>
#include <assert.h>
#include <errno.h>
#include <fcntl.h>
#include <limits.h>
#include <linux/if_packet.h>
#include <linux/ipv6.h>
#include <linux/mman.h>
#include <linux/socket.h>
#include <linux/sockios.h>
#include <net/ethernet.h>
#include <net/if.h>
#include <netinet/in.h>
#include <netinet/ip.h>
#include <netinet/ip6.h>
#include <netinet/tcp.h>
#include <netinet/udp.h>
#include <poll.h>
#include <pthread.h>
#include <sched.h>
#include <stdarg.h>
#include <stdbool.h>
#include <stdint.h>
#include <stdio.h>
#include <stdlib.h>
#include <string.h>
#include <sys/ioctl.h>
#include <sys/mman.h>
#include <sys/resource.h>
#include <sys/socket.h>
#include <sys/stat.h>
#include <sys/time.h>
#include <sys/types.h>
#include <sys/wait.h>
#include <unistd.h>
#include <signal.h>


#define ZC_TAG 0xfffffffULL
#define MAX_SUBMIT_NR 512
#define MAX_THREADS   100

struct thread_data {
    pthread_t               thread;
    void*                   ret;
    int                     idx;
    unsigned long long      packets;
    unsigned long long      bytes;
	unsigned long long dt_ms;
    struct sockaddr_storage dst_addr;
    int                     fd;
};

<<<<<<< HEAD
static bool     cfg_reg_ringfd    = true;
static bool     cfg_fixed_files   = 1;
static bool     cfg_zc            = 1;
static int      cfg_nr_reqs       = 8;
static bool     cfg_fixed_buf     = 1;
static bool     cfg_hugetlb       = 0;
static bool     cfg_defer_taskrun = 0;
static int      cfg_cpu           = -1;
static bool     cfg_rx            = 0;
static unsigned cfg_nr_threads    = 1;

static int cfg_family = PF_UNSPEC;
static int cfg_type   = 0;
static int cfg_payload_len;
static int cfg_port       = 8000;
static int cfg_runtime_ms = 4200;
=======
static bool cfg_reg_ringfd = true;
static bool cfg_fixed_files = 1;
static bool cfg_zc = 1;
static int  cfg_nr_reqs = 8;
static bool cfg_fixed_buf = 1;
static bool cfg_hugetlb = 0;
static bool cfg_defer_taskrun = 0;
static int  cfg_cpu = -1;
static bool cfg_rx = 0;
static unsigned  cfg_nr_threads = 1;

static int  cfg_family		= PF_UNSPEC;
static int  cfg_type		= 0;
static int  cfg_payload_len;
static int  cfg_port		= 8000;
static int  cfg_runtime_ms	= 4200;
static bool cfg_rx_poll		= false;
>>>>>>> 6cd6c1d7

static socklen_t cfg_alen;
static char*     str_addr = NULL;

static char               payload_buf[IP_MAXPACKET] __attribute__((aligned(4096)));
static char*              payload;
static struct thread_data threads[MAX_THREADS];
static pthread_barrier_t  barrier;

static bool should_stop = false;

static void sigint_handler(__attribute__((__unused__)) int sig)
{
	/* kill if should_stop can't unblock threads fast enough */
	if (should_stop)
		_exit(-1);
	should_stop = true;
}

/*
 * Implementation of error(3), prints an error message and exits.
 */
static void t_error(int status, int errnum, const char *format, ...)
{
	va_list args;
	va_start(args, format);

	vfprintf(stderr, format, args);
	if (errnum)
		fprintf(stderr, ": %s", strerror(errnum));

	fprintf(stderr, "\n");
	va_end(args);
	exit(status);
}

static void set_cpu_affinity(void)
{
	cpu_set_t mask;

	if (cfg_cpu == -1)
		return;

	CPU_ZERO(&mask);
	CPU_SET(cfg_cpu, &mask);
	if (sched_setaffinity(0, sizeof(mask), &mask))
		t_error(1, errno, "unable to pin cpu\n");
}

static void set_iowq_affinity(struct io_uring *ring)
{
	cpu_set_t mask;
	int ret;

	if (cfg_cpu == -1)
		return;

	CPU_ZERO(&mask);
	CPU_SET(cfg_cpu, &mask);
	ret = io_uring_register_iowq_aff(ring, 1, &mask);
	if (ret)
		t_error(1, ret, "unabled to set io-wq affinity\n");
}

static unsigned long gettimeofday_ms(void)
{
	struct timeval tv;

	gettimeofday(&tv, NULL);
	return (tv.tv_sec * 1000) + (tv.tv_usec / 1000);
}

static void do_setsockopt(int fd, int level, int optname, int val)
{
	if (setsockopt(fd, level, optname, &val, sizeof(val)))
		t_error(1, errno, "setsockopt %d.%d: %d", level, optname, val);
}

static void setup_sockaddr(int domain, const char *str_addr,
			   struct sockaddr_storage *sockaddr)
{
	struct sockaddr_in6 *addr6 = (void *) sockaddr;
	struct sockaddr_in *addr4 = (void *) sockaddr;
	int port = cfg_port;

	switch (domain) {
	case PF_INET:
		memset(addr4, 0, sizeof(*addr4));
		addr4->sin_family = AF_INET;
		addr4->sin_port = htons(port);
		if (str_addr &&
		    inet_pton(AF_INET, str_addr, &(addr4->sin_addr)) != 1)
			t_error(1, 0, "ipv4 parse error: %s", str_addr);
		break;
	case PF_INET6:
		memset(addr6, 0, sizeof(*addr6));
		addr6->sin6_family = AF_INET6;
		addr6->sin6_port = htons(port);
		if (str_addr &&
		    inet_pton(AF_INET6, str_addr, &(addr6->sin6_addr)) != 1)
			t_error(1, 0, "ipv6 parse error: %s", str_addr);
		break;
	default:
		t_error(1, 0, "illegal domain");
	}
}

static int do_poll(int fd, int events)
{
	struct pollfd pfd;
	int ret;

	pfd.events = events;
	pfd.revents = 0;
	pfd.fd = fd;

	ret = poll(&pfd, 1, -1);
	if (ret == -1)
		t_error(1, errno, "poll");

	return ret && (pfd.revents & events);
}

/* Flush all outstanding bytes for the tcp receive queue */
static int do_flush_tcp(struct thread_data *td, int fd)
{
	int ret;

	/* MSG_TRUNC flushes up to len bytes */
	ret = recv(fd, NULL, 1 << 21, MSG_TRUNC | MSG_DONTWAIT);
	if (ret == -1 && errno == EAGAIN)
		return 0;
	if (ret == -1)
		t_error(1, errno, "flush");
	if (!ret)
		return 1;

	td->packets++;
	td->bytes += ret;
	return 0;
}

/* Flush all outstanding datagrams. Verify first few bytes of each. */
static int do_flush_datagram(struct thread_data *td, int fd)
{
	long ret, off = 0;
	char buf[64];

	/* MSG_TRUNC will return full datagram length */
	ret = recv(fd, buf, sizeof(buf), MSG_DONTWAIT | MSG_TRUNC);
	if (ret == -1 && errno == EAGAIN)
		return 0;

	if (ret == -1)
		t_error(1, errno, "recv");
	if (ret != cfg_payload_len)
		t_error(1, 0, "recv: ret=%u != %u", ret, cfg_payload_len);
	if ((unsigned long) ret > sizeof(buf) - off)
		ret = sizeof(buf) - off;
	if (memcmp(buf + off, payload, ret))
		t_error(1, 0, "recv: data mismatch");

	td->packets++;
	td->bytes += cfg_payload_len;
	return 0;
}

static void do_setup_rx(int domain, int type, int protocol)
{
	struct sockaddr_storage addr = {};
	struct thread_data *td;
	int listen_fd, fd;
	unsigned int i;

	fd = socket(domain, type, protocol);
	if (fd == -1)
		t_error(1, errno, "socket r");

	do_setsockopt(fd, SOL_SOCKET, SO_REUSEPORT, 1);

	setup_sockaddr(cfg_family, str_addr, &addr);

	if (bind(fd, (void *)&addr, cfg_alen))
		t_error(1, errno, "bind");

	if (type != SOCK_STREAM) {
		if (cfg_nr_threads != 1)
			t_error(1, 0, "udp rx cant multithread");
		threads[0].fd = fd;
		return;
	}

	listen_fd = fd;
	if (listen(listen_fd, cfg_nr_threads))
		t_error(1, errno, "listen");

	for (i = 0; i < cfg_nr_threads; i++) {
		td = &threads[i];

		fd = accept(listen_fd, NULL, NULL);
		if (fd == -1)
			t_error(1, errno, "accept");
		td->fd = fd;
	}

	if (close(listen_fd))
		t_error(1, errno, "close listen sock");
}

static void *do_rx(void *arg)
{
	struct thread_data *td = arg;
	const int cfg_receiver_wait_ms = 400;
	uint64_t tstop;
	int ret, fd = td->fd;

	tstop = gettimeofday_ms() + cfg_runtime_ms + cfg_receiver_wait_ms;
	do {
		if (cfg_type == SOCK_STREAM)
			ret = do_flush_tcp(td, fd);
		else
			ret = do_flush_datagram(td, fd);

		if (ret)
			break;

		do_poll(fd, POLLIN);
	} while (gettimeofday_ms() < tstop);

	if (close(fd))
		t_error(1, errno, "close");
	pthread_exit(&td->ret);
	return NULL;
}

static inline struct io_uring_cqe *wait_cqe_fast(struct io_uring *ring)
{
	struct io_uring_cqe *cqe;
	unsigned head;
	int ret;

	io_uring_for_each_cqe(ring, head, cqe)
		return cqe;

	ret = io_uring_wait_cqe(ring, &cqe);
	if (ret)
		t_error(1, ret, "wait cqe");
	return cqe;
}

static void do_tx(struct thread_data *td, int domain, int type, int protocol)
{
	const int notif_slack = 128;
	struct io_uring ring;
	struct iovec iov;
	uint64_t tstart;
	int i, fd, ret;
	int compl_cqes = 0;
	int ring_flags = IORING_SETUP_COOP_TASKRUN | IORING_SETUP_SINGLE_ISSUER;
	unsigned loop = 0;

	if (cfg_defer_taskrun)
		ring_flags |= IORING_SETUP_DEFER_TASKRUN;

	fd = socket(domain, type, protocol);
	if (fd == -1)
		t_error(1, errno, "socket t");

	if (connect(fd, (void *)&td->dst_addr, cfg_alen))
		t_error(1, errno, "connect, idx %i", td->idx);

	ret = io_uring_queue_init(512, &ring, ring_flags);
	if (ret)
		t_error(1, ret, "io_uring: queue init");

	set_cpu_affinity();
	set_iowq_affinity(&ring);

	if (cfg_fixed_files) {
		ret = io_uring_register_files(&ring, &fd, 1);
		if (ret < 0)
			t_error(1, ret, "io_uring: files registration");
	}
	if (cfg_reg_ringfd) {
		ret = io_uring_register_ring_fd(&ring);
		if (ret < 0)
			t_error(1, ret, "io_uring: io_uring_register_ring_fd");
	}

	iov.iov_base = payload;
	iov.iov_len = cfg_payload_len;

	ret = io_uring_register_buffers(&ring, &iov, 1);
	if (ret)
		t_error(1, ret, "io_uring: buffer registration");

	if (cfg_rx_poll) {
		struct io_uring_sqe *sqe;

		sqe = io_uring_get_sqe(&ring);
		io_uring_prep_poll_add(sqe, fd, POLLIN);

		ret = io_uring_submit(&ring);
		if (ret != 1)
			t_error(1, ret, "submit poll");
	}

	pthread_barrier_wait(&barrier);

	tstart = gettimeofday_ms();
	do {
		struct io_uring_sqe *sqe;
		struct io_uring_cqe *cqe;
		unsigned buf_idx = 0;
		unsigned msg_flags = MSG_WAITALL;

		for (i = 0; i < cfg_nr_reqs; i++) {
			sqe = io_uring_get_sqe(&ring);

			if (!cfg_zc)
				io_uring_prep_send(sqe, fd, payload,
						   cfg_payload_len, 0);
			else {
				io_uring_prep_send_zc(sqe, fd, payload,
						     cfg_payload_len, msg_flags, 0);
				if (cfg_fixed_buf) {
					sqe->ioprio |= IORING_RECVSEND_FIXED_BUF;
					sqe->buf_index = buf_idx;
				}
			}
			sqe->user_data = 1;
			if (cfg_fixed_files) {
				sqe->fd = 0;
				sqe->flags |= IOSQE_FIXED_FILE;
			}
		}

		if (cfg_defer_taskrun && compl_cqes >= notif_slack)
			ret = io_uring_submit_and_get_events(&ring);
		else
			ret = io_uring_submit(&ring);

		if (ret != cfg_nr_reqs)
			t_error(1, ret, "submit");

		for (i = 0; i < cfg_nr_reqs; i++) {
			cqe = wait_cqe_fast(&ring);

			if (cqe->flags & IORING_CQE_F_NOTIF) {
				if (cqe->flags & IORING_CQE_F_MORE)
					t_error(1, -EINVAL, "F_MORE notif");
				compl_cqes--;
				i--;
				io_uring_cqe_seen(&ring, cqe);
				continue;
			}
			if (cqe->flags & IORING_CQE_F_MORE)
				compl_cqes++;

			if (cqe->res >= 0) {
				td->packets++;
				td->bytes += cqe->res;
			} else if (cqe->res == -ECONNREFUSED || cqe->res == -EPIPE ||
				   cqe->res == -ECONNRESET) {
				fprintf(stderr, "Connection failure\n");
				goto out_fail;
			} else if (cqe->res != -EAGAIN) {
				t_error(1, cqe->res, "send failed");
			}
			io_uring_cqe_seen(&ring, cqe);
		}
		if (should_stop)
			break;
	} while ((++loop % 16 != 0) || gettimeofday_ms() < tstart + cfg_runtime_ms);

	td->dt_ms = gettimeofday_ms() - tstart;

out_fail:
	shutdown(fd, SHUT_RDWR);
	if (close(fd))
		t_error(1, errno, "close");

	while (compl_cqes) {
		struct io_uring_cqe *cqe = wait_cqe_fast(&ring);

		io_uring_cqe_seen(&ring, cqe);
		compl_cqes--;
	}
	io_uring_queue_exit(&ring);
}

static void *do_test(void *arg)
{
	struct thread_data *td = arg;
	int protocol = 0;

	setup_sockaddr(cfg_family, str_addr, &td->dst_addr);

	do_tx(td, cfg_family, cfg_type, protocol);
	pthread_exit(&td->ret);
	return NULL;
}

static void usage(const char *filepath)
{
	printf("Usage:\t%s <protocol> <ip-version> -D<addr> [options]\n", filepath);
	printf("\t%s <protocol> <ip-version> -R [options]\n\n", filepath);

	printf("  -4\t\tUse IPv4\n");
	printf("  -6\t\tUse IPv4\n");
	printf("  -D <address>\tDestination address\n");
	printf("  -p <port>\tServer port to listen on/connect to\n");
	printf("  -s <size>\tBytes per request\n");
	printf("  -s <size>\tBytes per request\n");
	printf("  -n <nr>\tNumber of parallel requests\n");
	printf("  -z <mode>\tZerocopy mode, 0 to disable, enabled otherwise\n");
	printf("  -b <mode>\tUse registered buffers\n");
	printf("  -l <mode>\tUse huge pages\n");
	printf("  -d\t\tUse defer taskrun\n");
	printf("  -C <cpu>\tPin to the specified CPU\n");
	printf("  -T <nr>\tNumber of threads to use for sending\n");
	printf("  -R\t\tPlay the server role\n");
	printf("  -t <seconds>\tTime in seconds\n");
}

static void parse_opts(int argc, char **argv)
{
	const int max_payload_len = IP_MAXPACKET -
				    sizeof(struct ipv6hdr) -
				    sizeof(struct tcphdr) -
				    40 /* max tcp options */;
	int c;
	char *daddr = NULL;

	if (argc <= 1) {
		usage(argv[0]);
		exit(0);
	}

	cfg_payload_len = max_payload_len;

	while ((c = getopt(argc, argv, "46D:p:s:t:n:z:b:l:dC:T:Ry")) != -1) {
		switch (c) {
		case '4':
			if (cfg_family != PF_UNSPEC)
				t_error(1, 0, "Pass one of -4 or -6");
			cfg_family = PF_INET;
			cfg_alen = sizeof(struct sockaddr_in);
			break;
		case '6':
			if (cfg_family != PF_UNSPEC)
				t_error(1, 0, "Pass one of -4 or -6");
			cfg_family = PF_INET6;
			cfg_alen = sizeof(struct sockaddr_in6);
			break;
		case 'D':
			daddr = optarg;
			break;
		case 'p':
			cfg_port = strtoul(optarg, NULL, 0);
			break;
		case 's':
			cfg_payload_len = strtoul(optarg, NULL, 0);
			break;
		case 't':
			cfg_runtime_ms = 200 + strtoul(optarg, NULL, 10) * 1000;
			break;
		case 'n':
			cfg_nr_reqs = strtoul(optarg, NULL, 0);
			break;
		case 'z':
			cfg_zc = strtoul(optarg, NULL, 0);
			break;
		case 'b':
			cfg_fixed_buf = strtoul(optarg, NULL, 0);
			break;
		case 'l':
			cfg_hugetlb = strtoul(optarg, NULL, 0);
			break;
		case 'd':
			cfg_defer_taskrun = 1;
			break;
		case 'C':
			cfg_cpu = strtol(optarg, NULL, 0);
			break;
		case 'T':
			cfg_nr_threads = strtol(optarg, NULL, 0);
			if (cfg_nr_threads > MAX_THREADS)
				t_error(1, 0, "too many threads\n");
			break;
		case 'R':
			cfg_rx = 1;
			break;
		case 'y':
			cfg_rx_poll = 1;
			break;
		}
	}

	if (cfg_nr_reqs > MAX_SUBMIT_NR)
		t_error(1, 0, "-n: submit batch nr exceeds max (%d)", MAX_SUBMIT_NR);
	if (cfg_payload_len > max_payload_len)
		t_error(1, 0, "-s: payload exceeds max (%d)", max_payload_len);

	str_addr = daddr;

	if (optind != argc - 1)
		usage(argv[0]);
}

int main(int argc, char **argv)
{
	unsigned long long tsum = 0;
	unsigned long long packets = 0, bytes = 0;
	struct thread_data *td;
	const char *cfg_test;
	unsigned int i;
	void *res;

	parse_opts(argc, argv);
	set_cpu_affinity();

	payload = payload_buf;
	if (cfg_hugetlb) {
		payload = mmap(NULL, 2*1024*1024, PROT_READ | PROT_WRITE,
				MAP_PRIVATE | MAP_HUGETLB | MAP_HUGE_2MB | MAP_ANONYMOUS,
				-1, 0);
		if (payload == MAP_FAILED) {
			fprintf(stderr, "hugetlb alloc failed\n");
			return 1;
		}
	}

	cfg_test = argv[argc - 1];
	if (!strcmp(cfg_test, "tcp"))
		cfg_type = SOCK_STREAM;
	else if (!strcmp(cfg_test, "udp"))
		cfg_type = SOCK_DGRAM;
	else
		t_error(1, 0, "unknown cfg_test %s", cfg_test);

	pthread_barrier_init(&barrier, NULL, cfg_nr_threads);

	for (i = 0; i < IP_MAXPACKET; i++)
		payload[i] = 'a' + (i % 26);

	for (i = 0; i < cfg_nr_threads; i++) {
		td = &threads[i];
		td->idx = i;
	}

	if (cfg_rx)
		do_setup_rx(cfg_family, cfg_type, 0);

	if (!cfg_rx)
		signal(SIGINT, sigint_handler);

	for (i = 0; i < cfg_nr_threads; i++)
		pthread_create(&threads[i].thread, NULL,
				!cfg_rx ? do_test : do_rx, &threads[i]);

	for (i = 0; i < cfg_nr_threads; i++) {
		td = &threads[i];
		pthread_join(td->thread, &res);
		packets += td->packets;
		bytes += td->bytes;
		tsum += td->dt_ms;
	}
	tsum = tsum / cfg_nr_threads;

	if (!tsum) {
		printf("The run is too short, can't gather stats\n");
	} else {
		printf("packets=%llu (MB=%llu), rps=%llu (MB/s=%llu)\n",
			packets, bytes >> 20,
			packets * 1000 / tsum,
			(bytes >> 20) * 1000 / tsum);
	}
	pthread_barrier_destroy(&barrier);
	return 0;
}<|MERGE_RESOLUTION|>--- conflicted
+++ resolved
@@ -1,78 +1,63 @@
 /* SPDX-License-Identifier: MIT */
 /* based on linux-kernel/tools/testing/selftests/net/msg_zerocopy.c */
-#include "../liburing/liburing.h"
-
-#include <arpa/inet.h>
+#include <stdio.h>
+#include <stdlib.h>
+#include <stdint.h>
 #include <assert.h>
 #include <errno.h>
+#include <limits.h>
 #include <fcntl.h>
-#include <limits.h>
+#include <unistd.h>
+#include <stdbool.h>
+#include <stdarg.h>
+#include <string.h>
+#include <pthread.h>
+
+#include <poll.h>
+#include <sched.h>
+#include <arpa/inet.h>
 #include <linux/if_packet.h>
 #include <linux/ipv6.h>
-#include <linux/mman.h>
 #include <linux/socket.h>
 #include <linux/sockios.h>
 #include <net/ethernet.h>
 #include <net/if.h>
+#include <netinet/ip.h>
 #include <netinet/in.h>
-#include <netinet/ip.h>
 #include <netinet/ip6.h>
 #include <netinet/tcp.h>
 #include <netinet/udp.h>
-#include <poll.h>
-#include <pthread.h>
-#include <sched.h>
-#include <stdarg.h>
-#include <stdbool.h>
-#include <stdint.h>
-#include <stdio.h>
-#include <stdlib.h>
-#include <string.h>
+#include <sys/socket.h>
+#include <sys/time.h>
+#include <sys/resource.h>
+#include <sys/un.h>
 #include <sys/ioctl.h>
-#include <sys/mman.h>
-#include <sys/resource.h>
 #include <sys/socket.h>
 #include <sys/stat.h>
 #include <sys/time.h>
 #include <sys/types.h>
 #include <sys/wait.h>
-#include <unistd.h>
+#include <sys/mman.h>
+#include <linux/mman.h>
 #include <signal.h>
 
+#include "liburing.h"
 
 #define ZC_TAG 0xfffffffULL
 #define MAX_SUBMIT_NR 512
-#define MAX_THREADS   100
+#define MAX_THREADS 100
 
 struct thread_data {
-    pthread_t               thread;
-    void*                   ret;
-    int                     idx;
-    unsigned long long      packets;
-    unsigned long long      bytes;
+	pthread_t thread;
+	void *ret;
+	int idx;
+	unsigned long long packets;
+	unsigned long long bytes;
 	unsigned long long dt_ms;
-    struct sockaddr_storage dst_addr;
-    int                     fd;
+	struct sockaddr_storage dst_addr;
+	int fd;
 };
 
-<<<<<<< HEAD
-static bool     cfg_reg_ringfd    = true;
-static bool     cfg_fixed_files   = 1;
-static bool     cfg_zc            = 1;
-static int      cfg_nr_reqs       = 8;
-static bool     cfg_fixed_buf     = 1;
-static bool     cfg_hugetlb       = 0;
-static bool     cfg_defer_taskrun = 0;
-static int      cfg_cpu           = -1;
-static bool     cfg_rx            = 0;
-static unsigned cfg_nr_threads    = 1;
-
-static int cfg_family = PF_UNSPEC;
-static int cfg_type   = 0;
-static int cfg_payload_len;
-static int cfg_port       = 8000;
-static int cfg_runtime_ms = 4200;
-=======
 static bool cfg_reg_ringfd = true;
 static bool cfg_fixed_files = 1;
 static bool cfg_zc = 1;
@@ -90,15 +75,14 @@
 static int  cfg_port		= 8000;
 static int  cfg_runtime_ms	= 4200;
 static bool cfg_rx_poll		= false;
->>>>>>> 6cd6c1d7
 
 static socklen_t cfg_alen;
-static char*     str_addr = NULL;
-
-static char               payload_buf[IP_MAXPACKET] __attribute__((aligned(4096)));
-static char*              payload;
+static char *str_addr = NULL;
+
+static char payload_buf[IP_MAXPACKET] __attribute__((aligned(4096)));
+static char *payload;
 static struct thread_data threads[MAX_THREADS];
-static pthread_barrier_t  barrier;
+static pthread_barrier_t barrier;
 
 static bool should_stop = false;
 
