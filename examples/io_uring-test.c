/* SPDX-License-Identifier: MIT */
/*
 * Simple app that demonstrates how to setup an io_uring interface,
 * submit and complete IO against it, and then tear it down.
 *
 * gcc -Wall -O2 -D_GNU_SOURCE -o io_uring-test io_uring-test.c -luring
 */
#include "../liburing/liburing.h"

#include <fcntl.h>
#include <stdio.h>
#include <stdlib.h>
#include <string.h>
#include <sys/stat.h>
#include <sys/types.h>
#include <unistd.h>
#define QD 4

int main(int argc, char* argv[]) {
    struct io_uring      ring;
    int                  i, fd, ret, pending, done;
    struct io_uring_sqe* sqe;
    struct io_uring_cqe* cqe;
    struct iovec*        iovecs;
    struct stat          sb;
    ssize_t              fsize;
    off_t                offset;
    void*                buf;

    if (argc < 2) {
        printf("%s: file\n", argv[0]);
        return 1;
    }

    ret = io_uring_queue_init(QD, &ring, 0);
    if (ret < 0) {
        fprintf(stderr, "queue_init: %s\n", strerror(-ret));
        return 1;
    }

    fd = open(argv[1], O_RDONLY | O_DIRECT);
    if (fd < 0) {
        perror("open");
        return 1;
    }

    if (fstat(fd, &sb) < 0) {
        perror("fstat");
        return 1;
    }

    fsize  = 0;
    iovecs = calloc(QD, sizeof(struct iovec));
    for (i = 0; i < QD; i++) {
        if (posix_memalign(&buf, 4096, 4096))
            return 1;
        iovecs[i].iov_base = buf;
        iovecs[i].iov_len  = 4096;
        fsize += 4096;
    }

<<<<<<< HEAD
    offset = 0;
    i      = 0;
    do {
        sqe = io_uring_get_sqe(&ring);
        if (!sqe)
            break;
        io_uring_prep_readv(sqe, fd, &iovecs[i], 1, offset);
        offset += iovecs[i].iov_len;
        i++;
        if (offset > sb.st_size)
            break;
    } while (1);
=======
	offset = 0;
	i = 0;
	do {
		sqe = io_uring_get_sqe(&ring);
		if (!sqe)
			break;
		io_uring_prep_readv(sqe, fd, &iovecs[i], 1, offset);
		offset += iovecs[i].iov_len;
		i++;
		if (offset >= sb.st_size)
			break;
	} while (1);
>>>>>>> 78eef455

    ret = io_uring_submit(&ring);
    if (ret < 0) {
        fprintf(stderr, "io_uring_submit: %s\n", strerror(-ret));
        return 1;
    } else if (ret != i) {
        fprintf(stderr, "io_uring_submit submitted less %d\n", ret);
        return 1;
    }

    done    = 0;
    pending = ret;
    fsize   = 0;
    for (i = 0; i < pending; i++) {
        ret = io_uring_wait_cqe(&ring, &cqe);
        if (ret < 0) {
            fprintf(stderr, "io_uring_wait_cqe: %s\n", strerror(-ret));
            return 1;
        }

        done++;
        ret = 0;
        if (cqe->res != 4096 && cqe->res + fsize != sb.st_size) {
            fprintf(stderr, "ret=%d, wanted 4096\n", cqe->res);
            ret = 1;
        }
        fsize += cqe->res;
        io_uring_cqe_seen(&ring, cqe);
        if (ret)
            break;
    }

    printf("Submitted=%d, completed=%d, bytes=%lu\n", pending, done, (unsigned long) fsize);
    close(fd);
    io_uring_queue_exit(&ring);
    return 0;
}<|MERGE_RESOLUTION|>--- conflicted
+++ resolved
@@ -59,20 +59,6 @@
         fsize += 4096;
     }
 
-<<<<<<< HEAD
-    offset = 0;
-    i      = 0;
-    do {
-        sqe = io_uring_get_sqe(&ring);
-        if (!sqe)
-            break;
-        io_uring_prep_readv(sqe, fd, &iovecs[i], 1, offset);
-        offset += iovecs[i].iov_len;
-        i++;
-        if (offset > sb.st_size)
-            break;
-    } while (1);
-=======
 	offset = 0;
 	i = 0;
 	do {
@@ -85,7 +71,6 @@
 		if (offset >= sb.st_size)
 			break;
 	} while (1);
->>>>>>> 78eef455
 
     ret = io_uring_submit(&ring);
     if (ret < 0) {
@@ -118,8 +103,9 @@
             break;
     }
 
-    printf("Submitted=%d, completed=%d, bytes=%lu\n", pending, done, (unsigned long) fsize);
-    close(fd);
-    io_uring_queue_exit(&ring);
-    return 0;
+	printf("Submitted=%d, completed=%d, bytes=%lu\n", pending, done,
+						(unsigned long) fsize);
+	close(fd);
+	io_uring_queue_exit(&ring);
+	return 0;
 }