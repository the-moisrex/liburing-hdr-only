liburing-2.5 release

<<<<<<< HEAD
- Add support for io_uring_prep_cmd_sock()
- Add support for application allocated ring memory, for placing rings
  in huge mem. Available through io_uring_queue_init_mem().
- Add support for registered ring fds
- Various documentation updates
- Various fixes
=======
- Add getsockopt and setsockopt socket commands
>>>>>>> 23b43f44

liburing-2.4 release

- Add io_uring_{major,minor,check}_version() functions.
- Add IO_URING_{MAJOR,MINOR,CHECK}_VERSION() macros.
- FFI support (for non-C/C++ languages integration).
- Add io_uring_prep_msg_ring_cqe_flags() function.
- Deprecate --nolibc configure option.
- CONFIG_NOLIBC is always enabled on x86-64, x86, and aarch64.
- Add support for IORING_REGISTER_USE_REGISTERED_RING and use if available.
- Add io_uring_close_ring_fd() function.
- Add io_uring_prep_msg_ring_fd_alloc function.
- Add io_uring_free_buf_ring() and io_uring_setup_buf_ring() functions.
- Ensure that io_uring_prep_accept_direct(), io_uring_prep_openat_direct(),
  io_uring_prep_openat2_direct(), io_uring_prep_msg_ring_fd(), and
  io_uring_prep_socket_direct() factor in being called with
  IORING_FILE_INDEX_ALLOC for allocating a direct descriptor.
- Add io_uring_prep_sendto() function.
- Add io_uring_prep_cmd_sock() function.

liburing-2.3 release

- Support non-libc build for aarch64.
- Add io_uring_{enter,enter2,register,setup} syscall functions.
- Add sync cancel interface, io_uring_register_sync_cancel().
- Fix return value of io_uring_submit_and_wait_timeout() to match the
  man page.
- Improvements to the regression tests
- Add support and test case for passthrough IO
- Add recv and recvmsg multishot helpers and support
- Add documentation and support for IORING_SETUP_DEFER_TASKRUN
- Fix potential missing kernel entry with IORING_SETUP_IOPOLL
- Add support and documentation for zero-copy network transmit
- Various optimizations
- Many cleanups
- Many man page additions and updates

liburing-2.2 release

- Support non-libc builds.
- Optimized syscall handling for x86-64/x86/aarch64.
- Enable non-lib function calls for fast path functions.
- Add support for multishot accept.
- io_uring_register_files() will set RLIMIT_NOFILE if necessary.
- Add support for registered ring fds, io_uring_register_ring_fd(),
  reducing the overhead of an io_uring_enter() system call.
- Add support for the message ring opcode.
- Add support for newer request cancelation features.
- Add support for IORING_SETUP_COOP_TASKRUN, which can help reduce the
  overhead of io_uring in general. Most applications should set this flag,
  see the io_uring_setup.2 man page for details.
- Add support for registering a sparse buffer and file set.
- Add support for a new buffer provide scheme, see
  io_uring_register_buf_ring.3 for details.
- Add io_uring_submit_and_wait_timeout() for submitting IO and waiting
  for completions with a timeout.
- Add io_uring_prep_{read,write}v2 prep helpers.
- Add io_uring_prep_close_direct() helper.
- Add support for SQE128 and CQE32, which are doubly sized SQE and CQE
  rings. This is needed for some cases of the new IORING_OP_URING_CMD,
  notably for NVMe passthrough.
- ~5500 lines of man page additions, including adding ~90 new man pages.
- Synced with the 5.19 kernel release, supporting all the features of
  5.19 and earlier.
- 24 new regression test cases, and ~7000 lines of new tests in general.
- General optimizations and fixes.<|MERGE_RESOLUTION|>--- conflicted
+++ resolved
@@ -1,15 +1,15 @@
+liburing-2.6 release
+
+- Add getsockopt and setsockopt socket commands
+
 liburing-2.5 release
 
-<<<<<<< HEAD
 - Add support for io_uring_prep_cmd_sock()
 - Add support for application allocated ring memory, for placing rings
   in huge mem. Available through io_uring_queue_init_mem().
 - Add support for registered ring fds
 - Various documentation updates
 - Various fixes
-=======
-- Add getsockopt and setsockopt socket commands
->>>>>>> 23b43f44
 
 liburing-2.4 release
 
