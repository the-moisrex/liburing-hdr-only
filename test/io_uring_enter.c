/* SPDX-License-Identifier: MIT */
/*
 * io_uring_enter.c
 *
 * Description: Unit tests for the io_uring_enter system call.
 *
 * Copyright 2019, Red Hat, Inc.
 * Author: Jeff Moyer <jmoyer@redhat.com>
 */
#include "../liburing/liburing.h"
#include "helpers.h"
#include "liburing/barrier.h"

#include <assert.h>
#include <errno.h>
#include <fcntl.h>
#include <limits.h>
#include <linux/mman.h>
#include <poll.h>
#include <stdio.h>
#include <stdlib.h>
#include <string.h>
#include <sys/mman.h>
#include <sys/resource.h>
#include <sys/sysinfo.h>
#include <sys/time.h>
#include <sys/uio.h>
#include <unistd.h>

#define IORING_MAX_ENTRIES          4096
#define IORING_MAX_ENTRIES_FALLBACK 128

static int expect_fail(int          fd,
                       unsigned int to_submit,
                       unsigned int min_complete,
                       unsigned int flags,
                       sigset_t*    sig,
                       int          error) {
    int ret;

    ret = io_uring_enter(fd, to_submit, min_complete, flags, sig);
    if (ret >= 0) {
        fprintf(stderr, "expected %s, but call succeeded\n", strerror(-error));
        return 1;
    }

    if (ret != error) {
        fprintf(stderr, "expected %d, got %d\n", error, ret);
        return 1;
    }

    return 0;
}

static int try_io_uring_enter(int          fd,
                              unsigned int to_submit,
                              unsigned int min_complete,
                              unsigned int flags,
                              sigset_t*    sig,
                              int          expect) {
    int ret;

    if (expect < 0)
        return expect_fail(fd, to_submit, min_complete, flags, sig, expect);

    ret = io_uring_enter(fd, to_submit, min_complete, flags, sig);
    if (ret != expect) {
        fprintf(stderr, "Expected %d, got %d\n", expect, ret);
        return 1;
    }

    return 0;
}

/*
 * prep a read I/O.  index is treated like a block number.
 */
static int setup_file(char* template, off_t len) {
    int  fd, ret;
    char buf[4096];

    fd = mkstemp(template);
    if (fd < 0) {
        perror("mkstemp");
        exit(1);
    }
    ret = ftruncate(fd, len);
    if (ret < 0) {
        perror("ftruncate");
        exit(1);
    }

    ret = read(fd, buf, 4096);
    if (ret != 4096) {
        fprintf(stderr, "read returned %d, expected 4096\n", ret);
        exit(1);
    }

    return fd;
}

static void io_prep_read(struct io_uring_sqe* sqe, int fd, off_t offset, size_t len) {
    struct iovec* iov;

    iov = t_malloc(sizeof(*iov));
    assert(iov);

    iov->iov_base = t_malloc(len);
    assert(iov->iov_base);
    iov->iov_len = len;

    io_uring_prep_readv(sqe, fd, iov, 1, offset);
    io_uring_sqe_set_data(sqe, iov); // free on completion
}

static void reap_events(struct io_uring* ring, unsigned nr) {
    int                  ret;
    unsigned             left = nr;
    struct io_uring_cqe* cqe;
    struct iovec*        iov;
    struct timeval       start, now, elapsed;

    gettimeofday(&start, NULL);
    while (left) {
        ret = io_uring_wait_cqe(ring, &cqe);
        if (ret < 0) {
            fprintf(stderr, "io_uring_wait_cqe returned %d\n", ret);
            exit(1);
        }
        if (cqe->res != 4096)
            fprintf(stderr, "cqe->res: %d, expected 4096\n", cqe->res);
        iov = io_uring_cqe_get_data(cqe);
        free(iov->iov_base);
        free(iov);
        left--;
        io_uring_cqe_seen(ring, cqe);

        gettimeofday(&now, NULL);
        timersub(&now, &start, &elapsed);
        if (elapsed.tv_sec > 10) {
            fprintf(stderr, "Timed out waiting for I/Os to complete.\n");
            fprintf(stderr, "%u expected, %u completed\n", nr, left);
            break;
        }
    }
}

static void submit_io(struct io_uring* ring, unsigned nr) {
    int      fd, ret;
    off_t    file_len;
    unsigned i;
    static char template[32] = "/tmp/io_uring_enter-test.XXXXXX";
    struct io_uring_sqe* sqe;

    file_len = nr * 4096;
    fd       = setup_file(template, file_len);
    for (i = 0; i < nr; i++) {
        /* allocate an sqe */
        sqe = io_uring_get_sqe(ring);
        /* fill it in */
        io_prep_read(sqe, fd, i * 4096, 4096);
    }

    /* submit the I/Os */
    ret = io_uring_submit(ring);
    unlink(template);
    if (ret < 0) {
        perror("io_uring_enter");
        exit(1);
    }
}

<<<<<<< HEAD
int main(int argc, char** argv) {
    int                 ret;
    unsigned int        status = 0;
    struct io_uring     ring;
    struct io_uring_sq* sq = &ring.sq;
    unsigned            ktail, mask, index;
    unsigned            sq_entries;
    unsigned            completed, dropped;

    if (argc > 1)
        return T_EXIT_SKIP;

    ret = io_uring_queue_init(IORING_MAX_ENTRIES, &ring, 0);
    if (ret == -ENOMEM)
        ret = io_uring_queue_init(IORING_MAX_ENTRIES_FALLBACK, &ring, 0);
    if (ret < 0) {
        perror("io_uring_queue_init");
        exit(T_EXIT_FAIL);
    }
    mask = sq->ring_mask;

    /* invalid flags */
    status |= try_io_uring_enter(ring.ring_fd, 1, 0, ~0U, NULL, -EINVAL);

    /* invalid fd, EBADF */
    status |= try_io_uring_enter(-1, 0, 0, 0, NULL, -EBADF);

    /* valid, non-ring fd, EOPNOTSUPP */
    status |= try_io_uring_enter(0, 0, 0, 0, NULL, -EOPNOTSUPP);

    /* to_submit: 0, flags: 0;  should get back 0. */
    status |= try_io_uring_enter(ring.ring_fd, 0, 0, 0, NULL, 0);

    /* fill the sq ring */
    sq_entries = ring.sq.ring_entries;
    submit_io(&ring, sq_entries);
    ret = io_uring_enter(ring.ring_fd, 0, sq_entries, IORING_ENTER_GETEVENTS, NULL);
    if (ret < 0) {
        fprintf(stderr, "io_uring_enter: %s\n", strerror(-ret));
        status = 1;
    } else {
        /*
         * This is a non-IOPOLL ring, which means that io_uring_enter
         * should not return until min_complete events are available
         * in the completion queue.
         */
        completed = *ring.cq.ktail - *ring.cq.khead;
        if (completed != sq_entries) {
            fprintf(stderr, "Submitted %u I/Os, but only got %u completions\n", sq_entries, completed);
            status = 1;
        }
        reap_events(&ring, sq_entries);
    }

    /*
     * Add an invalid index to the submission queue.  This should
     * result in the dropped counter increasing.
     */
    index                   = sq->ring_entries + 1; // invalid index
    dropped                 = *sq->kdropped;
    ktail                   = *sq->ktail;
    sq->array[ktail & mask] = index;
    ++ktail;
    /*
     * Ensure that the kernel sees the SQE update before it sees the tail
     * update.
     */
    io_uring_smp_store_release(sq->ktail, ktail);

    ret = io_uring_enter(ring.ring_fd, 1, 0, 0, NULL);
    /* now check to see if our sqe was dropped */
    if (*sq->kdropped == dropped) {
        fprintf(stderr, "dropped counter did not increase\n");
        status = 1;
    }

    if (!status)
        return T_EXIT_PASS;

    fprintf(stderr, "FAIL\n");
    return T_EXIT_FAIL;
=======
int main(int argc, char **argv)
{
	int ret;
	unsigned int status = 0;
	struct io_uring ring;
	struct io_uring_sq *sq = &ring.sq;
	unsigned ktail, mask, index;
	unsigned sq_entries;
	unsigned completed, dropped;
	struct io_uring_params p;

	if (argc > 1)
		return T_EXIT_SKIP;

	memset(&p, 0, sizeof(p));
	ret = t_io_uring_init_sqarray(IORING_MAX_ENTRIES, &ring, &p);
	if (ret == -ENOMEM)
		ret = t_io_uring_init_sqarray(IORING_MAX_ENTRIES_FALLBACK,
					      &ring, &p);
	if (ret < 0) {
		perror("io_uring_queue_init");
		exit(T_EXIT_FAIL);
	}
	mask = sq->ring_mask;

	/* invalid flags */
	status |= try_io_uring_enter(ring.ring_fd, 1, 0, ~0U, NULL, -EINVAL);

	/* invalid fd, EBADF */
	status |= try_io_uring_enter(-1, 0, 0, 0, NULL, -EBADF);

	/* valid, non-ring fd, EOPNOTSUPP */
	status |= try_io_uring_enter(0, 0, 0, 0, NULL, -EOPNOTSUPP);

	/* to_submit: 0, flags: 0;  should get back 0. */
	status |= try_io_uring_enter(ring.ring_fd, 0, 0, 0, NULL, 0);

	/* fill the sq ring */
	sq_entries = ring.sq.ring_entries;
	submit_io(&ring, sq_entries);
	ret = io_uring_enter(ring.ring_fd, 0, sq_entries,
			     IORING_ENTER_GETEVENTS, NULL);
	if (ret < 0) {
		fprintf(stderr, "io_uring_enter: %s\n", strerror(-ret));
		status = 1;
	} else {
		/*
		 * This is a non-IOPOLL ring, which means that io_uring_enter
		 * should not return until min_complete events are available
		 * in the completion queue.
		 */
		completed = *ring.cq.ktail - *ring.cq.khead;
		if (completed != sq_entries) {
			fprintf(stderr, "Submitted %u I/Os, but only got %u completions\n",
			       sq_entries, completed);
			status = 1;
		}
		reap_events(&ring, sq_entries);
	}

	/*
	 * Add an invalid index to the submission queue.  This should
	 * result in the dropped counter increasing.
	 */
	index = sq->ring_entries + 1; // invalid index
	dropped = *sq->kdropped;
	ktail = *sq->ktail;
	sq->array[ktail & mask] = index;
	++ktail;
	/*
	 * Ensure that the kernel sees the SQE update before it sees the tail
	 * update.
	 */
	io_uring_smp_store_release(sq->ktail, ktail);

	ret = io_uring_enter(ring.ring_fd, 1, 0, 0, NULL);
	/* now check to see if our sqe was dropped */
	if (*sq->kdropped == dropped) {
		fprintf(stderr, "dropped counter did not increase\n");
		status = 1;
	}

	if (!status)
		return T_EXIT_PASS;

	fprintf(stderr, "FAIL\n");
	return T_EXIT_FAIL;
>>>>>>> 78eef455
}<|MERGE_RESOLUTION|>--- conflicted
+++ resolved
@@ -7,252 +7,172 @@
  * Copyright 2019, Red Hat, Inc.
  * Author: Jeff Moyer <jmoyer@redhat.com>
  */
-#include "../liburing/liburing.h"
+#include <stdio.h>
+#include <fcntl.h>
+#include <string.h>
+#include <stdlib.h>
+#include <unistd.h>
+#include <errno.h>
+#include <sys/sysinfo.h>
+#include <poll.h>
+#include <assert.h>
+#include <sys/uio.h>
+#include <sys/mman.h>
+#include <linux/mman.h>
+#include <sys/time.h>
+#include <sys/resource.h>
+#include <limits.h>
+#include <sys/time.h>
+
 #include "helpers.h"
+#include "liburing.h"
 #include "liburing/barrier.h"
 
-#include <assert.h>
-#include <errno.h>
-#include <fcntl.h>
-#include <limits.h>
-#include <linux/mman.h>
-#include <poll.h>
-#include <stdio.h>
-#include <stdlib.h>
-#include <string.h>
-#include <sys/mman.h>
-#include <sys/resource.h>
-#include <sys/sysinfo.h>
-#include <sys/time.h>
-#include <sys/uio.h>
-#include <unistd.h>
-
-#define IORING_MAX_ENTRIES          4096
+#define IORING_MAX_ENTRIES 4096
 #define IORING_MAX_ENTRIES_FALLBACK 128
 
-static int expect_fail(int          fd,
-                       unsigned int to_submit,
-                       unsigned int min_complete,
-                       unsigned int flags,
-                       sigset_t*    sig,
-                       int          error) {
-    int ret;
-
-    ret = io_uring_enter(fd, to_submit, min_complete, flags, sig);
-    if (ret >= 0) {
-        fprintf(stderr, "expected %s, but call succeeded\n", strerror(-error));
-        return 1;
-    }
-
-    if (ret != error) {
-        fprintf(stderr, "expected %d, got %d\n", error, ret);
-        return 1;
-    }
-
-    return 0;
-}
-
-static int try_io_uring_enter(int          fd,
-                              unsigned int to_submit,
-                              unsigned int min_complete,
-                              unsigned int flags,
-                              sigset_t*    sig,
-                              int          expect) {
-    int ret;
-
-    if (expect < 0)
-        return expect_fail(fd, to_submit, min_complete, flags, sig, expect);
-
-    ret = io_uring_enter(fd, to_submit, min_complete, flags, sig);
-    if (ret != expect) {
-        fprintf(stderr, "Expected %d, got %d\n", expect, ret);
-        return 1;
-    }
-
-    return 0;
+static int expect_fail(int fd, unsigned int to_submit,
+		       unsigned int min_complete, unsigned int flags,
+		       sigset_t *sig, int error)
+{
+	int ret;
+
+	ret = io_uring_enter(fd, to_submit, min_complete, flags, sig);
+	if (ret >= 0) {
+		fprintf(stderr, "expected %s, but call succeeded\n", strerror(-error));
+		return 1;
+	}
+
+	if (ret != error) {
+		fprintf(stderr, "expected %d, got %d\n", error, ret);
+		return 1;
+	}
+
+	return 0;
+}
+
+static int try_io_uring_enter(int fd, unsigned int to_submit,
+			      unsigned int min_complete, unsigned int flags,
+			      sigset_t *sig, int expect)
+{
+	int ret;
+
+	if (expect < 0)
+		return expect_fail(fd, to_submit, min_complete, flags, sig,
+				   expect);
+
+	ret = io_uring_enter(fd, to_submit, min_complete, flags, sig);
+	if (ret != expect) {
+		fprintf(stderr, "Expected %d, got %d\n", expect, ret);
+		return 1;
+	}
+
+	return 0;
 }
 
 /*
  * prep a read I/O.  index is treated like a block number.
  */
-static int setup_file(char* template, off_t len) {
-    int  fd, ret;
-    char buf[4096];
-
-    fd = mkstemp(template);
-    if (fd < 0) {
-        perror("mkstemp");
-        exit(1);
-    }
-    ret = ftruncate(fd, len);
-    if (ret < 0) {
-        perror("ftruncate");
-        exit(1);
-    }
-
-    ret = read(fd, buf, 4096);
-    if (ret != 4096) {
-        fprintf(stderr, "read returned %d, expected 4096\n", ret);
-        exit(1);
-    }
-
-    return fd;
-}
-
-static void io_prep_read(struct io_uring_sqe* sqe, int fd, off_t offset, size_t len) {
-    struct iovec* iov;
-
-    iov = t_malloc(sizeof(*iov));
-    assert(iov);
-
-    iov->iov_base = t_malloc(len);
-    assert(iov->iov_base);
-    iov->iov_len = len;
-
-    io_uring_prep_readv(sqe, fd, iov, 1, offset);
-    io_uring_sqe_set_data(sqe, iov); // free on completion
-}
-
-static void reap_events(struct io_uring* ring, unsigned nr) {
-    int                  ret;
-    unsigned             left = nr;
-    struct io_uring_cqe* cqe;
-    struct iovec*        iov;
-    struct timeval       start, now, elapsed;
-
-    gettimeofday(&start, NULL);
-    while (left) {
-        ret = io_uring_wait_cqe(ring, &cqe);
-        if (ret < 0) {
-            fprintf(stderr, "io_uring_wait_cqe returned %d\n", ret);
-            exit(1);
-        }
-        if (cqe->res != 4096)
-            fprintf(stderr, "cqe->res: %d, expected 4096\n", cqe->res);
-        iov = io_uring_cqe_get_data(cqe);
-        free(iov->iov_base);
-        free(iov);
-        left--;
-        io_uring_cqe_seen(ring, cqe);
-
-        gettimeofday(&now, NULL);
-        timersub(&now, &start, &elapsed);
-        if (elapsed.tv_sec > 10) {
-            fprintf(stderr, "Timed out waiting for I/Os to complete.\n");
-            fprintf(stderr, "%u expected, %u completed\n", nr, left);
-            break;
-        }
-    }
-}
-
-static void submit_io(struct io_uring* ring, unsigned nr) {
-    int      fd, ret;
-    off_t    file_len;
-    unsigned i;
-    static char template[32] = "/tmp/io_uring_enter-test.XXXXXX";
-    struct io_uring_sqe* sqe;
-
-    file_len = nr * 4096;
-    fd       = setup_file(template, file_len);
-    for (i = 0; i < nr; i++) {
-        /* allocate an sqe */
-        sqe = io_uring_get_sqe(ring);
-        /* fill it in */
-        io_prep_read(sqe, fd, i * 4096, 4096);
-    }
-
-    /* submit the I/Os */
-    ret = io_uring_submit(ring);
-    unlink(template);
-    if (ret < 0) {
-        perror("io_uring_enter");
-        exit(1);
-    }
-}
-
-<<<<<<< HEAD
-int main(int argc, char** argv) {
-    int                 ret;
-    unsigned int        status = 0;
-    struct io_uring     ring;
-    struct io_uring_sq* sq = &ring.sq;
-    unsigned            ktail, mask, index;
-    unsigned            sq_entries;
-    unsigned            completed, dropped;
-
-    if (argc > 1)
-        return T_EXIT_SKIP;
-
-    ret = io_uring_queue_init(IORING_MAX_ENTRIES, &ring, 0);
-    if (ret == -ENOMEM)
-        ret = io_uring_queue_init(IORING_MAX_ENTRIES_FALLBACK, &ring, 0);
-    if (ret < 0) {
-        perror("io_uring_queue_init");
-        exit(T_EXIT_FAIL);
-    }
-    mask = sq->ring_mask;
-
-    /* invalid flags */
-    status |= try_io_uring_enter(ring.ring_fd, 1, 0, ~0U, NULL, -EINVAL);
-
-    /* invalid fd, EBADF */
-    status |= try_io_uring_enter(-1, 0, 0, 0, NULL, -EBADF);
-
-    /* valid, non-ring fd, EOPNOTSUPP */
-    status |= try_io_uring_enter(0, 0, 0, 0, NULL, -EOPNOTSUPP);
-
-    /* to_submit: 0, flags: 0;  should get back 0. */
-    status |= try_io_uring_enter(ring.ring_fd, 0, 0, 0, NULL, 0);
-
-    /* fill the sq ring */
-    sq_entries = ring.sq.ring_entries;
-    submit_io(&ring, sq_entries);
-    ret = io_uring_enter(ring.ring_fd, 0, sq_entries, IORING_ENTER_GETEVENTS, NULL);
-    if (ret < 0) {
-        fprintf(stderr, "io_uring_enter: %s\n", strerror(-ret));
-        status = 1;
-    } else {
-        /*
-         * This is a non-IOPOLL ring, which means that io_uring_enter
-         * should not return until min_complete events are available
-         * in the completion queue.
-         */
-        completed = *ring.cq.ktail - *ring.cq.khead;
-        if (completed != sq_entries) {
-            fprintf(stderr, "Submitted %u I/Os, but only got %u completions\n", sq_entries, completed);
-            status = 1;
-        }
-        reap_events(&ring, sq_entries);
-    }
-
-    /*
-     * Add an invalid index to the submission queue.  This should
-     * result in the dropped counter increasing.
-     */
-    index                   = sq->ring_entries + 1; // invalid index
-    dropped                 = *sq->kdropped;
-    ktail                   = *sq->ktail;
-    sq->array[ktail & mask] = index;
-    ++ktail;
-    /*
-     * Ensure that the kernel sees the SQE update before it sees the tail
-     * update.
-     */
-    io_uring_smp_store_release(sq->ktail, ktail);
-
-    ret = io_uring_enter(ring.ring_fd, 1, 0, 0, NULL);
-    /* now check to see if our sqe was dropped */
-    if (*sq->kdropped == dropped) {
-        fprintf(stderr, "dropped counter did not increase\n");
-        status = 1;
-    }
-
-    if (!status)
-        return T_EXIT_PASS;
-
-    fprintf(stderr, "FAIL\n");
-    return T_EXIT_FAIL;
-=======
+static int setup_file(char *template, off_t len)
+{
+	int fd, ret;
+	char buf[4096];
+
+	fd = mkstemp(template);
+	if (fd < 0) {
+		perror("mkstemp");
+		exit(1);
+	}
+	ret = ftruncate(fd, len);
+	if (ret < 0) {
+		perror("ftruncate");
+		exit(1);
+	}
+
+	ret = read(fd, buf, 4096);
+	if (ret != 4096) {
+		fprintf(stderr, "read returned %d, expected 4096\n", ret);
+		exit(1);
+	}
+
+	return fd;
+}
+
+static void io_prep_read(struct io_uring_sqe *sqe, int fd, off_t offset,
+			 size_t len)
+{
+	struct iovec *iov;
+
+	iov = t_malloc(sizeof(*iov));
+	assert(iov);
+
+	iov->iov_base = t_malloc(len);
+	assert(iov->iov_base);
+	iov->iov_len = len;
+
+	io_uring_prep_readv(sqe, fd, iov, 1, offset);
+	io_uring_sqe_set_data(sqe, iov); // free on completion
+}
+
+static void reap_events(struct io_uring *ring, unsigned nr)
+{
+	int ret;
+	unsigned left = nr;
+	struct io_uring_cqe *cqe;
+	struct iovec *iov;
+	struct timeval start, now, elapsed;
+
+	gettimeofday(&start, NULL);
+	while (left) {
+		ret = io_uring_wait_cqe(ring, &cqe);
+		if (ret < 0) {
+			fprintf(stderr, "io_uring_wait_cqe returned %d\n", ret);
+			exit(1);
+		}
+		if (cqe->res != 4096)
+			fprintf(stderr, "cqe->res: %d, expected 4096\n", cqe->res);
+		iov = io_uring_cqe_get_data(cqe);
+		free(iov->iov_base);
+		free(iov);
+		left--;
+		io_uring_cqe_seen(ring, cqe);
+
+		gettimeofday(&now, NULL);
+		timersub(&now, &start, &elapsed);
+		if (elapsed.tv_sec > 10) {
+			fprintf(stderr, "Timed out waiting for I/Os to complete.\n");
+			fprintf(stderr, "%u expected, %u completed\n", nr, left);
+			break;
+		}
+	}
+}
+
+static void submit_io(struct io_uring *ring, unsigned nr)
+{
+	int fd, ret;
+	off_t file_len;
+	unsigned i;
+	static char template[32] = "/tmp/io_uring_enter-test.XXXXXX";
+	struct io_uring_sqe *sqe;
+
+	file_len = nr * 4096;
+	fd = setup_file(template, file_len);
+	for (i = 0; i < nr; i++) {
+		/* allocate an sqe */
+		sqe = io_uring_get_sqe(ring);
+		/* fill it in */
+		io_prep_read(sqe, fd, i * 4096, 4096);
+	}
+
+	/* submit the I/Os */
+	ret = io_uring_submit(ring);
+	unlink(template);
+	if (ret < 0) {
+		perror("io_uring_enter");
+		exit(1);
+	}
+}
+
 int main(int argc, char **argv)
 {
 	int ret;
@@ -340,5 +260,4 @@
 
 	fprintf(stderr, "FAIL\n");
 	return T_EXIT_FAIL;
->>>>>>> 78eef455
 }