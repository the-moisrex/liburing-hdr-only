--- conflicted
+++ resolved
@@ -3,142 +3,75 @@
  * Description: test ring messaging command
  *
  */
-#include "../liburing/liburing.h"
-#include "helpers.h"
-
 #include <errno.h>
+#include <stdio.h>
+#include <unistd.h>
+#include <stdlib.h>
+#include <string.h>
 #include <fcntl.h>
 #include <pthread.h>
-#include <stdio.h>
-#include <stdlib.h>
-#include <string.h>
-#include <unistd.h>
+
+#include "liburing.h"
+#include "helpers.h"
 
 static int no_msg;
 
-static int test_own(struct io_uring* ring) {
-    struct io_uring_cqe* cqe;
-    struct io_uring_sqe* sqe;
-    int                  ret, i;
-
-    sqe = io_uring_get_sqe(ring);
-    if (!sqe) {
-        fprintf(stderr, "get sqe failed\n");
-        goto err;
-    }
-
-    io_uring_prep_msg_ring(sqe, ring->ring_fd, 0x10, 0x1234, 0);
-    sqe->user_data = 1;
-
-    ret = io_uring_submit(ring);
-    if (ret <= 0) {
-        fprintf(stderr, "sqe submit failed: %d\n", ret);
-        goto err;
-    }
-
-    for (i = 0; i < 2; i++) {
-        ret = io_uring_wait_cqe(ring, &cqe);
-        if (ret < 0) {
-            fprintf(stderr, "wait completion %d\n", ret);
-            goto err;
-        }
-        switch (cqe->user_data) {
-            case 1:
-                if (cqe->res == -EINVAL || cqe->res == -EOPNOTSUPP) {
-                    no_msg = 1;
-                    return 0;
-                }
-                if (cqe->res != 0) {
-                    fprintf(stderr, "cqe res %d\n", cqe->res);
-                    return -1;
-                }
-                break;
-            case 0x1234:
-                if (cqe->res != 0x10) {
-                    fprintf(stderr, "invalid len %x\n", cqe->res);
-                    return -1;
-                }
-                break;
-            default: fprintf(stderr, "Invalid user_data\n"); return -1;
-        }
-        io_uring_cqe_seen(ring, cqe);
-    }
-
-    return 0;
-err:
-    return 1;
-}
-
-<<<<<<< HEAD
-static void* wait_cqe_fn(void* data) {
-    struct io_uring*     ring = data;
-    struct io_uring_cqe* cqe;
-    int                  ret;
-
-    ret = io_uring_wait_cqe(ring, &cqe);
-    if (ret) {
-        fprintf(stderr, "wait cqe %d\n", ret);
-        goto err;
-    }
-
-    if (cqe->user_data != 0x5aa5) {
-        fprintf(stderr, "user_data %llx\n", (long long) cqe->user_data);
-        goto err;
-    }
-    if (cqe->res != 0x20) {
-        fprintf(stderr, "len %x\n", cqe->res);
-        goto err;
-    }
-
-    io_uring_cqe_seen(ring, cqe);
-    return NULL;
-err:
-    io_uring_cqe_seen(ring, cqe);
-    return (void*) (unsigned long) 1;
-}
-
-static int test_remote(struct io_uring* ring, struct io_uring* target) {
-    pthread_t            thread;
-    void*                tret;
-    struct io_uring_cqe* cqe;
-    struct io_uring_sqe* sqe;
-    int                  ret;
-
-    pthread_create(&thread, NULL, wait_cqe_fn, target);
-
-    sqe = io_uring_get_sqe(ring);
-    if (!sqe) {
-        fprintf(stderr, "get sqe failed\n");
-        goto err;
-    }
-
-    io_uring_prep_msg_ring(sqe, target->ring_fd, 0x20, 0x5aa5, 0);
-    sqe->user_data = 1;
-
-    ret = io_uring_submit(ring);
-    if (ret <= 0) {
-        fprintf(stderr, "sqe submit failed: %d\n", ret);
-        goto err;
-    }
-
-    ret = io_uring_wait_cqe(ring, &cqe);
-    if (ret < 0) {
-        fprintf(stderr, "wait completion %d\n", ret);
-        goto err;
-    }
-    if (cqe->res != 0) {
-        fprintf(stderr, "cqe res %d\n", cqe->res);
-        return -1;
-    }
-    if (cqe->user_data != 1) {
-        fprintf(stderr, "user_data %llx\n", (long long) cqe->user_data);
-        return -1;
-    }
-
-    io_uring_cqe_seen(ring, cqe);
-    pthread_join(thread, &tret);
-    return 0;
-=======
+static int test_own(struct io_uring *ring)
+{
+	struct io_uring_cqe *cqe;
+	struct io_uring_sqe *sqe;
+	int ret, i;
+
+	sqe = io_uring_get_sqe(ring);
+	if (!sqe) {
+		fprintf(stderr, "get sqe failed\n");
+		goto err;
+	}
+
+	io_uring_prep_msg_ring(sqe, ring->ring_fd, 0x10, 0x1234, 0);
+	sqe->user_data = 1;
+
+	ret = io_uring_submit(ring);
+	if (ret <= 0) {
+		fprintf(stderr, "sqe submit failed: %d\n", ret);
+		goto err;
+	}
+
+	for (i = 0; i < 2; i++) {
+		ret = io_uring_wait_cqe(ring, &cqe);
+		if (ret < 0) {
+			fprintf(stderr, "wait completion %d\n", ret);
+			goto err;
+		}
+		switch (cqe->user_data) {
+		case 1:
+			if (cqe->res == -EINVAL || cqe->res == -EOPNOTSUPP) {
+				no_msg = 1;
+				return 0;
+			}
+			if (cqe->res != 0) {
+				fprintf(stderr, "cqe res %d\n", cqe->res);
+				return -1;
+			}
+			break;
+		case 0x1234:
+			if (cqe->res != 0x10) {
+				fprintf(stderr, "invalid len %x\n", cqe->res);
+				return -1;
+			}
+			break;
+		default:
+			fprintf(stderr, "Invalid user_data\n");
+			return -1;
+		}
+		io_uring_cqe_seen(ring, cqe);
+	}
+
+	return 0;
+err:
+	return 1;
+}
+
 struct data {
 	struct io_uring *ring;
 	unsigned int flags;
@@ -237,277 +170,178 @@
 	io_uring_cqe_seen(ring, cqe);
 	pthread_join(thread, &tret);
 	return 0;
->>>>>>> 6cd6c1d7
-err:
-    return 1;
-}
-
-static void* remote_submit_fn(void* data) {
-    struct io_uring_sqe* sqe;
-    struct io_uring_cqe* cqe;
-    struct io_uring*     target = data;
-    struct io_uring      ring;
-    int                  ret;
-
-    ret = io_uring_queue_init(8, &ring, 0);
-    if (ret) {
-        fprintf(stderr, "thread ring setup failed: %d\n", ret);
-        goto err;
-    }
-    sqe = io_uring_get_sqe(&ring);
-    if (!sqe) {
-        fprintf(stderr, "get sqe failed\n");
-        goto err;
-    }
-
-    io_uring_prep_msg_ring(sqe, target->ring_fd, 0x20, 0x5aa5, 0);
-    sqe->user_data = 1;
-
-    ret = io_uring_submit(&ring);
-    if (ret <= 0) {
-        fprintf(stderr, "sqe submit failed: %d\n", ret);
-        goto err;
-    }
-
-    ret = io_uring_wait_cqe(&ring, &cqe);
-    if (ret < 0) {
-        fprintf(stderr, "wait completion %d\n", ret);
-        goto err;
-    }
-    if (cqe->res != 0 || cqe->user_data != 1) {
-        fprintf(stderr, "invalid cqe\n");
-        goto err;
-    }
-    io_uring_cqe_seen(&ring, cqe);
-    io_uring_queue_exit(&ring);
-    return NULL;
-err:
-    return (void*) (unsigned long) 1;
-}
-
-static int test_remote_submit(struct io_uring* target) {
-    struct io_uring_cqe* cqe;
-    pthread_t            thread;
-    void*                tret;
-    int                  ret;
-
-    pthread_create(&thread, NULL, remote_submit_fn, target);
-
-    ret = io_uring_wait_cqe(target, &cqe);
-    if (ret < 0) {
-        fprintf(stderr, "wait completion %d\n", ret);
-        goto err;
-    }
-    if (cqe->res != 0x20) {
-        fprintf(stderr, "cqe res %d\n", cqe->res);
-        return -1;
-    }
-    if (cqe->user_data != 0x5aa5) {
-        fprintf(stderr, "user_data %llx\n", (long long) cqe->user_data);
-        return -1;
-    }
-    io_uring_cqe_seen(target, cqe);
-    pthread_join(thread, &tret);
-    return 0;
-err:
-    return 1;
-}
-
-static int test_invalid(struct io_uring* ring, bool fixed) {
-    struct io_uring_cqe* cqe;
-    struct io_uring_sqe* sqe;
-    int                  ret, fd = 1;
-
-    sqe = io_uring_get_sqe(ring);
-    if (!sqe) {
-        fprintf(stderr, "get sqe failed\n");
-        return 1;
-    }
-
-    if (fixed) {
-        ret = io_uring_register_files(ring, &fd, 1);
-        if (ret) {
-            fprintf(stderr, "file register %d\n", ret);
-            return 1;
-        }
-        io_uring_prep_msg_ring(sqe, 0, 0, 0x8989, 0);
-        sqe->flags |= IOSQE_FIXED_FILE;
-    } else {
-        io_uring_prep_msg_ring(sqe, 1, 0, 0x8989, 0);
-    }
-
-    sqe->user_data = 1;
-
-    ret = io_uring_submit(ring);
-    if (ret <= 0) {
-        fprintf(stderr, "sqe submit failed: %d\n", ret);
-        goto err;
-    }
-
-    ret = io_uring_wait_cqe(ring, &cqe);
-    if (ret < 0) {
-        fprintf(stderr, "wait completion %d\n", ret);
-        goto err;
-    }
-    if (cqe->res != -EBADFD) {
-        fprintf(stderr, "cqe res %d\n", cqe->res);
-        return -1;
-    }
-
-    io_uring_cqe_seen(ring, cqe);
-    if (fixed)
-        io_uring_unregister_files(ring);
-    return 0;
-err:
-    if (fixed)
-        io_uring_unregister_files(ring);
-    return 1;
-}
-
-static int test_disabled_ring(struct io_uring* ring, int flags) {
-    struct io_uring_cqe* cqe;
-    struct io_uring_sqe* sqe;
-    struct io_uring      disabled_ring;
-    int                  ret;
-
-    flags |= IORING_SETUP_R_DISABLED;
-    ret = io_uring_queue_init(8, &disabled_ring, flags);
-    if (ret) {
-        fprintf(stderr, "ring setup failed: %d\n", ret);
-        return 1;
-    }
-
-    sqe = io_uring_get_sqe(ring);
-    io_uring_prep_msg_ring(sqe, disabled_ring.ring_fd, 0x10, 0x1234, 0);
-    sqe->user_data = 1;
-
-    ret = io_uring_submit(ring);
-    if (ret != 1) {
-        fprintf(stderr, "sqe submit failed: %d\n", ret);
-        return 1;
-    }
-
-    ret = io_uring_wait_cqe(ring, &cqe);
-    if (ret < 0) {
-        fprintf(stderr, "wait completion %d\n", ret);
-        return 1;
-    }
-    if (cqe->res != 0 && cqe->res != -EBADFD) {
-        fprintf(stderr, "cqe res %d\n", cqe->res);
-        return 1;
-    }
-    if (cqe->user_data != 1) {
-        fprintf(stderr, "user_data %llx\n", (long long) cqe->user_data);
-        return 1;
-    }
-
-    io_uring_cqe_seen(ring, cqe);
-    io_uring_queue_exit(&disabled_ring);
-    return 0;
-}
-
-<<<<<<< HEAD
-int main(int argc, char* argv[]) {
-    struct io_uring ring, ring2, pring;
-    int             ret, i;
-
-    if (argc > 1)
-        return T_EXIT_SKIP;
-
-    ret = io_uring_queue_init(8, &ring, 0);
-    if (ret) {
-        fprintf(stderr, "ring setup failed: %d\n", ret);
-        return T_EXIT_FAIL;
-    }
-    ret = io_uring_queue_init(8, &ring2, 0);
-    if (ret) {
-        fprintf(stderr, "ring setup failed: %d\n", ret);
-        return T_EXIT_FAIL;
-    }
-    ret = io_uring_queue_init(8, &pring, IORING_SETUP_IOPOLL);
-    if (ret) {
-        fprintf(stderr, "ring setup failed: %d\n", ret);
-        return T_EXIT_FAIL;
-    }
-
-    ret = test_own(&ring);
-    if (ret) {
-        fprintf(stderr, "test_own failed\n");
-        return T_EXIT_FAIL;
-    }
-    if (no_msg)
-        return T_EXIT_SKIP;
-    ret = test_own(&pring);
-    if (ret) {
-        fprintf(stderr, "test_own iopoll failed\n");
-        return T_EXIT_FAIL;
-    }
-
-    ret = test_invalid(&ring, 0);
-    if (ret) {
-        fprintf(stderr, "test_invalid failed\n");
-        return T_EXIT_FAIL;
-    }
-
-    for (i = 0; i < 2; i++) {
-        ret = test_invalid(&ring, 1);
-        if (ret) {
-            fprintf(stderr, "test_invalid fixed failed\n");
-            return T_EXIT_FAIL;
-        }
-    }
-
-    ret = test_remote(&ring, &ring2);
-    if (ret) {
-        fprintf(stderr, "test_remote failed\n");
-        return T_EXIT_FAIL;
-    }
-
-    io_uring_queue_exit(&ring);
-    io_uring_queue_exit(&pring);
-
-    if (t_probe_defer_taskrun()) {
-        ret = io_uring_queue_init(8, &ring, IORING_SETUP_SINGLE_ISSUER | IORING_SETUP_DEFER_TASKRUN);
-        if (ret) {
-            fprintf(stderr, "deferred ring setup failed: %d\n", ret);
-            return T_EXIT_FAIL;
-        }
-
-        ret = test_own(&ring);
-        if (ret) {
-            fprintf(stderr, "test_own deferred failed\n");
-            return T_EXIT_FAIL;
-        }
-
-        for (i = 0; i < 2; i++) {
-            ret = test_invalid(&ring, i);
-            if (ret) {
-                fprintf(stderr, "test_invalid(0) deferred failed\n");
-                return T_EXIT_FAIL;
-            }
-        }
-
-        ret = test_remote_submit(&ring);
-        if (ret) {
-            fprintf(stderr, "test_remote_submit failed\n");
-            return T_EXIT_FAIL;
-        }
-        io_uring_queue_exit(&ring);
-
-        if (test_disabled_ring(&ring2, 0)) {
-            fprintf(stderr, "test_disabled_ring failed\n");
-            return T_EXIT_FAIL;
-        }
-
-        if (test_disabled_ring(&ring2, IORING_SETUP_SINGLE_ISSUER | IORING_SETUP_DEFER_TASKRUN)) {
-            fprintf(stderr, "test_disabled_ring defer failed\n");
-            return T_EXIT_FAIL;
-        }
-    }
-
-    io_uring_queue_exit(&ring2);
-    return T_EXIT_PASS;
-=======
+err:
+	return 1;
+}
+
+static void *remote_submit_fn(void *data)
+{
+	struct io_uring_sqe *sqe;
+	struct io_uring_cqe *cqe;
+	struct io_uring *target = data;
+	struct io_uring ring;
+	int ret;
+
+	ret = io_uring_queue_init(8, &ring, 0);
+	if (ret) {
+		fprintf(stderr, "thread ring setup failed: %d\n", ret);
+		goto err;
+	}
+	sqe = io_uring_get_sqe(&ring);
+	if (!sqe) {
+		fprintf(stderr, "get sqe failed\n");
+		goto err;
+	}
+
+	io_uring_prep_msg_ring(sqe, target->ring_fd, 0x20, 0x5aa5, 0);
+	sqe->user_data = 1;
+
+	ret = io_uring_submit(&ring);
+	if (ret <= 0) {
+		fprintf(stderr, "sqe submit failed: %d\n", ret);
+		goto err;
+	}
+
+	ret = io_uring_wait_cqe(&ring, &cqe);
+	if (ret < 0) {
+		fprintf(stderr, "wait completion %d\n", ret);
+		goto err;
+	}
+	if (cqe->res != 0 || cqe->user_data != 1) {
+		fprintf(stderr, "invalid cqe\n");
+		goto err;
+	}
+	io_uring_cqe_seen(&ring, cqe);
+	io_uring_queue_exit(&ring);
+	return NULL;
+err:
+	return (void *) (unsigned long) 1;
+}
+
+static int test_remote_submit(struct io_uring *target)
+{
+	struct io_uring_cqe *cqe;
+	pthread_t thread;
+	void *tret;
+	int ret;
+
+	pthread_create(&thread, NULL, remote_submit_fn, target);
+
+	ret = io_uring_wait_cqe(target, &cqe);
+	if (ret < 0) {
+		fprintf(stderr, "wait completion %d\n", ret);
+		goto err;
+	}
+	if (cqe->res != 0x20) {
+		fprintf(stderr, "cqe res %d\n", cqe->res);
+		return -1;
+	}
+	if (cqe->user_data != 0x5aa5) {
+		fprintf(stderr, "user_data %llx\n", (long long) cqe->user_data);
+		return -1;
+	}
+	io_uring_cqe_seen(target, cqe);
+	pthread_join(thread, &tret);
+	return 0;
+err:
+	return 1;
+}
+
+static int test_invalid(struct io_uring *ring, bool fixed)
+{
+	struct io_uring_cqe *cqe;
+	struct io_uring_sqe *sqe;
+	int ret, fd = 1;
+
+	sqe = io_uring_get_sqe(ring);
+	if (!sqe) {
+		fprintf(stderr, "get sqe failed\n");
+		return 1;
+	}
+
+	if (fixed) {
+		ret = io_uring_register_files(ring, &fd, 1);
+		if (ret) {
+			fprintf(stderr, "file register %d\n", ret);
+			return 1;
+		}
+		io_uring_prep_msg_ring(sqe, 0, 0, 0x8989, 0);
+		sqe->flags |= IOSQE_FIXED_FILE;
+	} else {
+		io_uring_prep_msg_ring(sqe, 1, 0, 0x8989, 0);
+	}
+
+	sqe->user_data = 1;
+
+	ret = io_uring_submit(ring);
+	if (ret <= 0) {
+		fprintf(stderr, "sqe submit failed: %d\n", ret);
+		goto err;
+	}
+
+	ret = io_uring_wait_cqe(ring, &cqe);
+	if (ret < 0) {
+		fprintf(stderr, "wait completion %d\n", ret);
+		goto err;
+	}
+	if (cqe->res != -EBADFD) {
+		fprintf(stderr, "cqe res %d\n", cqe->res);
+		return -1;
+	}
+
+	io_uring_cqe_seen(ring, cqe);
+	if (fixed)
+		io_uring_unregister_files(ring);
+	return 0;
+err:
+	if (fixed)
+		io_uring_unregister_files(ring);
+	return 1;
+}
+
+static int test_disabled_ring(struct io_uring *ring, int flags)
+{
+	struct io_uring_cqe *cqe;
+	struct io_uring_sqe *sqe;
+	struct io_uring disabled_ring;
+	int ret;
+
+	flags |= IORING_SETUP_R_DISABLED;
+	ret = io_uring_queue_init(8, &disabled_ring, flags);
+	if (ret) {
+		fprintf(stderr, "ring setup failed: %d\n", ret);
+		return 1;
+	}
+
+	sqe = io_uring_get_sqe(ring);
+	io_uring_prep_msg_ring(sqe, disabled_ring.ring_fd, 0x10, 0x1234, 0);
+	sqe->user_data = 1;
+
+	ret = io_uring_submit(ring);
+	if (ret != 1) {
+		fprintf(stderr, "sqe submit failed: %d\n", ret);
+		return 1;
+	}
+
+	ret = io_uring_wait_cqe(ring, &cqe);
+	if (ret < 0) {
+		fprintf(stderr, "wait completion %d\n", ret);
+		return 1;
+	}
+	if (cqe->res != 0 && cqe->res != -EBADFD) {
+		fprintf(stderr, "cqe res %d\n", cqe->res);
+		return 1;
+	}
+	if (cqe->user_data != 1) {
+		fprintf(stderr, "user_data %llx\n", (long long) cqe->user_data);
+		return 1;
+	}
+
+	io_uring_cqe_seen(ring, cqe);
+	io_uring_queue_exit(&disabled_ring);
+	return 0;
+}
+
 static int test(int ring_flags)
 {
 	struct io_uring ring, ring2, pring;
@@ -630,5 +464,4 @@
 	}
 
 	return ret;
->>>>>>> 6cd6c1d7
 }