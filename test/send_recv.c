--- conflicted
+++ resolved
@@ -2,78 +2,21 @@
 /*
  * Simple test case showing using send and recv through io_uring
  */
-#include "../liburing/liburing.h"
-#include "helpers.h"
-
-#include <arpa/inet.h>
 #include <errno.h>
-#include <pthread.h>
 #include <stdio.h>
 #include <stdlib.h>
 #include <string.h>
+#include <unistd.h>
+#include <arpa/inet.h>
+#include <sys/types.h>
 #include <sys/socket.h>
-#include <sys/types.h>
-#include <unistd.h>
+#include <pthread.h>
+
+#include "liburing.h"
+#include "helpers.h"
 
 static char str[] = "This is a test of send and recv over io_uring!";
 
-<<<<<<< HEAD
-#define MAX_MSG 128
-
-#define PORT    10202
-#define HOST    "127.0.0.1"
-
-static int recv_prep(struct io_uring* ring, struct iovec* iov, int* sock, int registerfiles) {
-    struct sockaddr_in   saddr;
-    struct io_uring_sqe* sqe;
-    int                  sockfd, ret, val, use_fd;
-
-    memset(&saddr, 0, sizeof(saddr));
-    saddr.sin_family      = AF_INET;
-    saddr.sin_addr.s_addr = htonl(INADDR_ANY);
-    saddr.sin_port        = htons(PORT);
-
-    sockfd = socket(AF_INET, SOCK_DGRAM, 0);
-    if (sockfd < 0) {
-        perror("socket");
-        return 1;
-    }
-
-    val = 1;
-    setsockopt(sockfd, SOL_SOCKET, SO_REUSEADDR, &val, sizeof(val));
-
-    ret = bind(sockfd, (struct sockaddr*) &saddr, sizeof(saddr));
-    if (ret < 0) {
-        perror("bind");
-        goto err;
-    }
-
-    if (registerfiles) {
-        ret = io_uring_register_files(ring, &sockfd, 1);
-        if (ret) {
-            fprintf(stderr, "file reg failed\n");
-            goto err;
-        }
-        use_fd = 0;
-    } else {
-        use_fd = sockfd;
-    }
-
-    sqe = io_uring_get_sqe(ring);
-    io_uring_prep_recv(sqe, use_fd, iov->iov_base, iov->iov_len, 0);
-    if (registerfiles)
-        sqe->flags |= IOSQE_FIXED_FILE;
-    sqe->user_data = 2;
-
-    ret = io_uring_submit(ring);
-    if (ret <= 0) {
-        fprintf(stderr, "submit failed: %d\n", ret);
-        goto err;
-    }
-
-    *sock = sockfd;
-    return 0;
-=======
 #define MAX_MSG	128
 
 #define PORT	10202
@@ -135,94 +78,11 @@
 
 	*sock = sockfd;
 	return 0;
->>>>>>> 6cd6c1d7
 err:
-    close(sockfd);
-    return 1;
-}
-
-<<<<<<< HEAD
-static int do_recv(struct io_uring* ring, struct iovec* iov) {
-    struct io_uring_cqe* cqe;
-    int                  ret;
-
-    ret = io_uring_wait_cqe(ring, &cqe);
-    if (ret) {
-        fprintf(stdout, "wait_cqe: %d\n", ret);
-        goto err;
-    }
-    if (cqe->res == -EINVAL) {
-        fprintf(stdout, "recv not supported, skipping\n");
-        return 0;
-    }
-    if (cqe->res < 0) {
-        fprintf(stderr, "failed cqe: %d\n", cqe->res);
-        goto err;
-    }
-
-    if (cqe->res - 1 != strlen(str)) {
-        fprintf(stderr, "got wrong length: %d/%d\n", cqe->res, (int) strlen(str) + 1);
-        goto err;
-    }
-
-    if (strcmp(str, iov->iov_base)) {
-        fprintf(stderr, "string mismatch\n");
-        goto err;
-    }
-
-    return 0;
-err:
-    return 1;
-}
-
-struct recv_data {
-    pthread_mutex_t mutex;
-    int             use_sqthread;
-    int             registerfiles;
-};
-
-static void* recv_fn(void* data) {
-    struct recv_data* rd = data;
-    char              buf[MAX_MSG + 1];
-    struct iovec      iov = {
-           .iov_base = buf,
-           .iov_len  = sizeof(buf) - 1,
-    };
-    struct io_uring_params p = {};
-    struct io_uring        ring;
-    int                    ret, sock;
-
-    if (rd->use_sqthread)
-        p.flags = IORING_SETUP_SQPOLL;
-    ret = t_create_ring_params(1, &ring, &p);
-    if (ret == T_SETUP_SKIP) {
-        pthread_mutex_unlock(&rd->mutex);
-        ret = 0;
-        goto err;
-    } else if (ret < 0) {
-        pthread_mutex_unlock(&rd->mutex);
-        goto err;
-    }
-
-    if (rd->use_sqthread && !rd->registerfiles) {
-        if (!(p.features & IORING_FEAT_SQPOLL_NONFIXED)) {
-            fprintf(stdout, "Non-registered SQPOLL not available, skipping\n");
-            pthread_mutex_unlock(&rd->mutex);
-            goto err;
-        }
-    }
-
-    ret = recv_prep(&ring, &iov, &sock, rd->registerfiles);
-    if (ret) {
-        fprintf(stderr, "recv_prep failed: %d\n", ret);
-        goto err;
-    }
-    pthread_mutex_unlock(&rd->mutex);
-    ret = do_recv(&ring, &iov);
-
-    close(sock);
-    io_uring_queue_exit(&ring);
-=======
+	close(sockfd);
+	return 1;
+}
+
 static int do_recv(struct io_uring *ring, struct iovec *iov, int enobufs)
 {
 	struct io_uring_cqe *cqe;
@@ -319,176 +179,76 @@
 
 	close(sock);
 	io_uring_queue_exit(&ring);
->>>>>>> 6cd6c1d7
 err:
-    return (void*) (intptr_t) ret;
-}
-
-static int do_send(void) {
-    struct sockaddr_in saddr;
-    struct iovec       iov = {
-            .iov_base = str,
-            .iov_len  = sizeof(str),
-    };
-    struct io_uring      ring;
-    struct io_uring_cqe* cqe;
-    struct io_uring_sqe* sqe;
-    int                  sockfd, ret;
-
-    ret = io_uring_queue_init(1, &ring, 0);
-    if (ret) {
-        fprintf(stderr, "queue init failed: %d\n", ret);
-        return 1;
-    }
-
-    memset(&saddr, 0, sizeof(saddr));
-    saddr.sin_family = AF_INET;
-    saddr.sin_port   = htons(PORT);
-    inet_pton(AF_INET, HOST, &saddr.sin_addr);
-
-    sockfd = socket(AF_INET, SOCK_DGRAM, 0);
-    if (sockfd < 0) {
-        perror("socket");
-        goto err2;
-    }
-
-    ret = connect(sockfd, (struct sockaddr*) &saddr, sizeof(saddr));
-    if (ret < 0) {
-        perror("connect");
-        goto err;
-    }
-
-    sqe = io_uring_get_sqe(&ring);
-    io_uring_prep_send(sqe, sockfd, iov.iov_base, iov.iov_len, 0);
-    sqe->user_data = 1;
-
-    ret = io_uring_submit(&ring);
-    if (ret <= 0) {
-        fprintf(stderr, "submit failed: %d\n", ret);
-        goto err;
-    }
-
-    ret = io_uring_wait_cqe(&ring, &cqe);
-    if (cqe->res == -EINVAL) {
-        fprintf(stdout, "send not supported, skipping\n");
-        goto err;
-    }
-    if (cqe->res != iov.iov_len) {
-        fprintf(stderr, "failed cqe: %d\n", cqe->res);
-        goto err;
-    }
-
-    close(sockfd);
-    io_uring_queue_exit(&ring);
-    return 0;
+	return (void *)(intptr_t)ret;
+}
+
+static int do_send(void)
+{
+	struct sockaddr_in saddr;
+	struct iovec iov = {
+		.iov_base = str,
+		.iov_len = sizeof(str),
+	};
+	struct io_uring ring;
+	struct io_uring_cqe *cqe;
+	struct io_uring_sqe *sqe;
+	int sockfd, ret;
+
+	ret = io_uring_queue_init(1, &ring, 0);
+	if (ret) {
+		fprintf(stderr, "queue init failed: %d\n", ret);
+		return 1;
+	}
+
+	memset(&saddr, 0, sizeof(saddr));
+	saddr.sin_family = AF_INET;
+	saddr.sin_port = htons(PORT);
+	inet_pton(AF_INET, HOST, &saddr.sin_addr);
+
+	sockfd = socket(AF_INET, SOCK_DGRAM, 0);
+	if (sockfd < 0) {
+		perror("socket");
+		goto err2;
+	}
+
+	ret = connect(sockfd, (struct sockaddr *)&saddr, sizeof(saddr));
+	if (ret < 0) {
+		perror("connect");
+		goto err;
+	}
+
+	sqe = io_uring_get_sqe(&ring);
+	io_uring_prep_send(sqe, sockfd, iov.iov_base, iov.iov_len, 0);
+	sqe->user_data = 1;
+
+	ret = io_uring_submit(&ring);
+	if (ret <= 0) {
+		fprintf(stderr, "submit failed: %d\n", ret);
+		goto err;
+	}
+
+	ret = io_uring_wait_cqe(&ring, &cqe);
+	if (cqe->res == -EINVAL) {
+		fprintf(stdout, "send not supported, skipping\n");
+		goto err;
+	}
+	if (cqe->res != iov.iov_len) {
+		fprintf(stderr, "failed cqe: %d\n", cqe->res);
+		goto err;
+	}
+
+	close(sockfd);
+	io_uring_queue_exit(&ring);
+	return 0;
 
 err:
-    close(sockfd);
+	close(sockfd);
 err2:
-    io_uring_queue_exit(&ring);
-    return 1;
-}
-
-<<<<<<< HEAD
-static int test(int use_sqthread, int regfiles) {
-    pthread_mutexattr_t attr;
-    pthread_t           recv_thread;
-    struct recv_data    rd;
-    int                 ret;
-    void*               retval;
-
-    pthread_mutexattr_init(&attr);
-    pthread_mutexattr_setpshared(&attr, 1);
-    pthread_mutex_init(&rd.mutex, &attr);
-    pthread_mutex_lock(&rd.mutex);
-    rd.use_sqthread  = use_sqthread;
-    rd.registerfiles = regfiles;
-
-    ret = pthread_create(&recv_thread, NULL, recv_fn, &rd);
-    if (ret) {
-        fprintf(stderr, "Thread create failed: %d\n", ret);
-        pthread_mutex_unlock(&rd.mutex);
-        return 1;
-    }
-
-    pthread_mutex_lock(&rd.mutex);
-    do_send();
-    pthread_join(recv_thread, &retval);
-    return (intptr_t) retval;
-}
-
-static int test_invalid(void) {
-    struct io_uring      ring;
-    int                  ret, i;
-    int                  fds[2];
-    struct io_uring_cqe* cqe;
-    struct io_uring_sqe* sqe;
-
-    ret = t_create_ring(8, &ring, 0);
-    if (ret)
-        return ret;
-
-    ret = t_create_socket_pair(fds, true);
-    if (ret)
-        return ret;
-
-    sqe = io_uring_get_sqe(&ring);
-    io_uring_prep_sendmsg(sqe, fds[0], NULL, MSG_WAITALL);
-    sqe->flags |= IOSQE_ASYNC;
-
-    sqe = io_uring_get_sqe(&ring);
-    io_uring_prep_recvmsg(sqe, fds[1], NULL, 0);
-    sqe->flags |= IOSQE_ASYNC;
-
-    ret = io_uring_submit_and_wait(&ring, 2);
-    if (ret != 2)
-        return ret;
-
-    for (i = 0; i < 2; i++) {
-        ret = io_uring_peek_cqe(&ring, &cqe);
-        if (ret || cqe->res != -EFAULT)
-            return -1;
-        io_uring_cqe_seen(&ring, cqe);
-    }
-
-    io_uring_queue_exit(&ring);
-    close(fds[0]);
-    close(fds[1]);
-    return 0;
-}
-
-int main(int argc, char* argv[]) {
-    int ret;
-
-    if (argc > 1)
-        return 0;
-
-    ret = test_invalid();
-    if (ret) {
-        fprintf(stderr, "test_invalid failed\n");
-        return ret;
-    }
-
-    ret = test(0, 0);
-    if (ret) {
-        fprintf(stderr, "test sqthread=0 failed\n");
-        return ret;
-    }
-
-    ret = test(1, 1);
-    if (ret) {
-        fprintf(stderr, "test sqthread=1 reg=1 failed\n");
-        return ret;
-    }
-
-    ret = test(1, 0);
-    if (ret) {
-        fprintf(stderr, "test sqthread=1 reg=0 failed\n");
-        return ret;
-    }
-
-    return 0;
-=======
+	io_uring_queue_exit(&ring);
+	return 1;
+}
+
 static int test(int use_sqthread, int regfiles, int async, int provide)
 {
 	pthread_mutexattr_t attr;
@@ -649,5 +409,4 @@
 	}
 
 	return 0;
->>>>>>> 6cd6c1d7
 }