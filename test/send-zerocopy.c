/* SPDX-License-Identifier: MIT */
#include "../liburing/liburing.h"
#include "helpers.h"

#include <arpa/inet.h>
#include <assert.h>
#include <errno.h>
#include <fcntl.h>
#include <limits.h>
#include <linux/if_packet.h>
#include <linux/ipv6.h>
#include <linux/mman.h>
#include <linux/socket.h>
#include <linux/sockios.h>
#include <net/ethernet.h>
#include <net/if.h>
#include <netinet/in.h>
#include <netinet/ip.h>
#include <netinet/ip6.h>
#include <netinet/tcp.h>
#include <netinet/udp.h>
#include <stdbool.h>
#include <stdint.h>
#include <stdio.h>
#include <stdlib.h>
#include <string.h>
#include <sys/ioctl.h>
#include <sys/mman.h>
#include <sys/resource.h>
#include <sys/socket.h>
#include <sys/stat.h>
#include <sys/time.h>
#include <sys/types.h>
#include <sys/un.h>
#include <sys/wait.h>
#include <unistd.h>

#define MAX_MSG       128

#define HOST          "127.0.0.1"
#define HOSTV6        "::1"

#define MAX_IOV       32
#define CORK_REQS     5
#define RX_TAG        10000
#define BUFFER_OFFSET 41

#ifndef ARRAY_SIZE
#    define ARRAY_SIZE(a) (sizeof(a) / sizeof((a)[0]))
#endif

enum {
    BUF_T_NORMAL,
    BUF_T_SMALL,
    BUF_T_NONALIGNED,
    BUF_T_LARGE,
    BUF_T_HUGETLB,

    __BUF_NR,
};

/* 32MB, should be enough to trigger a short send */
#define LARGE_BUF_SIZE (1U << 25)

static size_t       page_sz;
static char *       tx_buffer, *rx_buffer;
static struct iovec buffers_iov[__BUF_NR];
<<<<<<< HEAD
static bool         has_sendmsg;
=======

static bool has_sendzc;
static bool has_sendmsg;
static bool hit_enomem;

static int probe_zc_support(void)
{
	struct io_uring ring;
	struct io_uring_probe *p;
	int ret;

	has_sendzc = has_sendmsg = false;

	ret = io_uring_queue_init(1, &ring, 0);
	if (ret)
		return -1;

	p = t_calloc(1, sizeof(*p) + 256 * sizeof(struct io_uring_probe_op));
	if (!p)
		return -1;

	ret = io_uring_register_probe(&ring, p, 256);
	if (ret)
		return -1;

	has_sendzc = p->ops_len > IORING_OP_SEND_ZC;
	has_sendmsg = p->ops_len > IORING_OP_SENDMSG_ZC;
	io_uring_queue_exit(&ring);
	free(p);
	return 0;
}
>>>>>>> 6cd6c1d7

static bool check_cq_empty(struct io_uring* ring) {
    struct io_uring_cqe* cqe = NULL;
    int                  ret;

    ret = io_uring_peek_cqe(ring, &cqe); /* nothing should be there */
    return ret == -EAGAIN;
}

<<<<<<< HEAD
static int test_basic_send(struct io_uring* ring, int sock_tx, int sock_rx) {
    struct io_uring_sqe* sqe;
    struct io_uring_cqe* cqe;
    int                  msg_flags    = 0;
    unsigned             zc_flags     = 0;
    int                  payload_size = 100;
    int                  ret;

    sqe = io_uring_get_sqe(ring);
    io_uring_prep_send_zc(sqe, sock_tx, tx_buffer, payload_size, msg_flags, zc_flags);
    sqe->user_data = 1;

    ret = io_uring_submit(ring);
    assert(ret == 1);

    ret = io_uring_wait_cqe(ring, &cqe);
    assert(!ret && cqe->user_data == 1);
    if (cqe->res == -EINVAL) {
        assert(!(cqe->flags & IORING_CQE_F_MORE));
        return T_EXIT_SKIP;
    } else if (cqe->res != payload_size) {
        fprintf(stderr, "send failed %i\n", cqe->res);
        return T_EXIT_FAIL;
    }

    assert(cqe->flags & IORING_CQE_F_MORE);
    io_uring_cqe_seen(ring, cqe);

    ret = io_uring_wait_cqe(ring, &cqe);
    assert(!ret);
    assert(cqe->user_data == 1);
    assert(cqe->flags & IORING_CQE_F_NOTIF);
    assert(!(cqe->flags & IORING_CQE_F_MORE));
    io_uring_cqe_seen(ring, cqe);
    assert(check_cq_empty(ring));

    ret = recv(sock_rx, rx_buffer, payload_size, MSG_TRUNC);
    assert(ret == payload_size);
    return T_EXIT_PASS;
}

static int test_send_faults(int sock_tx, int sock_rx) {
    struct io_uring_sqe* sqe;
    struct io_uring_cqe* cqe;
    int                  msg_flags    = 0;
    unsigned             zc_flags     = 0;
    int                  payload_size = 100;
    int                  ret, i, nr_cqes, nr_reqs = 3;
    struct io_uring      ring;

    ret = io_uring_queue_init(32, &ring, IORING_SETUP_SUBMIT_ALL);
    if (ret) {
        fprintf(stderr, "queue init failed: %d\n", ret);
        return -1;
    }

    /* invalid buffer */
    sqe = io_uring_get_sqe(&ring);
    io_uring_prep_send_zc(sqe, sock_tx, (void*) 1UL, payload_size, msg_flags, zc_flags);
    sqe->user_data = 1;

    /* invalid address */
    sqe = io_uring_get_sqe(&ring);
    io_uring_prep_send_zc(sqe, sock_tx, tx_buffer, payload_size, msg_flags, zc_flags);
    io_uring_prep_send_set_addr(sqe, (const struct sockaddr*) 1UL, sizeof(struct sockaddr_in6));
    sqe->user_data = 2;

    /* invalid send/recv flags */
    sqe = io_uring_get_sqe(&ring);
    io_uring_prep_send_zc(sqe, sock_tx, tx_buffer, payload_size, msg_flags, ~0U);
    sqe->user_data = 3;

    ret = io_uring_submit(&ring);
    assert(ret == nr_reqs);

    nr_cqes = nr_reqs;
    for (i = 0; i < nr_cqes; i++) {
        ret = io_uring_wait_cqe(&ring, &cqe);
        assert(!ret);
        assert(cqe->user_data <= nr_reqs);

        if (!(cqe->flags & IORING_CQE_F_NOTIF)) {
            int expected = (cqe->user_data == 3) ? -EINVAL : -EFAULT;

            if (cqe->res != expected) {
                fprintf(stderr,
                        "invalid cqe res %i vs expected %i, "
                        "user_data %i\n",
                        cqe->res,
                        expected,
                        (int) cqe->user_data);
                return -1;
            }
            if (cqe->flags & IORING_CQE_F_MORE)
                nr_cqes++;
        } else {
            if (cqe->res != 0 || cqe->flags != IORING_CQE_F_NOTIF) {
                fprintf(stderr, "invalid notif cqe %i %i\n", cqe->res, cqe->flags);
                return -1;
            }
        }
        io_uring_cqe_seen(&ring, cqe);
    }
    assert(check_cq_empty(&ring));
    return T_EXIT_PASS;
=======
static int test_basic_send(struct io_uring *ring, int sock_tx, int sock_rx)
{
	struct io_uring_sqe *sqe;
	struct io_uring_cqe *cqe;
	int msg_flags = 0;
	unsigned zc_flags = 0;
	int payload_size = 100;
	int ret;

	sqe = io_uring_get_sqe(ring);
	io_uring_prep_send_zc(sqe, sock_tx, tx_buffer, payload_size,
			      msg_flags, zc_flags);
	sqe->user_data = 1;

	ret = io_uring_submit(ring);
	assert(ret == 1);

	ret = io_uring_wait_cqe(ring, &cqe);
	assert(!ret && cqe->user_data == 1);
	if (cqe->res != payload_size) {
		fprintf(stderr, "send failed %i\n", cqe->res);
		return T_EXIT_FAIL;
	}

	assert(cqe->flags & IORING_CQE_F_MORE);
	io_uring_cqe_seen(ring, cqe);

	ret = io_uring_wait_cqe(ring, &cqe);
	assert(!ret);
	assert(cqe->user_data == 1);
	assert(cqe->flags & IORING_CQE_F_NOTIF);
	assert(!(cqe->flags & IORING_CQE_F_MORE));
	io_uring_cqe_seen(ring, cqe);
	assert(check_cq_empty(ring));

	ret = recv(sock_rx, rx_buffer, payload_size, MSG_TRUNC);
	assert(ret == payload_size);
	return T_EXIT_PASS;
}

static int test_send_faults_check(struct io_uring *ring, int expected)
{
	struct io_uring_cqe *cqe;
	int ret, nr_cqes = 0;
	bool more = true;

	while (more) {
		nr_cqes++;
		ret = io_uring_wait_cqe(ring, &cqe);
		assert(!ret);
		assert(cqe->user_data == 1);

		if (nr_cqes == 1 && (cqe->flags & IORING_CQE_F_NOTIF)) {
			fprintf(stderr, "test_send_faults_check notif came first\n");
			return -1;
		}

		if (!(cqe->flags & IORING_CQE_F_NOTIF)) {
			if (cqe->res != expected) {
				fprintf(stderr, "invalid cqe res %i vs expected %i, "
					"user_data %i\n",
					cqe->res, expected, (int)cqe->user_data);
				return -1;
			}
		} else {
			if (cqe->res != 0 || cqe->flags != IORING_CQE_F_NOTIF) {
				fprintf(stderr, "invalid notif cqe %i %i\n",
					cqe->res, cqe->flags);
				return -1;
			}
		}

		more = cqe->flags & IORING_CQE_F_MORE;
		io_uring_cqe_seen(ring, cqe);
	}

	if (nr_cqes > 2) {
		fprintf(stderr, "test_send_faults_check() too many CQEs %i\n",
				nr_cqes);
		return -1;
	}
	assert(check_cq_empty(ring));
	return 0;
}

static int test_send_faults(int sock_tx, int sock_rx)
{
	struct io_uring_sqe *sqe;
	int msg_flags = 0;
	unsigned zc_flags = 0;
	int ret, payload_size = 100;
	struct io_uring ring;

	ret = io_uring_queue_init(32, &ring, 0);
	if (ret) {
		fprintf(stderr, "queue init failed: %d\n", ret);
		return -1;
	}

	/* invalid buffer */
	sqe = io_uring_get_sqe(&ring);
	io_uring_prep_send_zc(sqe, sock_tx, (void *)1UL, payload_size,
			      msg_flags, zc_flags);
	sqe->user_data = 1;
	ret = io_uring_submit(&ring);
	assert(ret == 1);

	ret = test_send_faults_check(&ring, -EFAULT);
	if (ret) {
		fprintf(stderr, "test_send_faults with invalid buf failed\n");
		return -1;
	}

	/* invalid address */
	sqe = io_uring_get_sqe(&ring);
	io_uring_prep_send_zc(sqe, sock_tx, tx_buffer, payload_size,
			      msg_flags, zc_flags);
	io_uring_prep_send_set_addr(sqe, (const struct sockaddr *)1UL,
				    sizeof(struct sockaddr_in6));
	sqe->user_data = 1;
	ret = io_uring_submit(&ring);
	assert(ret == 1);

	ret = test_send_faults_check(&ring, -EFAULT);
	if (ret) {
		fprintf(stderr, "test_send_faults with invalid addr failed\n");
		return -1;
	}

	/* invalid send/recv flags */
	sqe = io_uring_get_sqe(&ring);
	io_uring_prep_send_zc(sqe, sock_tx, tx_buffer, payload_size,
			      msg_flags, ~0U);
	sqe->user_data = 1;
	ret = io_uring_submit(&ring);
	assert(ret == 1);

	ret = test_send_faults_check(&ring, -EINVAL);
	if (ret) {
		fprintf(stderr, "test_send_faults with invalid flags failed\n");
		return -1;
	}

	return T_EXIT_PASS;
>>>>>>> 6cd6c1d7
}

static int create_socketpair_ip(struct sockaddr_storage* addr,
                                int*                     sock_client,
                                int*                     sock_server,
                                bool                     ipv6,
                                bool                     client_connect,
                                bool                     msg_zc,
                                bool                     tcp) {
    socklen_t addr_size;
    int       family, sock, listen_sock = -1;
    int       ret;

    memset(addr, 0, sizeof(*addr));
    if (ipv6) {
        struct sockaddr_in6* saddr = (struct sockaddr_in6*) addr;

        family             = AF_INET6;
        saddr->sin6_family = family;
        saddr->sin6_port   = htons(0);
        addr_size          = sizeof(*saddr);
    } else {
        struct sockaddr_in* saddr = (struct sockaddr_in*) addr;

        family                 = AF_INET;
        saddr->sin_family      = family;
        saddr->sin_port        = htons(0);
        saddr->sin_addr.s_addr = htonl(INADDR_ANY);
        addr_size              = sizeof(*saddr);
    }

    /* server sock setup */
    if (tcp) {
        sock = listen_sock = socket(family, SOCK_STREAM, IPPROTO_TCP);
    } else {
        sock = *sock_server = socket(family, SOCK_DGRAM, 0);
    }
    if (sock < 0) {
        perror("socket");
        return 1;
    }

    ret = bind(sock, (struct sockaddr*) addr, addr_size);
    if (ret < 0) {
        perror("bind");
        return 1;
    }

    ret = getsockname(sock, (struct sockaddr*) addr, &addr_size);
    if (ret < 0) {
        fprintf(stderr, "getsockname failed %i\n", errno);
        return 1;
    }

    if (tcp) {
        ret = listen(sock, 128);
        assert(ret != -1);
    }

    if (ipv6) {
        struct sockaddr_in6* saddr = (struct sockaddr_in6*) addr;

        inet_pton(AF_INET6, HOSTV6, &(saddr->sin6_addr));
    } else {
        struct sockaddr_in* saddr = (struct sockaddr_in*) addr;

        inet_pton(AF_INET, HOST, &saddr->sin_addr);
    }

    /* client sock setup */
    if (tcp) {
        *sock_client = socket(family, SOCK_STREAM, IPPROTO_TCP);
        assert(client_connect);
    } else {
        *sock_client = socket(family, SOCK_DGRAM, 0);
    }
    if (*sock_client < 0) {
        perror("socket");
        return 1;
    }
    if (client_connect) {
        ret = connect(*sock_client, (struct sockaddr*) addr, addr_size);
        if (ret < 0) {
            perror("connect");
            return 1;
        }
    }
    if (msg_zc) {
#ifdef SO_ZEROCOPY
        int val = 1;

		/*
		 * NOTE: apps must not set SO_ZEROCOPY when using io_uring zc.
		 * It's only here to test interactions with MSG_ZEROCOPY.
		 */
		if (setsockopt(*sock_client, SOL_SOCKET, SO_ZEROCOPY, &val, sizeof(val))) {
			perror("setsockopt zc");
			return 1;
		}
        if (setsockopt(*sock_client, SOL_SOCKET, SO_ZEROCOPY, &val, sizeof(val))) {
            perror("setsockopt zc");
            return 1;
        }
#else
        fprintf(stderr, "no SO_ZEROCOPY\n");
        return 1;
#endif
    }
    if (tcp) {
        *sock_server = accept(listen_sock, NULL, NULL);
        if (!*sock_server) {
            fprintf(stderr, "can't accept\n");
            return 1;
        }
        close(listen_sock);
    }
    return 0;
}

struct send_conf {
    bool                     fixed_buf;
    bool                     mix_register;
    bool                     cork;
    bool                     force_async;
    bool                     use_sendmsg;
    bool                     tcp;
    bool                     zc;
    bool                     iovec;
    bool                     long_iovec;
    bool                     poll_first;
    int                      buf_index;
    struct sockaddr_storage* addr;
};

<<<<<<< HEAD
static int
do_test_inet_send(struct io_uring* ring, int sock_client, int sock_server, struct send_conf* conf) {
    struct iovec         iov[MAX_IOV];
    struct msghdr        msghdr[CORK_REQS];
    const unsigned       zc_flags = 0;
    struct io_uring_sqe* sqe;
    struct io_uring_cqe* cqe;
    int                  nr_reqs = conf->cork ? CORK_REQS : 1;
    int                  i, ret, nr_cqes, addr_len = 0;
    size_t               send_size       = buffers_iov[conf->buf_index].iov_len;
    size_t               chunk_size      = send_size / nr_reqs;
    size_t               chunk_size_last = send_size - chunk_size * (nr_reqs - 1);
    char*                buf             = buffers_iov[conf->buf_index].iov_base;

    assert(MAX_IOV >= CORK_REQS);

    if (conf->addr) {
        sa_family_t fam = ((struct sockaddr_in*) conf->addr)->sin_family;

        addr_len = (fam == AF_INET) ? sizeof(struct sockaddr_in) : sizeof(struct sockaddr_in6);
    }

    memset(rx_buffer, 0, send_size);

    for (i = 0; i < nr_reqs; i++) {
        bool   real_fixed_buf = conf->fixed_buf;
        size_t cur_size       = chunk_size;
        int    msg_flags      = MSG_WAITALL;

        if (conf->mix_register)
            real_fixed_buf = rand() & 1;

        if (i != nr_reqs - 1)
            msg_flags |= MSG_MORE;
        else
            cur_size = chunk_size_last;

        sqe = io_uring_get_sqe(ring);

        if (!conf->use_sendmsg) {
            if (conf->zc) {
                io_uring_prep_send_zc(sqe, sock_client, buf + i * chunk_size, cur_size, msg_flags, zc_flags);
            } else {
                io_uring_prep_send(sqe, sock_client, buf + i * chunk_size, cur_size, msg_flags);
            }

            if (real_fixed_buf) {
                sqe->ioprio |= IORING_RECVSEND_FIXED_BUF;
                sqe->buf_index = conf->buf_index;
            }
            if (conf->addr)
                io_uring_prep_send_set_addr(sqe, (const struct sockaddr*) conf->addr, addr_len);
        } else {
            struct iovec* io;
            int           iov_len;

            if (conf->zc)
                io_uring_prep_sendmsg_zc(sqe, sock_client, &msghdr[i], msg_flags);
            else
                io_uring_prep_sendmsg(sqe, sock_client, &msghdr[i], msg_flags);

            if (!conf->iovec) {
                io              = &iov[i];
                iov_len         = 1;
                iov[i].iov_len  = cur_size;
                iov[i].iov_base = buf + i * chunk_size;
            } else {
                char* it = buf;
                int   j;

                assert(nr_reqs == 1);
                iov_len = conf->long_iovec ? MAX_IOV : 4;
                io      = iov;

                for (j = 0; j < iov_len; j++)
                    io[j].iov_len = 1;
                /* first want to be easily advanced */
                io[0].iov_base = it;
                it += io[0].iov_len;
                /* this should cause retry */
                io[1].iov_len  = chunk_size - iov_len + 1;
                io[1].iov_base = it;
                it += io[1].iov_len;
                /* fill the rest */
                for (j = 2; j < iov_len; j++) {
                    io[j].iov_base = it;
                    it += io[j].iov_len;
                }
            }

            memset(&msghdr[i], 0, sizeof(msghdr[i]));
            msghdr[i].msg_iov    = io;
            msghdr[i].msg_iovlen = iov_len;
            if (conf->addr) {
                msghdr[i].msg_name    = conf->addr;
                msghdr[i].msg_namelen = addr_len;
            }
        }
        sqe->user_data = i;
        if (conf->force_async)
            sqe->flags |= IOSQE_ASYNC;
        if (conf->poll_first)
            sqe->ioprio |= IORING_RECVSEND_POLL_FIRST;
        if (i != nr_reqs - 1)
            sqe->flags |= IOSQE_IO_LINK;
    }

    sqe = io_uring_get_sqe(ring);
    io_uring_prep_recv(sqe, sock_server, rx_buffer, send_size, MSG_WAITALL);
    sqe->user_data = RX_TAG;

    ret = io_uring_submit(ring);
    if (ret != nr_reqs + 1) {
        fprintf(stderr, "submit failed, got %i expected %i\n", ret, nr_reqs);
        return 1;
    }

    nr_cqes = nr_reqs + 1;
    for (i = 0; i < nr_cqes; i++) {
        int expected = chunk_size;

        ret = io_uring_wait_cqe(ring, &cqe);
        if (ret) {
            fprintf(stderr, "io_uring_wait_cqe failed %i\n", ret);
            return 1;
        }
        if (cqe->user_data == RX_TAG) {
            if (cqe->res != send_size) {
                fprintf(stderr, "rx failed res: %i, expected %i\n", cqe->res, (int) send_size);
                return 1;
            }
            io_uring_cqe_seen(ring, cqe);
            continue;
        }
        if ((cqe->flags & IORING_CQE_F_MORE) && (cqe->flags & IORING_CQE_F_NOTIF)) {
            fprintf(stderr, "unexpected cflags %i res %i\n", cqe->flags, cqe->res);
            return 1;
        }
        if (cqe->user_data >= nr_reqs) {
            fprintf(stderr, "invalid user_data %lu\n", (unsigned long) cqe->user_data);
            return 1;
        }
        if (!(cqe->flags & IORING_CQE_F_NOTIF)) {
            if (cqe->flags & IORING_CQE_F_MORE)
                nr_cqes++;
            if (cqe->user_data == nr_reqs - 1)
                expected = chunk_size_last;
            if (cqe->res != expected) {
                fprintf(stderr, "invalid cqe->res %d expected %d\n", cqe->res, expected);
                return 1;
            }
        }
        io_uring_cqe_seen(ring, cqe);
    }

    for (i = 0; i < send_size; i++) {
        if (buf[i] != rx_buffer[i]) {
            fprintf(stderr,
                    "botched data, first mismated byte %i, "
                    "%u vs %u\n",
                    i,
                    buf[i],
                    rx_buffer[i]);
            return 1;
        }
    }
    return 0;
=======
static int do_test_inet_send(struct io_uring *ring, int sock_client, int sock_server,
			     struct send_conf *conf)
{
	struct iovec iov[MAX_IOV];
	struct msghdr msghdr[CORK_REQS];
	const unsigned zc_flags = 0;
	struct io_uring_sqe *sqe;
	struct io_uring_cqe *cqe;
	int nr_reqs = conf->cork ? CORK_REQS : 1;
	int i, ret, nr_cqes, addr_len = 0;
	size_t send_size = buffers_iov[conf->buf_index].iov_len;
	size_t chunk_size = send_size / nr_reqs;
	size_t chunk_size_last = send_size - chunk_size * (nr_reqs - 1);
	char *buf = buffers_iov[conf->buf_index].iov_base;

	assert(MAX_IOV >= CORK_REQS);

	if (conf->addr) {
		sa_family_t fam = ((struct sockaddr_in *)conf->addr)->sin_family;

		addr_len = (fam == AF_INET) ? sizeof(struct sockaddr_in) :
					      sizeof(struct sockaddr_in6);
	}

	memset(rx_buffer, 0, send_size);

	for (i = 0; i < nr_reqs; i++) {
		bool real_fixed_buf = conf->fixed_buf;
		size_t cur_size = chunk_size;
		int msg_flags = MSG_WAITALL;

		if (conf->mix_register)
			real_fixed_buf = rand() & 1;

		if (i != nr_reqs - 1)
			msg_flags |= MSG_MORE;
		else
			cur_size = chunk_size_last;

		sqe = io_uring_get_sqe(ring);

		if (!conf->use_sendmsg) {
			if (conf->zc) {
				io_uring_prep_send_zc(sqe, sock_client, buf + i * chunk_size,
						      cur_size, msg_flags, zc_flags);
			} else {
				io_uring_prep_send(sqe, sock_client, buf + i * chunk_size,
						      cur_size, msg_flags);
			}

			if (real_fixed_buf) {
				sqe->ioprio |= IORING_RECVSEND_FIXED_BUF;
				sqe->buf_index = conf->buf_index;
			}
			if (conf->addr)
				io_uring_prep_send_set_addr(sqe, (const struct sockaddr *)conf->addr,
							    addr_len);
		} else {
			struct iovec *io;
			int iov_len;

			if (conf->zc)
				io_uring_prep_sendmsg_zc(sqe, sock_client, &msghdr[i], msg_flags);
			else
				io_uring_prep_sendmsg(sqe, sock_client, &msghdr[i], msg_flags);

			if (!conf->iovec) {
				io = &iov[i];
				iov_len = 1;
				iov[i].iov_len = cur_size;
				iov[i].iov_base = buf + i * chunk_size;
			} else {
				char *it = buf;
				int j;

				assert(nr_reqs == 1);
				iov_len = conf->long_iovec ? MAX_IOV : 4;
				io = iov;

				for (j = 0; j < iov_len; j++)
					io[j].iov_len = 1;
				/* first want to be easily advanced */
				io[0].iov_base = it;
				it += io[0].iov_len;
				/* this should cause retry */
				io[1].iov_len = chunk_size - iov_len + 1;
				io[1].iov_base = it;
				it += io[1].iov_len;
				/* fill the rest */
				for (j = 2; j < iov_len; j++) {
					io[j].iov_base = it;
					it += io[j].iov_len;
				}
			}

			memset(&msghdr[i], 0, sizeof(msghdr[i]));
			msghdr[i].msg_iov = io;
			msghdr[i].msg_iovlen = iov_len;
			if (conf->addr) {
				msghdr[i].msg_name = conf->addr;
				msghdr[i].msg_namelen = addr_len;
			}
		}
		sqe->user_data = i;
		if (conf->force_async)
			sqe->flags |= IOSQE_ASYNC;
		if (conf->poll_first)
			sqe->ioprio |= IORING_RECVSEND_POLL_FIRST;
		if (i != nr_reqs - 1)
			sqe->flags |= IOSQE_IO_LINK;
	}

	sqe = io_uring_get_sqe(ring);
	io_uring_prep_recv(sqe, sock_server, rx_buffer, send_size, MSG_WAITALL);
	sqe->user_data = RX_TAG;

	ret = io_uring_submit(ring);
	if (ret != nr_reqs + 1) {
		fprintf(stderr, "submit failed, got %i expected %i\n", ret, nr_reqs);
		return 1;
	}

	nr_cqes = nr_reqs + 1;
	for (i = 0; i < nr_cqes; i++) {
		int expected = chunk_size;

		ret = io_uring_wait_cqe(ring, &cqe);
		if (ret) {
			fprintf(stderr, "io_uring_wait_cqe failed %i\n", ret);
			return 1;
		}
		if (cqe->user_data == RX_TAG) {
			if (cqe->res != send_size) {
				fprintf(stderr, "rx failed res: %i, expected %i\n",
						cqe->res, (int)send_size);
				return 1;
			}
			io_uring_cqe_seen(ring, cqe);
			continue;
		}
		if ((cqe->flags & IORING_CQE_F_MORE) && (cqe->flags & IORING_CQE_F_NOTIF)) {
			fprintf(stderr, "unexpected cflags %i res %i\n",
					cqe->flags, cqe->res);
			return 1;
		}
		if (cqe->user_data >= nr_reqs) {
			fprintf(stderr, "invalid user_data %lu\n",
					(unsigned long)cqe->user_data);
			return 1;
		}
		if (!(cqe->flags & IORING_CQE_F_NOTIF)) {
			if (cqe->flags & IORING_CQE_F_MORE)
				nr_cqes++;
			if (cqe->user_data == nr_reqs - 1)
				expected = chunk_size_last;
			if (cqe->res != expected) {
				if (cqe->res == -ENOMEM) {
					if (!hit_enomem) {
						fprintf(stderr, "Hit -ENOMEM. "
							"Increase ulimit -l "
							"limit for a complete "
							"test run. Skipping "
							"parts.\n");
						hit_enomem = 1;
					}
					return 0;
				}
				fprintf(stderr, "invalid cqe->res %d expected %d\n",
						 cqe->res, expected);
				return 1;
			}
		}
		io_uring_cqe_seen(ring, cqe);
	}

	for (i = 0; i < send_size; i++) {
		if (buf[i] != rx_buffer[i]) {
			fprintf(stderr, "botched data, first mismated byte %i, "
				"%u vs %u\n", i, buf[i], rx_buffer[i]);
			return 1;
		}
	}
	return 0;
>>>>>>> 6cd6c1d7
}

static int test_inet_send(struct io_uring* ring) {
    struct send_conf        conf;
    struct sockaddr_storage addr;
    int                     sock_client = -1, sock_server = -1;
    int                     ret, j, i;
    int                     buf_index;

    for (j = 0; j < 32; j++) {
        bool ipv6           = j & 1;
        bool client_connect = j & 2;
        bool msg_zc_set     = j & 4;
        bool tcp            = j & 8;
        bool swap_sockets   = j & 16;

        if (tcp && !client_connect)
            continue;
        if (swap_sockets && !tcp)
            continue;
#ifndef SO_ZEROCOPY
        if (msg_zc_set)
            continue;
#endif
        ret = create_socketpair_ip(&addr, &sock_client, &sock_server, ipv6, client_connect, msg_zc_set, tcp);
        if (ret) {
            fprintf(stderr, "sock prep failed %d\n", ret);
            return 1;
        }
        if (swap_sockets) {
            int tmp_sock = sock_client;

            sock_client = sock_server;
            sock_server = tmp_sock;
        }

        for (i = 0; i < 1024; i++) {
            bool regbuf;

            conf.use_sendmsg  = i & 1;
            conf.poll_first   = i & 2;
            conf.fixed_buf    = i & 4;
            conf.addr         = (i & 8) ? &addr : NULL;
            conf.cork         = i & 16;
            conf.mix_register = i & 32;
            conf.force_async  = i & 64;
            conf.zc           = i & 128;
            conf.iovec        = i & 256;
            conf.long_iovec   = i & 512;
            conf.tcp          = tcp;
            regbuf            = conf.mix_register || conf.fixed_buf;

            if (conf.iovec && (!conf.use_sendmsg || regbuf || conf.cork))
                continue;
            if (!conf.zc) {
                if (regbuf)
                    continue;
                /*
                 * Non zerocopy send w/ addr was added together with sendmsg_zc,
                 * skip if we the kernel doesn't support it.
                 */
                if (conf.addr && !has_sendmsg)
                    continue;
            }
            if (tcp && (conf.cork || conf.addr))
                continue;
            if (conf.mix_register && (!conf.cork || conf.fixed_buf))
                continue;
            if (!client_connect && conf.addr == NULL)
                continue;
            if (conf.use_sendmsg && (regbuf || !has_sendmsg))
                continue;
            if (msg_zc_set && !conf.zc)
                continue;

            for (buf_index = 0; buf_index < ARRAY_SIZE(buffers_iov); buf_index++) {
                size_t len = buffers_iov[buf_index].iov_len;

                if (!buffers_iov[buf_index].iov_base)
                    continue;
                if (!tcp && len > 4 * page_sz)
                    continue;

                conf.buf_index = buf_index;
                ret            = do_test_inet_send(ring, sock_client, sock_server, &conf);
                if (ret) {
                    fprintf(stderr,
                            "send failed fixed buf %i, "
                            "conn %i, addr %i, cork %i\n",
                            conf.fixed_buf,
                            client_connect,
                            !!conf.addr,
                            conf.cork);
                    return 1;
                }
            }
        }

        close(sock_client);
        close(sock_server);
    }
    return 0;
}

static int test_async_addr(struct io_uring* ring) {
    struct io_uring_sqe*     sqe;
    struct io_uring_cqe*     cqe;
    struct sockaddr_storage  addr;
    int                      sock_tx = -1, sock_rx = -1;
    struct __kernel_timespec ts;
    int                      ret;

    ts.tv_sec  = 1;
    ts.tv_nsec = 0;
    ret        = create_socketpair_ip(&addr, &sock_tx, &sock_rx, true, false, false, false);
    if (ret) {
        fprintf(stderr, "sock prep failed %d\n", ret);
        return 1;
    }

    sqe = io_uring_get_sqe(ring);
    io_uring_prep_timeout(sqe, &ts, 0, IORING_TIMEOUT_ETIME_SUCCESS);
    sqe->user_data = 1;
    sqe->flags |= IOSQE_IO_LINK;

    sqe = io_uring_get_sqe(ring);
    io_uring_prep_send_zc(sqe, sock_tx, tx_buffer, 1, 0, 0);
    sqe->user_data = 2;
    io_uring_prep_send_set_addr(sqe, (const struct sockaddr*) &addr, sizeof(struct sockaddr_in6));

    ret = io_uring_submit(ring);
    assert(ret == 2);
    memset(&addr, 0, sizeof(addr));

    ret = io_uring_wait_cqe(ring, &cqe);
    if (ret) {
        fprintf(stderr, "io_uring_wait_cqe failed %i\n", ret);
        return 1;
    }
    if (cqe->user_data != 1 || cqe->res != -ETIME) {
        fprintf(stderr, "invalid timeout res %i %i\n", (int) cqe->user_data, cqe->res);
        return 1;
    }
    io_uring_cqe_seen(ring, cqe);

    ret = io_uring_wait_cqe(ring, &cqe);
    if (ret) {
        fprintf(stderr, "io_uring_wait_cqe failed %i\n", ret);
        return 1;
    }
    if (cqe->user_data != 2 || cqe->res != 1) {
        fprintf(stderr, "invalid send %i %i\n", (int) cqe->user_data, cqe->res);
        return 1;
    }
    io_uring_cqe_seen(ring, cqe);
    ret = recv(sock_rx, rx_buffer, 1, MSG_TRUNC);
    assert(ret == 1);

    ret = io_uring_wait_cqe(ring, &cqe);
    if (ret) {
        fprintf(stderr, "io_uring_wait_cqe failed %i\n", ret);
        return 1;
    }
    assert(cqe->flags & IORING_CQE_F_NOTIF);
    io_uring_cqe_seen(ring, cqe);

    close(sock_tx);
    close(sock_rx);
    return 0;
}

<<<<<<< HEAD
static bool io_check_zc_sendmsg(struct io_uring* ring) {
    struct io_uring_probe* p;
    int                    ret;

    p = t_calloc(1, sizeof(*p) + 256 * sizeof(struct io_uring_probe_op));
    if (!p) {
        fprintf(stderr, "probe allocation failed\n");
        return false;
    }
    ret = io_uring_register_probe(ring, p, 256);
    if (ret)
        return false;
    return p->ops_len > IORING_OP_SENDMSG_ZC;
}

=======
>>>>>>> 6cd6c1d7
/* see also send_recv.c:test_invalid */
static int test_invalid_zc(int fds[2]) {
    struct io_uring      ring;
    int                  ret;
    struct io_uring_cqe* cqe;
    struct io_uring_sqe* sqe;
    bool                 notif = false;

    if (!has_sendmsg)
        return 0;

    ret = t_create_ring(8, &ring, 0);
    if (ret)
        return ret;

    sqe = io_uring_get_sqe(&ring);
    io_uring_prep_sendmsg(sqe, fds[0], NULL, MSG_WAITALL);
    sqe->opcode = IORING_OP_SENDMSG_ZC;
    sqe->flags |= IOSQE_ASYNC;

    ret = io_uring_submit(&ring);
    if (ret != 1) {
        fprintf(stderr, "submit failed %i\n", ret);
        return ret;
    }
    ret = io_uring_wait_cqe(&ring, &cqe);
    if (ret)
        return 1;
    if (cqe->flags & IORING_CQE_F_MORE)
        notif = true;
    io_uring_cqe_seen(&ring, cqe);

    if (notif) {
        ret = io_uring_wait_cqe(&ring, &cqe);
        if (ret)
            return 1;
        io_uring_cqe_seen(&ring, cqe);
    }
    io_uring_queue_exit(&ring);
    return 0;
}

<<<<<<< HEAD
int main(int argc, char* argv[]) {
    struct sockaddr_storage addr;
    struct io_uring         ring;
    int                     i, ret, sp[2];
    size_t                  len;

    if (argc > 1)
        return T_EXIT_SKIP;

    page_sz = sysconf(_SC_PAGESIZE);

    /* create TCP IPv6 pair */
    ret = create_socketpair_ip(&addr, &sp[0], &sp[1], true, true, false, true);
    if (ret) {
        fprintf(stderr, "sock prep failed %d\n", ret);
        return T_EXIT_FAIL;
    }

    len       = LARGE_BUF_SIZE;
    tx_buffer = aligned_alloc(page_sz, len);
    rx_buffer = aligned_alloc(page_sz, len);
    if (tx_buffer && rx_buffer) {
        buffers_iov[BUF_T_LARGE].iov_base = tx_buffer;
        buffers_iov[BUF_T_LARGE].iov_len  = len;
    } else {
        if (tx_buffer)
            free(tx_buffer);
        if (rx_buffer)
            free(rx_buffer);

        printf("skip large buffer tests, can't alloc\n");

        len       = 2 * page_sz;
        tx_buffer = aligned_alloc(page_sz, len);
        rx_buffer = aligned_alloc(page_sz, len);
    }
    if (!tx_buffer || !rx_buffer) {
        fprintf(stderr, "can't allocate buffers\n");
        return T_EXIT_FAIL;
    }

    srand((unsigned) time(NULL));
    for (i = 0; i < len; i++)
        tx_buffer[i] = i;
    memset(rx_buffer, 0, len);

    buffers_iov[BUF_T_NORMAL].iov_base     = tx_buffer + page_sz;
    buffers_iov[BUF_T_NORMAL].iov_len      = page_sz;
    buffers_iov[BUF_T_SMALL].iov_base      = tx_buffer;
    buffers_iov[BUF_T_SMALL].iov_len       = 137;
    buffers_iov[BUF_T_NONALIGNED].iov_base = tx_buffer + BUFFER_OFFSET;
    buffers_iov[BUF_T_NONALIGNED].iov_len  = 2 * page_sz - BUFFER_OFFSET - 13;

    if (len == LARGE_BUF_SIZE) {
        void* huge_page;
        int   off = page_sz + 27;

        len       = 1U << 22;
        huge_page = mmap(NULL,
                         len,
                         PROT_READ | PROT_WRITE,
                         MAP_PRIVATE | MAP_HUGETLB | MAP_HUGE_2MB | MAP_ANONYMOUS,
                         -1,
                         0);
        if (huge_page != MAP_FAILED) {
            buffers_iov[BUF_T_HUGETLB].iov_base = huge_page + off;
            buffers_iov[BUF_T_HUGETLB].iov_len  = len - off;
        }
    }

    ret = io_uring_queue_init(32, &ring, 0);
    if (ret) {
        fprintf(stderr, "queue init failed: %d\n", ret);
        return T_EXIT_FAIL;
    }

    ret = test_basic_send(&ring, sp[0], sp[1]);
    if (ret == T_EXIT_SKIP)
        return ret;
    if (ret) {
        fprintf(stderr, "test_basic_send() failed\n");
        return T_EXIT_FAIL;
    }

    has_sendmsg = io_check_zc_sendmsg(&ring);

    ret = test_send_faults(sp[0], sp[1]);
    if (ret) {
        fprintf(stderr, "test_send_faults() failed\n");
        return T_EXIT_FAIL;
    }

    ret = test_invalid_zc(sp);
    if (ret) {
        fprintf(stderr, "test_invalid_zc() failed\n");
        return T_EXIT_FAIL;
    }

    close(sp[0]);
    close(sp[1]);

    ret = test_async_addr(&ring);
    if (ret) {
        fprintf(stderr, "test_async_addr() failed\n");
        return T_EXIT_FAIL;
    }

    ret = t_register_buffers(&ring, buffers_iov, ARRAY_SIZE(buffers_iov));
    if (ret == T_SETUP_SKIP) {
        fprintf(stderr, "can't register bufs, skip\n");
        goto out;
    } else if (ret != T_SETUP_OK) {
        fprintf(stderr, "buffer registration failed %i\n", ret);
        return T_EXIT_FAIL;
    }

    if (buffers_iov[BUF_T_HUGETLB].iov_base) {
        buffers_iov[BUF_T_HUGETLB].iov_base += 13;
        buffers_iov[BUF_T_HUGETLB].iov_len -= 26;
    }
    if (buffers_iov[BUF_T_LARGE].iov_base) {
        buffers_iov[BUF_T_LARGE].iov_base += 13;
        buffers_iov[BUF_T_LARGE].iov_len -= 26;
    }

    ret = test_inet_send(&ring);
    if (ret) {
        fprintf(stderr, "test_inet_send() failed\n");
        return T_EXIT_FAIL;
    }
out:
    io_uring_queue_exit(&ring);
    close(sp[0]);
    close(sp[1]);
    return T_EXIT_PASS;
=======
static int run_basic_tests(void)
{
	struct sockaddr_storage addr;
	int ret, i, sp[2];

	/* create TCP IPv6 pair */
	ret = create_socketpair_ip(&addr, &sp[0], &sp[1], true, true, false, true);
	if (ret) {
		fprintf(stderr, "sock prep failed %d\n", ret);
		return -1;
	}

	for (i = 0; i < 2; i++) {
		struct io_uring ring;
		unsigned ring_flags = 0;

		if (i & 1)
			ring_flags |= IORING_SETUP_DEFER_TASKRUN;

		ret = io_uring_queue_init(32, &ring, ring_flags);
		if (ret) {
			if (ret == -EINVAL)
				continue;
			fprintf(stderr, "queue init failed: %d\n", ret);
			return -1;
		}

		ret = test_basic_send(&ring, sp[0], sp[1]);
		if (ret) {
			fprintf(stderr, "test_basic_send() failed\n");
			return -1;
		}

		ret = test_send_faults(sp[0], sp[1]);
		if (ret) {
			fprintf(stderr, "test_send_faults() failed\n");
			return -1;
		}

		ret = test_invalid_zc(sp);
		if (ret) {
			fprintf(stderr, "test_invalid_zc() failed\n");
			return -1;
		}

		ret = test_async_addr(&ring);
		if (ret) {
			fprintf(stderr, "test_async_addr() failed\n");
			return T_EXIT_FAIL;
		}

		io_uring_queue_exit(&ring);
	}

	close(sp[0]);
	close(sp[1]);
	return 0;
}

int main(int argc, char *argv[])
{
	size_t len;
	int ret, i;

	if (argc > 1)
		return T_EXIT_SKIP;

	ret = probe_zc_support();
	if (ret) {
		printf("probe failed\n");
		return T_EXIT_FAIL;
	}
	if (!has_sendzc) {
		printf("no IORING_OP_SEND_ZC support, skip\n");
		return T_EXIT_SKIP;
	}

	page_sz = sysconf(_SC_PAGESIZE);

	len = LARGE_BUF_SIZE;
	tx_buffer = aligned_alloc(page_sz, len);
	rx_buffer = aligned_alloc(page_sz, len);
	if (tx_buffer && rx_buffer) {
		buffers_iov[BUF_T_LARGE].iov_base = tx_buffer;
		buffers_iov[BUF_T_LARGE].iov_len = len;
	} else {
		if (tx_buffer)
			free(tx_buffer);
		if (rx_buffer)
			free(rx_buffer);

		printf("skip large buffer tests, can't alloc\n");

		len = 2 * page_sz;
		tx_buffer = aligned_alloc(page_sz, len);
		rx_buffer = aligned_alloc(page_sz, len);
	}
	if (!tx_buffer || !rx_buffer) {
		fprintf(stderr, "can't allocate buffers\n");
		return T_EXIT_FAIL;
	}

	srand((unsigned)time(NULL));
	for (i = 0; i < len; i++)
		tx_buffer[i] = i;
	memset(rx_buffer, 0, len);

	buffers_iov[BUF_T_NORMAL].iov_base = tx_buffer + page_sz;
	buffers_iov[BUF_T_NORMAL].iov_len = page_sz;
	buffers_iov[BUF_T_SMALL].iov_base = tx_buffer;
	buffers_iov[BUF_T_SMALL].iov_len = 137;
	buffers_iov[BUF_T_NONALIGNED].iov_base = tx_buffer + BUFFER_OFFSET;
	buffers_iov[BUF_T_NONALIGNED].iov_len = 2 * page_sz - BUFFER_OFFSET - 13;

	if (len == LARGE_BUF_SIZE) {
		void *huge_page;
		int off = page_sz + 27;

		len = 1U << 22;
		huge_page = mmap(NULL, len, PROT_READ|PROT_WRITE,
				 MAP_PRIVATE | MAP_HUGETLB | MAP_HUGE_2MB | MAP_ANONYMOUS,
				 -1, 0);
		if (huge_page != MAP_FAILED) {
			buffers_iov[BUF_T_HUGETLB].iov_base = huge_page + off;
			buffers_iov[BUF_T_HUGETLB].iov_len = len - off;
		}
	}

	ret = run_basic_tests();
	if (ret)
		return T_EXIT_FAIL;

	for (i = 0; i < 2; i++) {
		struct io_uring ring;
		unsigned ring_flags = 0;

		if (i & 1)
			ring_flags |= IORING_SETUP_SINGLE_ISSUER |
				      IORING_SETUP_DEFER_TASKRUN;

		ret = io_uring_queue_init(32, &ring, ring_flags);
		if (ret) {
			if (ret == -EINVAL)
				continue;
			fprintf(stderr, "queue init failed: %d\n", ret);
			return -1;
		}

		ret = t_register_buffers(&ring, buffers_iov, ARRAY_SIZE(buffers_iov));
		if (ret == T_SETUP_SKIP) {
			fprintf(stderr, "can't register bufs, skip\n");
			goto out;
		} else if (ret != T_SETUP_OK) {
			fprintf(stderr, "buffer registration failed %i\n", ret);
			return T_EXIT_FAIL;
		}

		if (buffers_iov[BUF_T_HUGETLB].iov_base) {
			buffers_iov[BUF_T_HUGETLB].iov_base += 13;
			buffers_iov[BUF_T_HUGETLB].iov_len -= 26;
		}
		if (buffers_iov[BUF_T_LARGE].iov_base) {
			buffers_iov[BUF_T_LARGE].iov_base += 13;
			buffers_iov[BUF_T_LARGE].iov_len -= 26;
		}

		ret = test_inet_send(&ring);
		if (ret) {
			fprintf(stderr, "test_inet_send() failed (defer_taskrun %i)\n",
					 ring_flags & IORING_SETUP_DEFER_TASKRUN);
			return T_EXIT_FAIL;
		}

		if (buffers_iov[BUF_T_HUGETLB].iov_base) {
			buffers_iov[BUF_T_HUGETLB].iov_base -= 13;
			buffers_iov[BUF_T_HUGETLB].iov_len += 26;
		}
		if (buffers_iov[BUF_T_LARGE].iov_base) {
			buffers_iov[BUF_T_LARGE].iov_base -= 13;
			buffers_iov[BUF_T_LARGE].iov_len += 26;
		}
out:
		io_uring_queue_exit(&ring);
	}

	return T_EXIT_PASS;
>>>>>>> 6cd6c1d7
}<|MERGE_RESOLUTION|>--- conflicted
+++ resolved
@@ -1,73 +1,73 @@
 /* SPDX-License-Identifier: MIT */
-#include "../liburing/liburing.h"
-#include "helpers.h"
-
-#include <arpa/inet.h>
+#include <stdio.h>
+#include <stdlib.h>
+#include <stdint.h>
 #include <assert.h>
 #include <errno.h>
+#include <limits.h>
 #include <fcntl.h>
-#include <limits.h>
+#include <unistd.h>
+#include <stdbool.h>
+#include <string.h>
+
+#include <arpa/inet.h>
 #include <linux/if_packet.h>
 #include <linux/ipv6.h>
-#include <linux/mman.h>
 #include <linux/socket.h>
 #include <linux/sockios.h>
 #include <net/ethernet.h>
 #include <net/if.h>
+#include <netinet/ip.h>
 #include <netinet/in.h>
-#include <netinet/ip.h>
 #include <netinet/ip6.h>
 #include <netinet/tcp.h>
 #include <netinet/udp.h>
-#include <stdbool.h>
-#include <stdint.h>
-#include <stdio.h>
-#include <stdlib.h>
-#include <string.h>
+#include <sys/socket.h>
+#include <sys/time.h>
+#include <sys/resource.h>
+#include <sys/un.h>
 #include <sys/ioctl.h>
-#include <sys/mman.h>
-#include <sys/resource.h>
 #include <sys/socket.h>
 #include <sys/stat.h>
 #include <sys/time.h>
 #include <sys/types.h>
-#include <sys/un.h>
 #include <sys/wait.h>
-#include <unistd.h>
-
-#define MAX_MSG       128
-
-#define HOST          "127.0.0.1"
-#define HOSTV6        "::1"
-
-#define MAX_IOV       32
-#define CORK_REQS     5
-#define RX_TAG        10000
+#include <sys/mman.h>
+#include <linux/mman.h>
+
+#include "liburing.h"
+#include "helpers.h"
+
+#define MAX_MSG	128
+
+#define HOST	"127.0.0.1"
+#define HOSTV6	"::1"
+
+#define MAX_IOV 32
+#define CORK_REQS 5
+#define RX_TAG 10000
 #define BUFFER_OFFSET 41
 
 #ifndef ARRAY_SIZE
-#    define ARRAY_SIZE(a) (sizeof(a) / sizeof((a)[0]))
+	#define ARRAY_SIZE(a) (sizeof(a)/sizeof((a)[0]))
 #endif
 
 enum {
-    BUF_T_NORMAL,
-    BUF_T_SMALL,
-    BUF_T_NONALIGNED,
-    BUF_T_LARGE,
-    BUF_T_HUGETLB,
-
-    __BUF_NR,
+	BUF_T_NORMAL,
+	BUF_T_SMALL,
+	BUF_T_NONALIGNED,
+	BUF_T_LARGE,
+	BUF_T_HUGETLB,
+
+	__BUF_NR,
 };
 
 /* 32MB, should be enough to trigger a short send */
-#define LARGE_BUF_SIZE (1U << 25)
-
-static size_t       page_sz;
-static char *       tx_buffer, *rx_buffer;
+#define LARGE_BUF_SIZE		(1U << 25)
+
+static size_t page_sz;
+static char *tx_buffer, *rx_buffer;
 static struct iovec buffers_iov[__BUF_NR];
-<<<<<<< HEAD
-static bool         has_sendmsg;
-=======
 
 static bool has_sendzc;
 static bool has_sendmsg;
@@ -99,123 +99,16 @@
 	free(p);
 	return 0;
 }
->>>>>>> 6cd6c1d7
-
-static bool check_cq_empty(struct io_uring* ring) {
-    struct io_uring_cqe* cqe = NULL;
-    int                  ret;
-
-    ret = io_uring_peek_cqe(ring, &cqe); /* nothing should be there */
-    return ret == -EAGAIN;
-}
-
-<<<<<<< HEAD
-static int test_basic_send(struct io_uring* ring, int sock_tx, int sock_rx) {
-    struct io_uring_sqe* sqe;
-    struct io_uring_cqe* cqe;
-    int                  msg_flags    = 0;
-    unsigned             zc_flags     = 0;
-    int                  payload_size = 100;
-    int                  ret;
-
-    sqe = io_uring_get_sqe(ring);
-    io_uring_prep_send_zc(sqe, sock_tx, tx_buffer, payload_size, msg_flags, zc_flags);
-    sqe->user_data = 1;
-
-    ret = io_uring_submit(ring);
-    assert(ret == 1);
-
-    ret = io_uring_wait_cqe(ring, &cqe);
-    assert(!ret && cqe->user_data == 1);
-    if (cqe->res == -EINVAL) {
-        assert(!(cqe->flags & IORING_CQE_F_MORE));
-        return T_EXIT_SKIP;
-    } else if (cqe->res != payload_size) {
-        fprintf(stderr, "send failed %i\n", cqe->res);
-        return T_EXIT_FAIL;
-    }
-
-    assert(cqe->flags & IORING_CQE_F_MORE);
-    io_uring_cqe_seen(ring, cqe);
-
-    ret = io_uring_wait_cqe(ring, &cqe);
-    assert(!ret);
-    assert(cqe->user_data == 1);
-    assert(cqe->flags & IORING_CQE_F_NOTIF);
-    assert(!(cqe->flags & IORING_CQE_F_MORE));
-    io_uring_cqe_seen(ring, cqe);
-    assert(check_cq_empty(ring));
-
-    ret = recv(sock_rx, rx_buffer, payload_size, MSG_TRUNC);
-    assert(ret == payload_size);
-    return T_EXIT_PASS;
-}
-
-static int test_send_faults(int sock_tx, int sock_rx) {
-    struct io_uring_sqe* sqe;
-    struct io_uring_cqe* cqe;
-    int                  msg_flags    = 0;
-    unsigned             zc_flags     = 0;
-    int                  payload_size = 100;
-    int                  ret, i, nr_cqes, nr_reqs = 3;
-    struct io_uring      ring;
-
-    ret = io_uring_queue_init(32, &ring, IORING_SETUP_SUBMIT_ALL);
-    if (ret) {
-        fprintf(stderr, "queue init failed: %d\n", ret);
-        return -1;
-    }
-
-    /* invalid buffer */
-    sqe = io_uring_get_sqe(&ring);
-    io_uring_prep_send_zc(sqe, sock_tx, (void*) 1UL, payload_size, msg_flags, zc_flags);
-    sqe->user_data = 1;
-
-    /* invalid address */
-    sqe = io_uring_get_sqe(&ring);
-    io_uring_prep_send_zc(sqe, sock_tx, tx_buffer, payload_size, msg_flags, zc_flags);
-    io_uring_prep_send_set_addr(sqe, (const struct sockaddr*) 1UL, sizeof(struct sockaddr_in6));
-    sqe->user_data = 2;
-
-    /* invalid send/recv flags */
-    sqe = io_uring_get_sqe(&ring);
-    io_uring_prep_send_zc(sqe, sock_tx, tx_buffer, payload_size, msg_flags, ~0U);
-    sqe->user_data = 3;
-
-    ret = io_uring_submit(&ring);
-    assert(ret == nr_reqs);
-
-    nr_cqes = nr_reqs;
-    for (i = 0; i < nr_cqes; i++) {
-        ret = io_uring_wait_cqe(&ring, &cqe);
-        assert(!ret);
-        assert(cqe->user_data <= nr_reqs);
-
-        if (!(cqe->flags & IORING_CQE_F_NOTIF)) {
-            int expected = (cqe->user_data == 3) ? -EINVAL : -EFAULT;
-
-            if (cqe->res != expected) {
-                fprintf(stderr,
-                        "invalid cqe res %i vs expected %i, "
-                        "user_data %i\n",
-                        cqe->res,
-                        expected,
-                        (int) cqe->user_data);
-                return -1;
-            }
-            if (cqe->flags & IORING_CQE_F_MORE)
-                nr_cqes++;
-        } else {
-            if (cqe->res != 0 || cqe->flags != IORING_CQE_F_NOTIF) {
-                fprintf(stderr, "invalid notif cqe %i %i\n", cqe->res, cqe->flags);
-                return -1;
-            }
-        }
-        io_uring_cqe_seen(&ring, cqe);
-    }
-    assert(check_cq_empty(&ring));
-    return T_EXIT_PASS;
-=======
+
+static bool check_cq_empty(struct io_uring *ring)
+{
+	struct io_uring_cqe *cqe = NULL;
+	int ret;
+
+	ret = io_uring_peek_cqe(ring, &cqe); /* nothing should be there */
+	return ret == -EAGAIN;
+}
+
 static int test_basic_send(struct io_uring *ring, int sock_tx, int sock_rx)
 {
 	struct io_uring_sqe *sqe;
@@ -360,97 +253,94 @@
 	}
 
 	return T_EXIT_PASS;
->>>>>>> 6cd6c1d7
-}
-
-static int create_socketpair_ip(struct sockaddr_storage* addr,
-                                int*                     sock_client,
-                                int*                     sock_server,
-                                bool                     ipv6,
-                                bool                     client_connect,
-                                bool                     msg_zc,
-                                bool                     tcp) {
-    socklen_t addr_size;
-    int       family, sock, listen_sock = -1;
-    int       ret;
-
-    memset(addr, 0, sizeof(*addr));
-    if (ipv6) {
-        struct sockaddr_in6* saddr = (struct sockaddr_in6*) addr;
-
-        family             = AF_INET6;
-        saddr->sin6_family = family;
-        saddr->sin6_port   = htons(0);
-        addr_size          = sizeof(*saddr);
-    } else {
-        struct sockaddr_in* saddr = (struct sockaddr_in*) addr;
-
-        family                 = AF_INET;
-        saddr->sin_family      = family;
-        saddr->sin_port        = htons(0);
-        saddr->sin_addr.s_addr = htonl(INADDR_ANY);
-        addr_size              = sizeof(*saddr);
-    }
-
-    /* server sock setup */
-    if (tcp) {
-        sock = listen_sock = socket(family, SOCK_STREAM, IPPROTO_TCP);
-    } else {
-        sock = *sock_server = socket(family, SOCK_DGRAM, 0);
-    }
-    if (sock < 0) {
-        perror("socket");
-        return 1;
-    }
-
-    ret = bind(sock, (struct sockaddr*) addr, addr_size);
-    if (ret < 0) {
-        perror("bind");
-        return 1;
-    }
-
-    ret = getsockname(sock, (struct sockaddr*) addr, &addr_size);
-    if (ret < 0) {
-        fprintf(stderr, "getsockname failed %i\n", errno);
-        return 1;
-    }
-
-    if (tcp) {
-        ret = listen(sock, 128);
-        assert(ret != -1);
-    }
-
-    if (ipv6) {
-        struct sockaddr_in6* saddr = (struct sockaddr_in6*) addr;
-
-        inet_pton(AF_INET6, HOSTV6, &(saddr->sin6_addr));
-    } else {
-        struct sockaddr_in* saddr = (struct sockaddr_in*) addr;
-
-        inet_pton(AF_INET, HOST, &saddr->sin_addr);
-    }
-
-    /* client sock setup */
-    if (tcp) {
-        *sock_client = socket(family, SOCK_STREAM, IPPROTO_TCP);
-        assert(client_connect);
-    } else {
-        *sock_client = socket(family, SOCK_DGRAM, 0);
-    }
-    if (*sock_client < 0) {
-        perror("socket");
-        return 1;
-    }
-    if (client_connect) {
-        ret = connect(*sock_client, (struct sockaddr*) addr, addr_size);
-        if (ret < 0) {
-            perror("connect");
-            return 1;
-        }
-    }
-    if (msg_zc) {
+}
+
+static int create_socketpair_ip(struct sockaddr_storage *addr,
+				int *sock_client, int *sock_server,
+				bool ipv6, bool client_connect,
+				bool msg_zc, bool tcp)
+{
+	socklen_t addr_size;
+	int family, sock, listen_sock = -1;
+	int ret;
+
+	memset(addr, 0, sizeof(*addr));
+	if (ipv6) {
+		struct sockaddr_in6 *saddr = (struct sockaddr_in6 *)addr;
+
+		family = AF_INET6;
+		saddr->sin6_family = family;
+		saddr->sin6_port = htons(0);
+		addr_size = sizeof(*saddr);
+	} else {
+		struct sockaddr_in *saddr = (struct sockaddr_in *)addr;
+
+		family = AF_INET;
+		saddr->sin_family = family;
+		saddr->sin_port = htons(0);
+		saddr->sin_addr.s_addr = htonl(INADDR_ANY);
+		addr_size = sizeof(*saddr);
+	}
+
+	/* server sock setup */
+	if (tcp) {
+		sock = listen_sock = socket(family, SOCK_STREAM, IPPROTO_TCP);
+	} else {
+		sock = *sock_server = socket(family, SOCK_DGRAM, 0);
+	}
+	if (sock < 0) {
+		perror("socket");
+		return 1;
+	}
+
+	ret = bind(sock, (struct sockaddr *)addr, addr_size);
+	if (ret < 0) {
+		perror("bind");
+		return 1;
+	}
+
+	ret = getsockname(sock, (struct sockaddr *)addr, &addr_size);
+	if (ret < 0) {
+		fprintf(stderr, "getsockname failed %i\n", errno);
+		return 1;
+	}
+
+	if (tcp) {
+		ret = listen(sock, 128);
+		assert(ret != -1);
+	}
+
+	if (ipv6) {
+		struct sockaddr_in6 *saddr = (struct sockaddr_in6 *)addr;
+
+		inet_pton(AF_INET6, HOSTV6, &(saddr->sin6_addr));
+	} else {
+		struct sockaddr_in *saddr = (struct sockaddr_in *)addr;
+
+		inet_pton(AF_INET, HOST, &saddr->sin_addr);
+	}
+
+	/* client sock setup */
+	if (tcp) {
+		*sock_client = socket(family, SOCK_STREAM, IPPROTO_TCP);
+		assert(client_connect);
+	} else {
+		*sock_client = socket(family, SOCK_DGRAM, 0);
+	}
+	if (*sock_client < 0) {
+		perror("socket");
+		return 1;
+	}
+	if (client_connect) {
+		ret = connect(*sock_client, (struct sockaddr *)addr, addr_size);
+		if (ret < 0) {
+			perror("connect");
+			return 1;
+		}
+	}
+	if (msg_zc) {
 #ifdef SO_ZEROCOPY
-        int val = 1;
+		int val = 1;
 
 		/*
 		 * NOTE: apps must not set SO_ZEROCOPY when using io_uring zc.
@@ -460,210 +350,37 @@
 			perror("setsockopt zc");
 			return 1;
 		}
-        if (setsockopt(*sock_client, SOL_SOCKET, SO_ZEROCOPY, &val, sizeof(val))) {
-            perror("setsockopt zc");
-            return 1;
-        }
 #else
-        fprintf(stderr, "no SO_ZEROCOPY\n");
-        return 1;
+		fprintf(stderr, "no SO_ZEROCOPY\n");
+		return 1;
 #endif
-    }
-    if (tcp) {
-        *sock_server = accept(listen_sock, NULL, NULL);
-        if (!*sock_server) {
-            fprintf(stderr, "can't accept\n");
-            return 1;
-        }
-        close(listen_sock);
-    }
-    return 0;
+	}
+	if (tcp) {
+		*sock_server = accept(listen_sock, NULL, NULL);
+		if (!*sock_server) {
+			fprintf(stderr, "can't accept\n");
+			return 1;
+		}
+		close(listen_sock);
+	}
+	return 0;
 }
 
 struct send_conf {
-    bool                     fixed_buf;
-    bool                     mix_register;
-    bool                     cork;
-    bool                     force_async;
-    bool                     use_sendmsg;
-    bool                     tcp;
-    bool                     zc;
-    bool                     iovec;
-    bool                     long_iovec;
-    bool                     poll_first;
-    int                      buf_index;
-    struct sockaddr_storage* addr;
+	bool fixed_buf;
+	bool mix_register;
+	bool cork;
+	bool force_async;
+	bool use_sendmsg;
+	bool tcp;
+	bool zc;
+	bool iovec;
+	bool long_iovec;
+	bool poll_first;
+	int buf_index;
+	struct sockaddr_storage *addr;
 };
 
-<<<<<<< HEAD
-static int
-do_test_inet_send(struct io_uring* ring, int sock_client, int sock_server, struct send_conf* conf) {
-    struct iovec         iov[MAX_IOV];
-    struct msghdr        msghdr[CORK_REQS];
-    const unsigned       zc_flags = 0;
-    struct io_uring_sqe* sqe;
-    struct io_uring_cqe* cqe;
-    int                  nr_reqs = conf->cork ? CORK_REQS : 1;
-    int                  i, ret, nr_cqes, addr_len = 0;
-    size_t               send_size       = buffers_iov[conf->buf_index].iov_len;
-    size_t               chunk_size      = send_size / nr_reqs;
-    size_t               chunk_size_last = send_size - chunk_size * (nr_reqs - 1);
-    char*                buf             = buffers_iov[conf->buf_index].iov_base;
-
-    assert(MAX_IOV >= CORK_REQS);
-
-    if (conf->addr) {
-        sa_family_t fam = ((struct sockaddr_in*) conf->addr)->sin_family;
-
-        addr_len = (fam == AF_INET) ? sizeof(struct sockaddr_in) : sizeof(struct sockaddr_in6);
-    }
-
-    memset(rx_buffer, 0, send_size);
-
-    for (i = 0; i < nr_reqs; i++) {
-        bool   real_fixed_buf = conf->fixed_buf;
-        size_t cur_size       = chunk_size;
-        int    msg_flags      = MSG_WAITALL;
-
-        if (conf->mix_register)
-            real_fixed_buf = rand() & 1;
-
-        if (i != nr_reqs - 1)
-            msg_flags |= MSG_MORE;
-        else
-            cur_size = chunk_size_last;
-
-        sqe = io_uring_get_sqe(ring);
-
-        if (!conf->use_sendmsg) {
-            if (conf->zc) {
-                io_uring_prep_send_zc(sqe, sock_client, buf + i * chunk_size, cur_size, msg_flags, zc_flags);
-            } else {
-                io_uring_prep_send(sqe, sock_client, buf + i * chunk_size, cur_size, msg_flags);
-            }
-
-            if (real_fixed_buf) {
-                sqe->ioprio |= IORING_RECVSEND_FIXED_BUF;
-                sqe->buf_index = conf->buf_index;
-            }
-            if (conf->addr)
-                io_uring_prep_send_set_addr(sqe, (const struct sockaddr*) conf->addr, addr_len);
-        } else {
-            struct iovec* io;
-            int           iov_len;
-
-            if (conf->zc)
-                io_uring_prep_sendmsg_zc(sqe, sock_client, &msghdr[i], msg_flags);
-            else
-                io_uring_prep_sendmsg(sqe, sock_client, &msghdr[i], msg_flags);
-
-            if (!conf->iovec) {
-                io              = &iov[i];
-                iov_len         = 1;
-                iov[i].iov_len  = cur_size;
-                iov[i].iov_base = buf + i * chunk_size;
-            } else {
-                char* it = buf;
-                int   j;
-
-                assert(nr_reqs == 1);
-                iov_len = conf->long_iovec ? MAX_IOV : 4;
-                io      = iov;
-
-                for (j = 0; j < iov_len; j++)
-                    io[j].iov_len = 1;
-                /* first want to be easily advanced */
-                io[0].iov_base = it;
-                it += io[0].iov_len;
-                /* this should cause retry */
-                io[1].iov_len  = chunk_size - iov_len + 1;
-                io[1].iov_base = it;
-                it += io[1].iov_len;
-                /* fill the rest */
-                for (j = 2; j < iov_len; j++) {
-                    io[j].iov_base = it;
-                    it += io[j].iov_len;
-                }
-            }
-
-            memset(&msghdr[i], 0, sizeof(msghdr[i]));
-            msghdr[i].msg_iov    = io;
-            msghdr[i].msg_iovlen = iov_len;
-            if (conf->addr) {
-                msghdr[i].msg_name    = conf->addr;
-                msghdr[i].msg_namelen = addr_len;
-            }
-        }
-        sqe->user_data = i;
-        if (conf->force_async)
-            sqe->flags |= IOSQE_ASYNC;
-        if (conf->poll_first)
-            sqe->ioprio |= IORING_RECVSEND_POLL_FIRST;
-        if (i != nr_reqs - 1)
-            sqe->flags |= IOSQE_IO_LINK;
-    }
-
-    sqe = io_uring_get_sqe(ring);
-    io_uring_prep_recv(sqe, sock_server, rx_buffer, send_size, MSG_WAITALL);
-    sqe->user_data = RX_TAG;
-
-    ret = io_uring_submit(ring);
-    if (ret != nr_reqs + 1) {
-        fprintf(stderr, "submit failed, got %i expected %i\n", ret, nr_reqs);
-        return 1;
-    }
-
-    nr_cqes = nr_reqs + 1;
-    for (i = 0; i < nr_cqes; i++) {
-        int expected = chunk_size;
-
-        ret = io_uring_wait_cqe(ring, &cqe);
-        if (ret) {
-            fprintf(stderr, "io_uring_wait_cqe failed %i\n", ret);
-            return 1;
-        }
-        if (cqe->user_data == RX_TAG) {
-            if (cqe->res != send_size) {
-                fprintf(stderr, "rx failed res: %i, expected %i\n", cqe->res, (int) send_size);
-                return 1;
-            }
-            io_uring_cqe_seen(ring, cqe);
-            continue;
-        }
-        if ((cqe->flags & IORING_CQE_F_MORE) && (cqe->flags & IORING_CQE_F_NOTIF)) {
-            fprintf(stderr, "unexpected cflags %i res %i\n", cqe->flags, cqe->res);
-            return 1;
-        }
-        if (cqe->user_data >= nr_reqs) {
-            fprintf(stderr, "invalid user_data %lu\n", (unsigned long) cqe->user_data);
-            return 1;
-        }
-        if (!(cqe->flags & IORING_CQE_F_NOTIF)) {
-            if (cqe->flags & IORING_CQE_F_MORE)
-                nr_cqes++;
-            if (cqe->user_data == nr_reqs - 1)
-                expected = chunk_size_last;
-            if (cqe->res != expected) {
-                fprintf(stderr, "invalid cqe->res %d expected %d\n", cqe->res, expected);
-                return 1;
-            }
-        }
-        io_uring_cqe_seen(ring, cqe);
-    }
-
-    for (i = 0; i < send_size; i++) {
-        if (buf[i] != rx_buffer[i]) {
-            fprintf(stderr,
-                    "botched data, first mismated byte %i, "
-                    "%u vs %u\n",
-                    i,
-                    buf[i],
-                    rx_buffer[i]);
-            return 1;
-        }
-    }
-    return 0;
-=======
 static int do_test_inet_send(struct io_uring *ring, int sock_client, int sock_server,
 			     struct send_conf *conf)
 {
@@ -847,375 +564,223 @@
 		}
 	}
 	return 0;
->>>>>>> 6cd6c1d7
-}
-
-static int test_inet_send(struct io_uring* ring) {
-    struct send_conf        conf;
-    struct sockaddr_storage addr;
-    int                     sock_client = -1, sock_server = -1;
-    int                     ret, j, i;
-    int                     buf_index;
-
-    for (j = 0; j < 32; j++) {
-        bool ipv6           = j & 1;
-        bool client_connect = j & 2;
-        bool msg_zc_set     = j & 4;
-        bool tcp            = j & 8;
-        bool swap_sockets   = j & 16;
-
-        if (tcp && !client_connect)
-            continue;
-        if (swap_sockets && !tcp)
-            continue;
+}
+
+static int test_inet_send(struct io_uring *ring)
+{
+	struct send_conf conf;
+	struct sockaddr_storage addr;
+	int sock_client = -1, sock_server = -1;
+	int ret, j, i;
+	int buf_index;
+
+	for (j = 0; j < 32; j++) {
+		bool ipv6 = j & 1;
+		bool client_connect = j & 2;
+		bool msg_zc_set = j & 4;
+		bool tcp = j & 8;
+		bool swap_sockets = j & 16;
+
+		if (tcp && !client_connect)
+			continue;
+		if (swap_sockets && !tcp)
+			continue;
 #ifndef SO_ZEROCOPY
-        if (msg_zc_set)
-            continue;
+		if (msg_zc_set)
+			continue;
 #endif
-        ret = create_socketpair_ip(&addr, &sock_client, &sock_server, ipv6, client_connect, msg_zc_set, tcp);
-        if (ret) {
-            fprintf(stderr, "sock prep failed %d\n", ret);
-            return 1;
-        }
-        if (swap_sockets) {
-            int tmp_sock = sock_client;
-
-            sock_client = sock_server;
-            sock_server = tmp_sock;
-        }
-
-        for (i = 0; i < 1024; i++) {
-            bool regbuf;
-
-            conf.use_sendmsg  = i & 1;
-            conf.poll_first   = i & 2;
-            conf.fixed_buf    = i & 4;
-            conf.addr         = (i & 8) ? &addr : NULL;
-            conf.cork         = i & 16;
-            conf.mix_register = i & 32;
-            conf.force_async  = i & 64;
-            conf.zc           = i & 128;
-            conf.iovec        = i & 256;
-            conf.long_iovec   = i & 512;
-            conf.tcp          = tcp;
-            regbuf            = conf.mix_register || conf.fixed_buf;
-
-            if (conf.iovec && (!conf.use_sendmsg || regbuf || conf.cork))
-                continue;
-            if (!conf.zc) {
-                if (regbuf)
-                    continue;
-                /*
-                 * Non zerocopy send w/ addr was added together with sendmsg_zc,
-                 * skip if we the kernel doesn't support it.
-                 */
-                if (conf.addr && !has_sendmsg)
-                    continue;
-            }
-            if (tcp && (conf.cork || conf.addr))
-                continue;
-            if (conf.mix_register && (!conf.cork || conf.fixed_buf))
-                continue;
-            if (!client_connect && conf.addr == NULL)
-                continue;
-            if (conf.use_sendmsg && (regbuf || !has_sendmsg))
-                continue;
-            if (msg_zc_set && !conf.zc)
-                continue;
-
-            for (buf_index = 0; buf_index < ARRAY_SIZE(buffers_iov); buf_index++) {
-                size_t len = buffers_iov[buf_index].iov_len;
-
-                if (!buffers_iov[buf_index].iov_base)
-                    continue;
-                if (!tcp && len > 4 * page_sz)
-                    continue;
-
-                conf.buf_index = buf_index;
-                ret            = do_test_inet_send(ring, sock_client, sock_server, &conf);
-                if (ret) {
-                    fprintf(stderr,
-                            "send failed fixed buf %i, "
-                            "conn %i, addr %i, cork %i\n",
-                            conf.fixed_buf,
-                            client_connect,
-                            !!conf.addr,
-                            conf.cork);
-                    return 1;
-                }
-            }
-        }
-
-        close(sock_client);
-        close(sock_server);
-    }
-    return 0;
-}
-
-static int test_async_addr(struct io_uring* ring) {
-    struct io_uring_sqe*     sqe;
-    struct io_uring_cqe*     cqe;
-    struct sockaddr_storage  addr;
-    int                      sock_tx = -1, sock_rx = -1;
-    struct __kernel_timespec ts;
-    int                      ret;
-
-    ts.tv_sec  = 1;
-    ts.tv_nsec = 0;
-    ret        = create_socketpair_ip(&addr, &sock_tx, &sock_rx, true, false, false, false);
-    if (ret) {
-        fprintf(stderr, "sock prep failed %d\n", ret);
-        return 1;
-    }
-
-    sqe = io_uring_get_sqe(ring);
-    io_uring_prep_timeout(sqe, &ts, 0, IORING_TIMEOUT_ETIME_SUCCESS);
-    sqe->user_data = 1;
-    sqe->flags |= IOSQE_IO_LINK;
-
-    sqe = io_uring_get_sqe(ring);
-    io_uring_prep_send_zc(sqe, sock_tx, tx_buffer, 1, 0, 0);
-    sqe->user_data = 2;
-    io_uring_prep_send_set_addr(sqe, (const struct sockaddr*) &addr, sizeof(struct sockaddr_in6));
-
-    ret = io_uring_submit(ring);
-    assert(ret == 2);
-    memset(&addr, 0, sizeof(addr));
-
-    ret = io_uring_wait_cqe(ring, &cqe);
-    if (ret) {
-        fprintf(stderr, "io_uring_wait_cqe failed %i\n", ret);
-        return 1;
-    }
-    if (cqe->user_data != 1 || cqe->res != -ETIME) {
-        fprintf(stderr, "invalid timeout res %i %i\n", (int) cqe->user_data, cqe->res);
-        return 1;
-    }
-    io_uring_cqe_seen(ring, cqe);
-
-    ret = io_uring_wait_cqe(ring, &cqe);
-    if (ret) {
-        fprintf(stderr, "io_uring_wait_cqe failed %i\n", ret);
-        return 1;
-    }
-    if (cqe->user_data != 2 || cqe->res != 1) {
-        fprintf(stderr, "invalid send %i %i\n", (int) cqe->user_data, cqe->res);
-        return 1;
-    }
-    io_uring_cqe_seen(ring, cqe);
-    ret = recv(sock_rx, rx_buffer, 1, MSG_TRUNC);
-    assert(ret == 1);
-
-    ret = io_uring_wait_cqe(ring, &cqe);
-    if (ret) {
-        fprintf(stderr, "io_uring_wait_cqe failed %i\n", ret);
-        return 1;
-    }
-    assert(cqe->flags & IORING_CQE_F_NOTIF);
-    io_uring_cqe_seen(ring, cqe);
-
-    close(sock_tx);
-    close(sock_rx);
-    return 0;
-}
-
-<<<<<<< HEAD
-static bool io_check_zc_sendmsg(struct io_uring* ring) {
-    struct io_uring_probe* p;
-    int                    ret;
-
-    p = t_calloc(1, sizeof(*p) + 256 * sizeof(struct io_uring_probe_op));
-    if (!p) {
-        fprintf(stderr, "probe allocation failed\n");
-        return false;
-    }
-    ret = io_uring_register_probe(ring, p, 256);
-    if (ret)
-        return false;
-    return p->ops_len > IORING_OP_SENDMSG_ZC;
-}
-
-=======
->>>>>>> 6cd6c1d7
+		ret = create_socketpair_ip(&addr, &sock_client, &sock_server, ipv6,
+				 client_connect, msg_zc_set, tcp);
+		if (ret) {
+			fprintf(stderr, "sock prep failed %d\n", ret);
+			return 1;
+		}
+		if (swap_sockets) {
+			int tmp_sock = sock_client;
+
+			sock_client = sock_server;
+			sock_server = tmp_sock;
+		}
+
+		for (i = 0; i < 1024; i++) {
+			bool regbuf;
+
+			conf.use_sendmsg = i & 1;
+			conf.poll_first = i & 2;
+			conf.fixed_buf = i & 4;
+			conf.addr = (i & 8) ? &addr : NULL;
+			conf.cork = i & 16;
+			conf.mix_register = i & 32;
+			conf.force_async = i & 64;
+			conf.zc = i & 128;
+			conf.iovec = i & 256;
+			conf.long_iovec = i & 512;
+			conf.tcp = tcp;
+			regbuf = conf.mix_register || conf.fixed_buf;
+
+			if (conf.iovec && (!conf.use_sendmsg || regbuf || conf.cork))
+				continue;
+			if (!conf.zc) {
+				if (regbuf)
+					continue;
+				/*
+				* Non zerocopy send w/ addr was added together with sendmsg_zc,
+				* skip if we the kernel doesn't support it.
+				*/
+				if (conf.addr && !has_sendmsg)
+					continue;
+			}
+			if (tcp && (conf.cork || conf.addr))
+				continue;
+			if (conf.mix_register && (!conf.cork || conf.fixed_buf))
+				continue;
+			if (!client_connect && conf.addr == NULL)
+				continue;
+			if (conf.use_sendmsg && (regbuf || !has_sendmsg))
+				continue;
+			if (msg_zc_set && !conf.zc)
+				continue;
+
+			for (buf_index = 0; buf_index < ARRAY_SIZE(buffers_iov); buf_index++) {
+				size_t len = buffers_iov[buf_index].iov_len;
+
+				if (!buffers_iov[buf_index].iov_base)
+					continue;
+				if (!tcp && len > 4 * page_sz)
+					continue;
+
+				conf.buf_index = buf_index;
+				ret = do_test_inet_send(ring, sock_client, sock_server, &conf);
+				if (ret) {
+					fprintf(stderr, "send failed fixed buf %i, "
+							"conn %i, addr %i, cork %i\n",
+						conf.fixed_buf, client_connect,
+						!!conf.addr, conf.cork);
+					return 1;
+				}
+			}
+		}
+
+		close(sock_client);
+		close(sock_server);
+	}
+	return 0;
+}
+
+static int test_async_addr(struct io_uring *ring)
+{
+	struct io_uring_sqe *sqe;
+	struct io_uring_cqe *cqe;
+	struct sockaddr_storage addr;
+	int sock_tx = -1, sock_rx = -1;
+	struct __kernel_timespec ts;
+	int ret;
+
+	ts.tv_sec = 1;
+	ts.tv_nsec = 0;
+	ret = create_socketpair_ip(&addr, &sock_tx, &sock_rx, true, false, false, false);
+	if (ret) {
+		fprintf(stderr, "sock prep failed %d\n", ret);
+		return 1;
+	}
+
+	sqe = io_uring_get_sqe(ring);
+	io_uring_prep_timeout(sqe, &ts, 0, IORING_TIMEOUT_ETIME_SUCCESS);
+	sqe->user_data = 1;
+	sqe->flags |= IOSQE_IO_LINK;
+
+	sqe = io_uring_get_sqe(ring);
+	io_uring_prep_send_zc(sqe, sock_tx, tx_buffer, 1, 0, 0);
+	sqe->user_data = 2;
+	io_uring_prep_send_set_addr(sqe, (const struct sockaddr *)&addr,
+				    sizeof(struct sockaddr_in6));
+
+	ret = io_uring_submit(ring);
+	assert(ret == 2);
+	memset(&addr, 0, sizeof(addr));
+
+	ret = io_uring_wait_cqe(ring, &cqe);
+	if (ret) {
+		fprintf(stderr, "io_uring_wait_cqe failed %i\n", ret);
+		return 1;
+	}
+	if (cqe->user_data != 1 || cqe->res != -ETIME) {
+		fprintf(stderr, "invalid timeout res %i %i\n",
+			(int)cqe->user_data, cqe->res);
+		return 1;
+	}
+	io_uring_cqe_seen(ring, cqe);
+
+	ret = io_uring_wait_cqe(ring, &cqe);
+	if (ret) {
+		fprintf(stderr, "io_uring_wait_cqe failed %i\n", ret);
+		return 1;
+	}
+	if (cqe->user_data != 2 || cqe->res != 1) {
+		fprintf(stderr, "invalid send %i %i\n",
+			(int)cqe->user_data, cqe->res);
+		return 1;
+	}
+	io_uring_cqe_seen(ring, cqe);
+	ret = recv(sock_rx, rx_buffer, 1, MSG_TRUNC);
+	assert(ret == 1);
+
+	ret = io_uring_wait_cqe(ring, &cqe);
+	if (ret) {
+		fprintf(stderr, "io_uring_wait_cqe failed %i\n", ret);
+		return 1;
+	}
+	assert(cqe->flags & IORING_CQE_F_NOTIF);
+	io_uring_cqe_seen(ring, cqe);
+
+	close(sock_tx);
+	close(sock_rx);
+	return 0;
+}
+
 /* see also send_recv.c:test_invalid */
-static int test_invalid_zc(int fds[2]) {
-    struct io_uring      ring;
-    int                  ret;
-    struct io_uring_cqe* cqe;
-    struct io_uring_sqe* sqe;
-    bool                 notif = false;
-
-    if (!has_sendmsg)
-        return 0;
-
-    ret = t_create_ring(8, &ring, 0);
-    if (ret)
-        return ret;
-
-    sqe = io_uring_get_sqe(&ring);
-    io_uring_prep_sendmsg(sqe, fds[0], NULL, MSG_WAITALL);
-    sqe->opcode = IORING_OP_SENDMSG_ZC;
-    sqe->flags |= IOSQE_ASYNC;
-
-    ret = io_uring_submit(&ring);
-    if (ret != 1) {
-        fprintf(stderr, "submit failed %i\n", ret);
-        return ret;
-    }
-    ret = io_uring_wait_cqe(&ring, &cqe);
-    if (ret)
-        return 1;
-    if (cqe->flags & IORING_CQE_F_MORE)
-        notif = true;
-    io_uring_cqe_seen(&ring, cqe);
-
-    if (notif) {
-        ret = io_uring_wait_cqe(&ring, &cqe);
-        if (ret)
-            return 1;
-        io_uring_cqe_seen(&ring, cqe);
-    }
-    io_uring_queue_exit(&ring);
-    return 0;
-}
-
-<<<<<<< HEAD
-int main(int argc, char* argv[]) {
-    struct sockaddr_storage addr;
-    struct io_uring         ring;
-    int                     i, ret, sp[2];
-    size_t                  len;
-
-    if (argc > 1)
-        return T_EXIT_SKIP;
-
-    page_sz = sysconf(_SC_PAGESIZE);
-
-    /* create TCP IPv6 pair */
-    ret = create_socketpair_ip(&addr, &sp[0], &sp[1], true, true, false, true);
-    if (ret) {
-        fprintf(stderr, "sock prep failed %d\n", ret);
-        return T_EXIT_FAIL;
-    }
-
-    len       = LARGE_BUF_SIZE;
-    tx_buffer = aligned_alloc(page_sz, len);
-    rx_buffer = aligned_alloc(page_sz, len);
-    if (tx_buffer && rx_buffer) {
-        buffers_iov[BUF_T_LARGE].iov_base = tx_buffer;
-        buffers_iov[BUF_T_LARGE].iov_len  = len;
-    } else {
-        if (tx_buffer)
-            free(tx_buffer);
-        if (rx_buffer)
-            free(rx_buffer);
-
-        printf("skip large buffer tests, can't alloc\n");
-
-        len       = 2 * page_sz;
-        tx_buffer = aligned_alloc(page_sz, len);
-        rx_buffer = aligned_alloc(page_sz, len);
-    }
-    if (!tx_buffer || !rx_buffer) {
-        fprintf(stderr, "can't allocate buffers\n");
-        return T_EXIT_FAIL;
-    }
-
-    srand((unsigned) time(NULL));
-    for (i = 0; i < len; i++)
-        tx_buffer[i] = i;
-    memset(rx_buffer, 0, len);
-
-    buffers_iov[BUF_T_NORMAL].iov_base     = tx_buffer + page_sz;
-    buffers_iov[BUF_T_NORMAL].iov_len      = page_sz;
-    buffers_iov[BUF_T_SMALL].iov_base      = tx_buffer;
-    buffers_iov[BUF_T_SMALL].iov_len       = 137;
-    buffers_iov[BUF_T_NONALIGNED].iov_base = tx_buffer + BUFFER_OFFSET;
-    buffers_iov[BUF_T_NONALIGNED].iov_len  = 2 * page_sz - BUFFER_OFFSET - 13;
-
-    if (len == LARGE_BUF_SIZE) {
-        void* huge_page;
-        int   off = page_sz + 27;
-
-        len       = 1U << 22;
-        huge_page = mmap(NULL,
-                         len,
-                         PROT_READ | PROT_WRITE,
-                         MAP_PRIVATE | MAP_HUGETLB | MAP_HUGE_2MB | MAP_ANONYMOUS,
-                         -1,
-                         0);
-        if (huge_page != MAP_FAILED) {
-            buffers_iov[BUF_T_HUGETLB].iov_base = huge_page + off;
-            buffers_iov[BUF_T_HUGETLB].iov_len  = len - off;
-        }
-    }
-
-    ret = io_uring_queue_init(32, &ring, 0);
-    if (ret) {
-        fprintf(stderr, "queue init failed: %d\n", ret);
-        return T_EXIT_FAIL;
-    }
-
-    ret = test_basic_send(&ring, sp[0], sp[1]);
-    if (ret == T_EXIT_SKIP)
-        return ret;
-    if (ret) {
-        fprintf(stderr, "test_basic_send() failed\n");
-        return T_EXIT_FAIL;
-    }
-
-    has_sendmsg = io_check_zc_sendmsg(&ring);
-
-    ret = test_send_faults(sp[0], sp[1]);
-    if (ret) {
-        fprintf(stderr, "test_send_faults() failed\n");
-        return T_EXIT_FAIL;
-    }
-
-    ret = test_invalid_zc(sp);
-    if (ret) {
-        fprintf(stderr, "test_invalid_zc() failed\n");
-        return T_EXIT_FAIL;
-    }
-
-    close(sp[0]);
-    close(sp[1]);
-
-    ret = test_async_addr(&ring);
-    if (ret) {
-        fprintf(stderr, "test_async_addr() failed\n");
-        return T_EXIT_FAIL;
-    }
-
-    ret = t_register_buffers(&ring, buffers_iov, ARRAY_SIZE(buffers_iov));
-    if (ret == T_SETUP_SKIP) {
-        fprintf(stderr, "can't register bufs, skip\n");
-        goto out;
-    } else if (ret != T_SETUP_OK) {
-        fprintf(stderr, "buffer registration failed %i\n", ret);
-        return T_EXIT_FAIL;
-    }
-
-    if (buffers_iov[BUF_T_HUGETLB].iov_base) {
-        buffers_iov[BUF_T_HUGETLB].iov_base += 13;
-        buffers_iov[BUF_T_HUGETLB].iov_len -= 26;
-    }
-    if (buffers_iov[BUF_T_LARGE].iov_base) {
-        buffers_iov[BUF_T_LARGE].iov_base += 13;
-        buffers_iov[BUF_T_LARGE].iov_len -= 26;
-    }
-
-    ret = test_inet_send(&ring);
-    if (ret) {
-        fprintf(stderr, "test_inet_send() failed\n");
-        return T_EXIT_FAIL;
-    }
-out:
-    io_uring_queue_exit(&ring);
-    close(sp[0]);
-    close(sp[1]);
-    return T_EXIT_PASS;
-=======
+static int test_invalid_zc(int fds[2])
+{
+	struct io_uring ring;
+	int ret;
+	struct io_uring_cqe *cqe;
+	struct io_uring_sqe *sqe;
+	bool notif = false;
+
+	if (!has_sendmsg)
+		return 0;
+
+	ret = t_create_ring(8, &ring, 0);
+	if (ret)
+		return ret;
+
+	sqe = io_uring_get_sqe(&ring);
+	io_uring_prep_sendmsg(sqe, fds[0], NULL, MSG_WAITALL);
+	sqe->opcode = IORING_OP_SENDMSG_ZC;
+	sqe->flags |= IOSQE_ASYNC;
+
+	ret = io_uring_submit(&ring);
+	if (ret != 1) {
+		fprintf(stderr, "submit failed %i\n", ret);
+		return ret;
+	}
+	ret = io_uring_wait_cqe(&ring, &cqe);
+	if (ret)
+		return 1;
+	if (cqe->flags & IORING_CQE_F_MORE)
+		notif = true;
+	io_uring_cqe_seen(&ring, cqe);
+
+	if (notif) {
+		ret = io_uring_wait_cqe(&ring, &cqe);
+		if (ret)
+			return 1;
+		io_uring_cqe_seen(&ring, cqe);
+	}
+	io_uring_queue_exit(&ring);
+	return 0;
+}
+
 static int run_basic_tests(void)
 {
 	struct sockaddr_storage addr;
@@ -1402,5 +967,4 @@
 	}
 
 	return T_EXIT_PASS;
->>>>>>> 6cd6c1d7
 }