--- conflicted
+++ resolved
@@ -161,7 +161,6 @@
     return ret;
 }
 
-<<<<<<< HEAD
 static int test_generic_drain(struct io_uring* ring) {
     struct io_uring_cqe* cqe;
     struct io_uring_sqe* sqe[max_entry];
@@ -211,11 +210,11 @@
         goto err;
     }
 
-    sleep(1);
-    // TODO: randomize event triggerring order
-    for (i = 0; i < max_entry; i++) {
-        if (si[i].op != multi && si[i].op != single)
-            continue;
+	sleep(1);
+	// TODO: randomize event triggering order
+	for (i = 0; i < max_entry; i++) {
+		if (si[i].op != multi && si[i].op != single)
+			continue;
 
         if (trigger_event(ring, pipes[i]))
             goto err;
@@ -251,98 +250,6 @@
     }
 
     return 0;
-=======
-static int test_generic_drain(struct io_uring *ring)
-{
-	struct io_uring_cqe *cqe;
-	struct io_uring_sqe *sqe[max_entry];
-	struct sqe_info si[max_entry];
-	int cqe_data[max_entry << 1], cqe_res[max_entry << 1];
-	int i, j, ret, arg = 0;
-	int pipes[max_entry][2];
-	int pre_flags = 0;
-
-	for (i = 0; i < max_entry; i++) {
-		if (pipe(pipes[i]) != 0) {
-			perror("pipe");
-			return 1;
-		}
-	}
-
-	srand((unsigned)time(NULL));
-	for (i = 0; i < max_entry; i++) {
-		sqe[i] = io_uring_get_sqe(ring);
-		if (!sqe[i]) {
-			printf("get sqe failed\n");
-			goto err;
-		}
-
-		int sqe_op = generate_opcode(i, pre_flags);
-		__u8 flags = generate_flags(sqe_op);
-
-		if (sqe_op == cancel)
-			arg = remove_multishot_sqe();
-		if (sqe_op == multi || sqe_op == single)
-			arg = pipes[i][0];
-		io_uring_sqe_prep(sqe_op, sqe[i], flags, arg);
-		sqe[i]->user_data = i;
-		si[i].op = sqe_op;
-		si[i].flags = flags;
-		pre_flags = flags;
-		if (sqe_op == multi)
-			add_multishot_sqe(i);
-	}
-
-	ret = io_uring_submit(ring);
-	if (ret < 0) {
-		printf("sqe submit failed\n");
-		goto err;
-	} else if (ret < max_entry) {
-		printf("Submitted only %d\n", ret);
-		goto err;
-	}
-
-	sleep(1);
-	// TODO: randomize event triggering order
-	for (i = 0; i < max_entry; i++) {
-		if (si[i].op != multi && si[i].op != single)
-			continue;
-
-		if (trigger_event(ring, pipes[i]))
-			goto err;
-	}
-	sleep(1);
-	i = 0;
-	while (!io_uring_peek_cqe(ring, &cqe)) {
-		cqe_data[i] = cqe->user_data;
-		cqe_res[i++] = cqe->res;
-		io_uring_cqe_seen(ring, cqe);
-	}
-
-	/*
-	 * compl_bits is a bit map to record completions.
-	 * eg. sqe[0], sqe[1], sqe[2] fully completed
-	 * then compl_bits is 000...00111b
-	 *
-	 */
-	unsigned long long compl_bits = 0;
-	for (j = 0; j < i; j++) {
-		int index = cqe_data[j];
-		if ((si[index].flags & IOSQE_IO_DRAIN) && index) {
-			if ((~compl_bits) & ((1ULL << index) - 1)) {
-				printf("drain failed\n");
-				goto err;
-			}
-		}
-		/*
-		 * for multishot sqes, record them only when it is cancelled
-		 */
-		if ((si[index].op != multi) || (cqe_res[j] == -ECANCELED))
-			compl_bits |= (1ULL << index);
-	}
-
-	return 0;
->>>>>>> eb3255f3
 err:
     return 1;
 }
@@ -393,13 +300,13 @@
     if (trigger_event(ring, pipe2))
         goto err;
 
-    for (i = 0; i < 2; i++) {
-        sqe[i] = io_uring_get_sqe(ring);
-        if (!sqe[i]) {
-            printf("get sqe failed\n");
-            goto err;
-        }
-    }
+	for (i = 0; i < 2; i++) {
+		sqe[i] = io_uring_get_sqe(ring);
+		if (!sqe[i]) {
+			printf("get sqe failed\n");
+			goto err;
+		}
+	}
 
     io_uring_prep_poll_remove(sqe[0], 0);
     sqe[0]->user_data = 2;
@@ -428,19 +335,20 @@
         io_uring_cqe_seen(ring, cqe);
     }
 
-    close(pipe1[0]);
-    close(pipe1[1]);
-    close(pipe2[0]);
-    close(pipe2[1]);
-    return 0;
+	close(pipe1[0]);
+	close(pipe1[1]);
+	close(pipe2[0]);
+	close(pipe2[1]);
+	return 0;
 err:
     return 1;
 }
 
-static int test(bool defer_taskrun) {
-    struct io_uring ring;
-    int             i, ret;
-    unsigned int    flags = 0;
+static int test(bool defer_taskrun)
+{
+	struct io_uring ring;
+	int i, ret;
+	unsigned int flags = 0;
 
     if (defer_taskrun)
         flags = IORING_SETUP_SINGLE_ISSUER | IORING_SETUP_DEFER_TASKRUN;
@@ -451,13 +359,13 @@
         return T_EXIT_FAIL;
     }
 
-    for (i = 0; i < 5; i++) {
-        ret = test_simple_drain(&ring);
-        if (ret) {
-            fprintf(stderr, "test_simple_drain failed\n");
-            return T_EXIT_FAIL;
-        }
-    }
+	for (i = 0; i < 5; i++) {
+		ret = test_simple_drain(&ring);
+		if (ret) {
+			fprintf(stderr, "test_simple_drain failed\n");
+			return T_EXIT_FAIL;
+		}
+	}
 
     for (i = 0; i < 5; i++) {
         ret = test_generic_drain(&ring);
@@ -469,14 +377,14 @@
 
     io_uring_queue_exit(&ring);
 
-    return T_EXIT_PASS;
+	return T_EXIT_PASS;
 }
 
 int main(int argc, char* argv[]) {
     int ret;
 
-    if (argc > 1)
-        return T_EXIT_SKIP;
+	if (argc > 1)
+		return T_EXIT_SKIP;
 
     ret = test(false);
     if (ret != T_EXIT_PASS) {
@@ -484,13 +392,13 @@
         return ret;
     }
 
-    if (t_probe_defer_taskrun()) {
-        ret = test(true);
-        if (ret != T_EXIT_PASS) {
-            fprintf(stderr, "%s: test(true) failed\n", argv[0]);
-            return ret;
-        }
-    }
-
-    return ret;
+	if (t_probe_defer_taskrun()) {
+		ret = test(true);
+		if (ret != T_EXIT_PASS) {
+			fprintf(stderr, "%s: test(true) failed\n", argv[0]);
+			return ret;
+		}
+	}
+
+	return ret;
 }