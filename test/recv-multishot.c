// SPDX-License-Identifier: MIT

#include "../liburing/liburing.h"
#include "helpers.h"

#include <arpa/inet.h>
#include <assert.h>
#include <errno.h>
#include <pthread.h>
#include <stdio.h>
#include <stdlib.h>
#include <string.h>
#include <sys/socket.h>
#include <sys/types.h>
#include <unistd.h>

#define ENORECVMULTISHOT 9999

enum early_error_t {
    ERROR_NONE = 0,
    ERROR_NOT_ENOUGH_BUFFERS,
    ERROR_EARLY_CLOSE_SENDER,
    ERROR_EARLY_CLOSE_RECEIVER,
    ERROR_EARLY_OVERFLOW,
    ERROR_EARLY_LAST
};

struct args {
    bool               stream;
    bool               wait_each;
    bool               recvmsg;
    enum early_error_t early_error;
    bool               defer;
};

static int check_sockaddr(struct sockaddr_in* in) {
    struct in_addr expected;

    inet_pton(AF_INET, "127.0.0.1", &expected);
    if (in->sin_family != AF_INET) {
        fprintf(stderr, "bad family %d\n", (int) htons(in->sin_family));
        return -1;
    }
    if (memcmp(&expected, &in->sin_addr, sizeof(in->sin_addr))) {
        char        buff[256];
        const char* addr = inet_ntop(AF_INET, &in->sin_addr, buff, sizeof(buff));

        fprintf(stderr, "unexpected address %s\n", addr ? addr : "INVALID");
        return -1;
    }
    return 0;
}

<<<<<<< HEAD
static int test(struct args* args) {
    int const            N              = 8;
    int const            N_BUFFS        = N * 64;
    int const            N_CQE_OVERFLOW = 4;
    int const            min_cqes       = 2;
    int const            NAME_LEN       = sizeof(struct sockaddr_storage);
    int const            CONTROL_LEN = CMSG_ALIGN(sizeof(struct sockaddr_storage)) + sizeof(struct cmsghdr);
    struct io_uring      ring;
    struct io_uring_cqe* cqe;
    struct io_uring_sqe* sqe;
    int                  fds[2], ret, i, j;
    int                  total_sent_bytes = 0, total_recv_bytes = 0, total_dropped_bytes = 0;
    int                  send_buff[256];
    int*                 sent_buffs[N_BUFFS];
    int*                 recv_buffs[N_BUFFS];
    int*                 at;
    struct io_uring_cqe  recv_cqe[N_BUFFS];
    int                  recv_cqes           = 0;
    bool                 early_error         = false;
    bool                 early_error_started = false;
    struct __kernel_timespec timeout         = {
              .tv_sec = 1,
    };
    struct msghdr          msg;
    struct io_uring_params params = {};
    int                    n_sqe  = 32;

    memset(recv_buffs, 0, sizeof(recv_buffs));

    if (args->defer)
        params.flags |= IORING_SETUP_SINGLE_ISSUER | IORING_SETUP_DEFER_TASKRUN;

    if (args->early_error == ERROR_EARLY_OVERFLOW) {
        params.flags |= IORING_SETUP_CQSIZE;
        params.cq_entries = N_CQE_OVERFLOW;
        n_sqe             = N_CQE_OVERFLOW;
    }

    ret = io_uring_queue_init_params(n_sqe, &ring, &params);
    if (ret) {
        fprintf(stderr, "queue init failed: %d\n", ret);
        return ret;
    }

    ret = t_create_socket_pair(fds, args->stream);
    if (ret) {
        fprintf(stderr, "t_create_socket_pair failed: %d\n", ret);
        return ret;
    }

    if (!args->stream) {
        bool val = true;

        /* force some cmsgs to come back to us */
        ret = setsockopt(fds[0], IPPROTO_IP, IP_RECVORIGDSTADDR, &val, sizeof(val));
        if (ret) {
            fprintf(stderr, "setsockopt failed %d\n", errno);
            goto cleanup;
        }
    }

    for (i = 0; i < ARRAY_SIZE(send_buff); i++)
        send_buff[i] = i;

    for (i = 0; i < ARRAY_SIZE(recv_buffs); i++) {
        /* prepare some different sized buffers */
        int buffer_size = (i % 2 == 0 && (args->stream || args->recvmsg)) ? 1 : N;

        buffer_size *= sizeof(int);
        if (args->recvmsg) {
            buffer_size += sizeof(struct io_uring_recvmsg_out) + NAME_LEN + CONTROL_LEN;
        }

        recv_buffs[i] = malloc(buffer_size);

        if (i > 2 && args->early_error == ERROR_NOT_ENOUGH_BUFFERS)
            continue;

        sqe = io_uring_get_sqe(&ring);
        io_uring_prep_provide_buffers(sqe, recv_buffs[i], buffer_size, 1, 7, i);
        io_uring_sqe_set_data64(sqe, 0x999);
        memset(recv_buffs[i], 0xcc, buffer_size);
        if (io_uring_submit_and_wait_timeout(&ring, &cqe, 1, &timeout, NULL) < 0) {
            fprintf(stderr, "provide buffers failed: %d\n", ret);
            ret = -1;
            goto cleanup;
        }
        io_uring_cqe_seen(&ring, cqe);
    }

    sqe = io_uring_get_sqe(&ring);
    if (args->recvmsg) {
        unsigned int flags = 0;

        if (!args->stream)
            flags |= MSG_TRUNC;

        memset(&msg, 0, sizeof(msg));
        msg.msg_namelen    = NAME_LEN;
        msg.msg_controllen = CONTROL_LEN;
        io_uring_prep_recvmsg_multishot(sqe, fds[0], &msg, flags);
    } else {
        io_uring_prep_recv_multishot(sqe, fds[0], NULL, 0, 0);
    }
    sqe->flags |= IOSQE_BUFFER_SELECT;
    sqe->buf_group = 7;
    io_uring_sqe_set_data64(sqe, 1234);
    io_uring_submit(&ring);

    at               = &send_buff[0];
    total_sent_bytes = 0;
    for (i = 0; i < N; i++) {
        int to_send = sizeof(*at) * (i + 1);

        total_sent_bytes += to_send;
        sent_buffs[i] = at;
        if (send(fds[1], at, to_send, 0) != to_send) {
            if (early_error_started)
                break;
            fprintf(stderr, "send failed %d\n", errno);
            ret = -1;
            goto cleanup;
        }

        if (i == 2) {
            if (args->early_error == ERROR_EARLY_CLOSE_RECEIVER) {
                /* allow previous sends to complete */
                usleep(1000);
                io_uring_get_events(&ring);

                sqe = io_uring_get_sqe(&ring);
                io_uring_prep_recv(sqe, fds[0], NULL, 0, 0);
                io_uring_prep_cancel64(sqe, 1234, 0);
                io_uring_sqe_set_data64(sqe, 0x888);
                sqe->flags |= IOSQE_CQE_SKIP_SUCCESS;
                io_uring_submit(&ring);
                early_error_started = true;

                /* allow the cancel to complete */
                usleep(1000);
                io_uring_get_events(&ring);
            }
            if (args->early_error == ERROR_EARLY_CLOSE_SENDER) {
                early_error_started = true;
                shutdown(fds[1], SHUT_RDWR);
                close(fds[1]);
            }
        }
        at += (i + 1);

        if (args->wait_each) {
            ret = io_uring_wait_cqes(&ring, &cqe, 1, &timeout, NULL);
            if (ret) {
                fprintf(stderr, "wait_each failed: %d\n", ret);
                ret = -1;
                goto cleanup;
            }
            while (io_uring_peek_cqe(&ring, &cqe) == 0) {
                recv_cqe[recv_cqes++] = *cqe;
                if (cqe->flags & IORING_CQE_F_MORE) {
                    io_uring_cqe_seen(&ring, cqe);
                } else {
                    early_error = true;
                    io_uring_cqe_seen(&ring, cqe);
                }
            }
            if (early_error)
                break;
        }
    }

    close(fds[1]);

    /* allow sends to finish */
    usleep(1000);

    if ((args->stream && !early_error) || recv_cqes < min_cqes) {
        ret = io_uring_wait_cqes(&ring, &cqe, 1, &timeout, NULL);
        if (ret && ret != -ETIME) {
            fprintf(stderr, "wait final failed: %d\n", ret);
            ret = -1;
            goto cleanup;
        }
    }

    while (io_uring_peek_cqe(&ring, &cqe) == 0) {
        recv_cqe[recv_cqes++] = *cqe;
        io_uring_cqe_seen(&ring, cqe);
    }

    ret = -1;
    at  = &send_buff[0];
    if (recv_cqes < min_cqes) {
        if (recv_cqes > 0 && recv_cqe[0].res == -EINVAL) {
            return -ENORECVMULTISHOT;
        }
        /* some kernels apparently don't check ->ioprio, skip */
        ret = -ENORECVMULTISHOT;
        goto cleanup;
    }
    for (i = 0; i < recv_cqes; i++) {
        cqe = &recv_cqe[i];

        bool const is_last = i == recv_cqes - 1;

        /*
         * Older kernels could terminate multishot early due to overflow,
         * but later ones will not. So discriminate based on the MORE flag.
         */
        bool const early_last = args->early_error == ERROR_EARLY_OVERFLOW && !args->wait_each &&
                                i >= N_CQE_OVERFLOW && !(cqe->flags & IORING_CQE_F_MORE);

        bool const should_be_last = (cqe->res <= 0) || (args->stream && is_last) || early_last;
        int*       this_recv;
        int        orig_payload_size = cqe->res;


        if (should_be_last) {
            int used_res = cqe->res;

            if (!is_last) {
                fprintf(stderr, "not last cqe had error %d\n", i);
                goto cleanup;
            }

            switch (args->early_error) {
                case ERROR_NOT_ENOUGH_BUFFERS:
                    if (cqe->res != -ENOBUFS) {
                        fprintf(stderr, "ERROR_NOT_ENOUGH_BUFFERS: res %d\n", cqe->res);
                        goto cleanup;
                    }
                    break;
                case ERROR_EARLY_OVERFLOW:
                    if (cqe->res < 0) {
                        fprintf(stderr, "ERROR_EARLY_OVERFLOW: res %d\n", cqe->res);
                        goto cleanup;
                    }
                    break;
                case ERROR_EARLY_CLOSE_RECEIVER:
                    if (cqe->res != -ECANCELED) {
                        fprintf(stderr, "ERROR_EARLY_CLOSE_RECEIVER: res %d\n", cqe->res);
                        goto cleanup;
                    }
                    break;
                case ERROR_NONE:
                case ERROR_EARLY_CLOSE_SENDER:
                    if (args->recvmsg && (cqe->flags & IORING_CQE_F_BUFFER)) {
                        void*                        buff = recv_buffs[cqe->flags >> 16];
                        struct io_uring_recvmsg_out* o    = io_uring_recvmsg_validate(buff, cqe->res, &msg);

                        if (!o) {
                            fprintf(stderr, "invalid buff\n");
                            goto cleanup;
                        }
                        if (o->payloadlen != 0) {
                            fprintf(stderr, "expected 0 payloadlen, got %u\n", o->payloadlen);
                            goto cleanup;
                        }
                        used_res = 0;
                    } else if (cqe->res != 0) {
                        fprintf(stderr, "early error: res %d\n", cqe->res);
                        goto cleanup;
                    }
                    break;
                case ERROR_EARLY_LAST: fprintf(stderr, "bad error_early\n"); goto cleanup;
            }

            if (cqe->res <= 0 && cqe->flags & IORING_CQE_F_BUFFER) {
                fprintf(stderr, "final BUFFER flag set\n");
                goto cleanup;
            }

            if (cqe->flags & IORING_CQE_F_MORE) {
                fprintf(stderr, "final MORE flag set\n");
                goto cleanup;
            }

            if (used_res <= 0)
                continue;
        } else {
            if (!(cqe->flags & IORING_CQE_F_MORE)) {
                fprintf(stderr, "MORE flag not set\n");
                goto cleanup;
            }
        }

        if (!(cqe->flags & IORING_CQE_F_BUFFER)) {
            fprintf(stderr, "BUFFER flag not set\n");
            goto cleanup;
        }

        this_recv = recv_buffs[cqe->flags >> 16];

        if (args->recvmsg) {
            struct io_uring_recvmsg_out* o = io_uring_recvmsg_validate(this_recv, cqe->res, &msg);

            if (!o) {
                fprintf(stderr, "bad recvmsg\n");
                goto cleanup;
            }
            orig_payload_size = o->payloadlen;

            if (!args->stream) {
                orig_payload_size = o->payloadlen;

                struct cmsghdr* cmsg;

                if (o->namelen < sizeof(struct sockaddr_in)) {
                    fprintf(stderr, "bad addr len %d", o->namelen);
                    goto cleanup;
                }
                if (check_sockaddr((struct sockaddr_in*) io_uring_recvmsg_name(o)))
                    goto cleanup;

                cmsg = io_uring_recvmsg_cmsg_firsthdr(o, &msg);
                if (!cmsg || cmsg->cmsg_level != IPPROTO_IP || cmsg->cmsg_type != IP_RECVORIGDSTADDR) {
                    fprintf(stderr, "bad cmsg");
                    goto cleanup;
                }
                if (check_sockaddr((struct sockaddr_in*) CMSG_DATA(cmsg)))
                    goto cleanup;
                cmsg = io_uring_recvmsg_cmsg_nexthdr(o, &msg, cmsg);
                if (cmsg) {
                    fprintf(stderr, "unexpected extra cmsg\n");
                    goto cleanup;
                }
            }

            this_recv = (int*) io_uring_recvmsg_payload(o, &msg);
            cqe->res  = io_uring_recvmsg_payload_length(o, cqe->res, &msg);
            if (o->payloadlen != cqe->res) {
                if (!(o->flags & MSG_TRUNC)) {
                    fprintf(stderr, "expected truncated flag\n");
                    goto cleanup;
                }
                total_dropped_bytes += (o->payloadlen - cqe->res);
            }
        }

        total_recv_bytes += cqe->res;

        if (cqe->res % 4 != 0) {
            /*
             * doesn't seem to happen in practice, would need some
             * work to remove this requirement
             */
            fprintf(stderr, "unexpectedly aligned buffer cqe->res=%d\n", cqe->res);
            goto cleanup;
        }

        /*
         * for tcp: check buffer arrived in order
         * for udp: based on size validate data based on size
         */
        if (!args->stream) {
            int sent_idx = orig_payload_size / sizeof(*at) - 1;

            if (sent_idx < 0 || sent_idx > N) {
                fprintf(stderr, "Bad sent idx: %d\n", sent_idx);
                goto cleanup;
            }
            at = sent_buffs[sent_idx];
        }
        for (j = 0; j < cqe->res / 4; j++) {
            int sent = *at++;
            int recv = *this_recv++;

            if (sent != recv) {
                fprintf(stderr, "recv=%d sent=%d\n", recv, sent);
                goto cleanup;
            }
        }
    }

    if (args->early_error == ERROR_NONE && total_recv_bytes + total_dropped_bytes < total_sent_bytes) {
        fprintf(stderr,
                "missing recv: recv=%d dropped=%d sent=%d\n",
                total_recv_bytes,
                total_sent_bytes,
                total_dropped_bytes);
        goto cleanup;
    }

    ret = 0;
=======
static int test(struct args *args)
{
	int const N = 8;
	int const N_BUFFS = N * 64;
	int const N_CQE_OVERFLOW = 4;
	int const min_cqes = args->early_error ? 2 : 8;
	int const NAME_LEN = sizeof(struct sockaddr_storage);
	int const CONTROL_LEN = CMSG_ALIGN(sizeof(struct sockaddr_storage))
					+ sizeof(struct cmsghdr);
	struct io_uring ring;
	struct io_uring_cqe *cqe;
	struct io_uring_sqe *sqe;
	int fds[2], ret, i, j;
	int total_sent_bytes = 0, total_recv_bytes = 0, total_dropped_bytes = 0;
	int send_buff[256];
	int *sent_buffs[N_BUFFS];
	int *recv_buffs[N_BUFFS];
	int *at;
	struct io_uring_cqe recv_cqe[N_BUFFS];
	int recv_cqes = 0;
	bool early_error = false;
	bool early_error_started = false;
	struct __kernel_timespec timeout = {
		.tv_sec = 1,
	};
	struct msghdr msg;
	struct io_uring_params params = { };
	int n_sqe = 32;

	memset(recv_buffs, 0, sizeof(recv_buffs));

	if (args->defer)
		params.flags |= IORING_SETUP_SINGLE_ISSUER |
				IORING_SETUP_DEFER_TASKRUN;

	if (args->early_error == ERROR_EARLY_OVERFLOW) {
		params.flags |= IORING_SETUP_CQSIZE;
		params.cq_entries = N_CQE_OVERFLOW;
		n_sqe = N_CQE_OVERFLOW;
	}

	ret = io_uring_queue_init_params(n_sqe, &ring, &params);
	if (ret) {
		fprintf(stderr, "queue init failed: %d\n", ret);
		return ret;
	}

	ret = t_create_socket_pair(fds, args->stream);
	if (ret) {
		fprintf(stderr, "t_create_socket_pair failed: %d\n", ret);
		return ret;
	}

	if (!args->stream) {
		bool val = true;

		/* force some cmsgs to come back to us */
		ret = setsockopt(fds[0], IPPROTO_IP, IP_RECVORIGDSTADDR, &val,
				 sizeof(val));
		if (ret) {
			fprintf(stderr, "setsockopt failed %d\n", errno);
			goto cleanup;
		}
	}

	for (i = 0; i < ARRAY_SIZE(send_buff); i++)
		send_buff[i] = i;

	for (i = 0; i < ARRAY_SIZE(recv_buffs); i++) {
		/* prepare some different sized buffers */
		int buffer_size = (i % 2 == 0 && (args->stream || args->recvmsg)) ? 1 : N;

		buffer_size *= sizeof(int);
		if (args->recvmsg) {
			buffer_size +=
				sizeof(struct io_uring_recvmsg_out) +
				NAME_LEN +
				CONTROL_LEN;
		}

		recv_buffs[i] = malloc(buffer_size);

		if (i > 2 && args->early_error == ERROR_NOT_ENOUGH_BUFFERS)
			continue;

		sqe = io_uring_get_sqe(&ring);
		io_uring_prep_provide_buffers(sqe, recv_buffs[i],
					buffer_size, 1, 7, i);
		io_uring_sqe_set_data64(sqe, 0x999);
		memset(recv_buffs[i], 0xcc, buffer_size);
		if (io_uring_submit_and_wait_timeout(&ring, &cqe, 1, &timeout, NULL) < 0) {
			fprintf(stderr, "provide buffers failed: %d\n", ret);
			ret = -1;
			goto cleanup;
		}
		io_uring_cqe_seen(&ring, cqe);
	}

	sqe = io_uring_get_sqe(&ring);
	if (args->recvmsg) {
		unsigned int flags = 0;

		if (!args->stream)
			flags |= MSG_TRUNC;

		memset(&msg, 0, sizeof(msg));
		msg.msg_namelen = NAME_LEN;
		msg.msg_controllen = CONTROL_LEN;
		io_uring_prep_recvmsg_multishot(sqe, fds[0], &msg, flags);
	} else {
		io_uring_prep_recv_multishot(sqe, fds[0], NULL, 0, 0);
	}
	sqe->flags |= IOSQE_BUFFER_SELECT;
	sqe->buf_group = 7;
	io_uring_sqe_set_data64(sqe, 1234);
	io_uring_submit(&ring);

	at = &send_buff[0];
	total_sent_bytes = 0;
	for (i = 0; i < N; i++) {
		int to_send = sizeof(*at) * (i+1);

		total_sent_bytes += to_send;
		sent_buffs[i] = at;
		if (send(fds[1], at, to_send, 0) != to_send) {
			if (early_error_started)
				break;
			fprintf(stderr, "send failed %d\n", errno);
			ret = -1;
			goto cleanup;
		}

		if (i == 2) {
			if (args->early_error == ERROR_EARLY_CLOSE_RECEIVER) {
				/* allow previous sends to complete */
				usleep(1000);
				io_uring_get_events(&ring);

				sqe = io_uring_get_sqe(&ring);
				io_uring_prep_recv(sqe, fds[0], NULL, 0, 0);
				io_uring_prep_cancel64(sqe, 1234, 0);
				io_uring_sqe_set_data64(sqe, 0x888);
				sqe->flags |= IOSQE_CQE_SKIP_SUCCESS;
				io_uring_submit(&ring);
				early_error_started = true;

				/* allow the cancel to complete */
				usleep(1000);
				io_uring_get_events(&ring);
			}
			if (args->early_error == ERROR_EARLY_CLOSE_SENDER) {
				early_error_started = true;
				shutdown(fds[1], SHUT_RDWR);
				close(fds[1]);
			}
		}
		at += (i+1);

		if (args->wait_each) {
			ret = io_uring_wait_cqes(&ring, &cqe, 1, &timeout, NULL);
			if (ret) {
				fprintf(stderr, "wait_each failed: %d\n", ret);
				ret = -1;
				goto cleanup;
			}
			while (io_uring_peek_cqe(&ring, &cqe) == 0) {
				recv_cqe[recv_cqes++] = *cqe;
				if (cqe->flags & IORING_CQE_F_MORE) {
					io_uring_cqe_seen(&ring, cqe);
				} else {
					early_error = true;
					io_uring_cqe_seen(&ring, cqe);
				}
			}
			if (early_error)
				break;
		}
	}

	close(fds[1]);

	/* allow sends to finish */
	usleep(1000);

	if ((args->stream && !early_error) || recv_cqes < min_cqes) {
		unsigned int to_wait = 1;

		if (recv_cqes < min_cqes)
			to_wait = min_cqes - recv_cqes;
		ret = io_uring_wait_cqes(&ring, &cqe, to_wait, &timeout, NULL);
		if (ret && ret != -ETIME) {
			fprintf(stderr, "wait final failed: %d\n", ret);
			ret = -1;
			goto cleanup;
		}
	}

	while (io_uring_peek_cqe(&ring, &cqe) == 0) {
		recv_cqe[recv_cqes++] = *cqe;
		io_uring_cqe_seen(&ring, cqe);
	}

	ret = -1;
	at = &send_buff[0];
	if (recv_cqes < min_cqes) {
		if (recv_cqes > 0 && recv_cqe[0].res == -EINVAL) {
			return -ENORECVMULTISHOT;
		}
		/* some kernels apparently don't check ->ioprio, skip */
		ret = -ENORECVMULTISHOT;
		goto cleanup;
	}
	for (i = 0; i < recv_cqes; i++) {
		cqe = &recv_cqe[i];

		bool const is_last = i == recv_cqes - 1;

		/*
		 * Older kernels could terminate multishot early due to overflow,
		 * but later ones will not. So discriminate based on the MORE flag.
		 */
		bool const early_last = args->early_error == ERROR_EARLY_OVERFLOW &&
					!args->wait_each &&
					i >= N_CQE_OVERFLOW &&
					!(cqe->flags & IORING_CQE_F_MORE);

		bool const should_be_last =
			(cqe->res <= 0) ||
			(args->stream && is_last) ||
			early_last;
		int *this_recv;
		int orig_payload_size = cqe->res;


		if (should_be_last) {
			int used_res = cqe->res;

			if (!is_last) {
				fprintf(stderr, "not last cqe had error %d\n", i);
				goto cleanup;
			}

			switch (args->early_error) {
			case ERROR_NOT_ENOUGH_BUFFERS:
				if (cqe->res != -ENOBUFS) {
					fprintf(stderr,
						"ERROR_NOT_ENOUGH_BUFFERS: res %d\n", cqe->res);
					goto cleanup;
				}
				break;
			case ERROR_EARLY_OVERFLOW:
				if (cqe->res < 0) {
					fprintf(stderr,
						"ERROR_EARLY_OVERFLOW: res %d\n", cqe->res);
					goto cleanup;
				}
				break;
			case ERROR_EARLY_CLOSE_RECEIVER:
				if (cqe->res != -ECANCELED) {
					fprintf(stderr,
						"ERROR_EARLY_CLOSE_RECEIVER: res %d\n", cqe->res);
					goto cleanup;
				}
				break;
			case ERROR_NONE:
			case ERROR_EARLY_CLOSE_SENDER:
				if (args->recvmsg && (cqe->flags & IORING_CQE_F_BUFFER)) {
					void *buff = recv_buffs[cqe->flags >> 16];
					struct io_uring_recvmsg_out *o =
						io_uring_recvmsg_validate(buff, cqe->res, &msg);

					if (!o) {
						fprintf(stderr, "invalid buff\n");
						goto cleanup;
					}
					if (o->payloadlen != 0) {
						fprintf(stderr, "expected 0 payloadlen, got %u\n",
							o->payloadlen);
						goto cleanup;
					}
					used_res = 0;
				} else if (cqe->res != 0) {
					fprintf(stderr, "early error: res %d\n", cqe->res);
					goto cleanup;
				}
				break;
			case ERROR_EARLY_LAST:
				fprintf(stderr, "bad error_early\n");
				goto cleanup;
			}

			if (cqe->res <= 0 && cqe->flags & IORING_CQE_F_BUFFER) {
				fprintf(stderr, "final BUFFER flag set\n");
				goto cleanup;
			}

			if (cqe->flags & IORING_CQE_F_MORE) {
				fprintf(stderr, "final MORE flag set\n");
				goto cleanup;
			}

			if (used_res <= 0)
				continue;
		} else {
			if (!(cqe->flags & IORING_CQE_F_MORE)) {
				fprintf(stderr, "MORE flag not set\n");
				goto cleanup;
			}
		}

		if (!(cqe->flags & IORING_CQE_F_BUFFER)) {
			fprintf(stderr, "BUFFER flag not set\n");
			goto cleanup;
		}

		this_recv = recv_buffs[cqe->flags >> 16];

		if (args->recvmsg) {
			struct io_uring_recvmsg_out *o = io_uring_recvmsg_validate(
				this_recv, cqe->res, &msg);

			if (!o) {
				fprintf(stderr, "bad recvmsg\n");
				goto cleanup;
			}
			orig_payload_size = o->payloadlen;

			if (!args->stream) {
				orig_payload_size = o->payloadlen;

				struct cmsghdr *cmsg;

				if (o->namelen < sizeof(struct sockaddr_in)) {
					fprintf(stderr, "bad addr len %d",
						o->namelen);
					goto cleanup;
				}
				if (check_sockaddr((struct sockaddr_in *)io_uring_recvmsg_name(o)))
					goto cleanup;

				cmsg = io_uring_recvmsg_cmsg_firsthdr(o, &msg);
				if (!cmsg ||
				    cmsg->cmsg_level != IPPROTO_IP ||
				    cmsg->cmsg_type != IP_RECVORIGDSTADDR) {
					fprintf(stderr, "bad cmsg");
					goto cleanup;
				}
				if (check_sockaddr((struct sockaddr_in *)CMSG_DATA(cmsg)))
					goto cleanup;
				cmsg = io_uring_recvmsg_cmsg_nexthdr(o, &msg, cmsg);
				if (cmsg) {
					fprintf(stderr, "unexpected extra cmsg\n");
					goto cleanup;
				}

			}

			this_recv = (int *)io_uring_recvmsg_payload(o, &msg);
			cqe->res = io_uring_recvmsg_payload_length(o, cqe->res, &msg);
			if (o->payloadlen != cqe->res) {
				if (!(o->flags & MSG_TRUNC)) {
					fprintf(stderr, "expected truncated flag\n");
					goto cleanup;
				}
				total_dropped_bytes += (o->payloadlen - cqe->res);
			}
		}

		total_recv_bytes += cqe->res;

		if (cqe->res % 4 != 0) {
			/*
			 * doesn't seem to happen in practice, would need some
			 * work to remove this requirement
			 */
			fprintf(stderr, "unexpectedly aligned buffer cqe->res=%d\n", cqe->res);
			goto cleanup;
		}

		/*
		 * for tcp: check buffer arrived in order
		 * for udp: based on size validate data based on size
		 */
		if (!args->stream) {
			int sent_idx = orig_payload_size / sizeof(*at) - 1;

			if (sent_idx < 0 || sent_idx > N) {
				fprintf(stderr, "Bad sent idx: %d\n", sent_idx);
				goto cleanup;
			}
			at = sent_buffs[sent_idx];
		}
		for (j = 0; j < cqe->res / 4; j++) {
			int sent = *at++;
			int recv = *this_recv++;

			if (sent != recv) {
				fprintf(stderr, "recv=%d sent=%d\n", recv, sent);
				goto cleanup;
			}
		}
	}

	if (args->early_error == ERROR_NONE &&
	    total_recv_bytes + total_dropped_bytes < total_sent_bytes) {
		fprintf(stderr,
			"missing recv: recv=%d dropped=%d sent=%d\n",
			total_recv_bytes, total_sent_bytes, total_dropped_bytes);
		goto cleanup;
	}

	ret = 0;
>>>>>>> 0584faa9
cleanup:
    for (i = 0; i < ARRAY_SIZE(recv_buffs); i++)
        free(recv_buffs[i]);
    close(fds[0]);
    close(fds[1]);
    io_uring_queue_exit(&ring);

    return ret;
}

static int test_enobuf(void) {
    struct io_uring      ring;
    struct io_uring_sqe* sqe;
    struct io_uring_cqe* cqes[16];
    char                 buffs[256];
    int                  ret, i, fds[2];

    if (t_create_ring(8, &ring, 0) != T_SETUP_OK) {
        fprintf(stderr, "ring create\n");
        return -1;
    }

    ret = t_create_socket_pair(fds, false);
    if (ret) {
        fprintf(stderr, "t_create_socket_pair\n");
        return ret;
    }

    sqe = io_uring_get_sqe(&ring);
    assert(sqe);
    /* deliberately only 2 provided buffers */
    io_uring_prep_provide_buffers(sqe, &buffs[0], 1, 2, 0, 0);
    io_uring_sqe_set_data64(sqe, 0);

    sqe = io_uring_get_sqe(&ring);
    assert(sqe);
    io_uring_prep_recv_multishot(sqe, fds[0], NULL, 0, 0);
    io_uring_sqe_set_data64(sqe, 1);
    sqe->buf_group = 0;
    sqe->flags |= IOSQE_BUFFER_SELECT;

    ret = io_uring_submit(&ring);
    if (ret != 2) {
        fprintf(stderr, "bad submit %d\n", ret);
        return -1;
    }
    for (i = 0; i < 3; i++) {
        do {
            ret = write(fds[1], "?", 1);
        } while (ret == -1 && errno == EINTR);
    }

    ret = io_uring_wait_cqes(&ring, &cqes[0], 4, NULL, NULL);
    if (ret) {
        fprintf(stderr, "wait cqes\n");
        return ret;
    }

    ret = io_uring_peek_batch_cqe(&ring, &cqes[0], 4);
    if (ret != 4) {
        fprintf(stderr, "peek batch cqes\n");
        return -1;
    }

    /* provide buffers */
    assert(cqes[0]->user_data == 0);
    assert(cqes[0]->res == 0);

    /* valid recv */
    assert(cqes[1]->user_data == 1);
    assert(cqes[2]->user_data == 1);
    assert(cqes[1]->res == 1);
    assert(cqes[2]->res == 1);
    assert(cqes[1]->flags & (IORING_CQE_F_BUFFER | IORING_CQE_F_MORE));
    assert(cqes[2]->flags & (IORING_CQE_F_BUFFER | IORING_CQE_F_MORE));

    /* missing buffer */
    assert(cqes[3]->user_data == 1);
    assert(cqes[3]->res == -ENOBUFS);
    assert(!(cqes[3]->flags & (IORING_CQE_F_BUFFER | IORING_CQE_F_MORE)));

    close(fds[0]);
    close(fds[1]);
    io_uring_queue_exit(&ring);
    return 0;
}

int main(int argc, char* argv[]) {
    int  ret;
    int  loop;
    int  early_error = 0;
    bool has_defer;

    if (argc > 1)
        return T_EXIT_SKIP;

    has_defer = t_probe_defer_taskrun();

    for (loop = 0; loop < 16; loop++) {
        struct args a = {
          .stream    = loop & 0x01,
          .wait_each = loop & 0x2,
          .recvmsg   = loop & 0x04,
          .defer     = loop & 0x08,
        };
        if (a.defer && !has_defer)
            continue;
        for (early_error = 0; early_error < ERROR_EARLY_LAST; early_error++) {
            a.early_error = (enum early_error_t) early_error;
            ret           = test(&a);
            if (ret) {
                if (ret == -ENORECVMULTISHOT) {
                    if (loop == 0)
                        return T_EXIT_SKIP;
                    fprintf(stderr, "ENORECVMULTISHOT received but loop>0\n");
                }
                fprintf(stderr,
                        "test stream=%d wait_each=%d recvmsg=%d early_error=%d "
                        " defer=%d failed\n",
                        a.stream,
                        a.wait_each,
                        a.recvmsg,
                        a.early_error,
                        a.defer);
                return T_EXIT_FAIL;
            }
        }
    }

    ret = test_enobuf();
    if (ret) {
        fprintf(stderr, "test_enobuf() failed: %d\n", ret);
        return T_EXIT_FAIL;
    }

    return T_EXIT_PASS;
}<|MERGE_RESOLUTION|>--- conflicted
+++ resolved
@@ -17,426 +17,41 @@
 #define ENORECVMULTISHOT 9999
 
 enum early_error_t {
-    ERROR_NONE = 0,
-    ERROR_NOT_ENOUGH_BUFFERS,
-    ERROR_EARLY_CLOSE_SENDER,
-    ERROR_EARLY_CLOSE_RECEIVER,
-    ERROR_EARLY_OVERFLOW,
-    ERROR_EARLY_LAST
+	ERROR_NONE  = 0,
+	ERROR_NOT_ENOUGH_BUFFERS,
+	ERROR_EARLY_CLOSE_SENDER,
+	ERROR_EARLY_CLOSE_RECEIVER,
+	ERROR_EARLY_OVERFLOW,
+	ERROR_EARLY_LAST
 };
 
 struct args {
-    bool               stream;
-    bool               wait_each;
-    bool               recvmsg;
-    enum early_error_t early_error;
-    bool               defer;
+	bool stream;
+	bool wait_each;
+	bool recvmsg;
+	enum early_error_t early_error;
+	bool defer;
 };
 
-static int check_sockaddr(struct sockaddr_in* in) {
-    struct in_addr expected;
-
-    inet_pton(AF_INET, "127.0.0.1", &expected);
-    if (in->sin_family != AF_INET) {
-        fprintf(stderr, "bad family %d\n", (int) htons(in->sin_family));
-        return -1;
-    }
-    if (memcmp(&expected, &in->sin_addr, sizeof(in->sin_addr))) {
-        char        buff[256];
-        const char* addr = inet_ntop(AF_INET, &in->sin_addr, buff, sizeof(buff));
-
-        fprintf(stderr, "unexpected address %s\n", addr ? addr : "INVALID");
-        return -1;
-    }
-    return 0;
+static int check_sockaddr(struct sockaddr_in *in)
+{
+	struct in_addr expected;
+
+	inet_pton(AF_INET, "127.0.0.1", &expected);
+	if (in->sin_family != AF_INET) {
+		fprintf(stderr, "bad family %d\n", (int)htons(in->sin_family));
+		return -1;
+	}
+	if (memcmp(&expected, &in->sin_addr, sizeof(in->sin_addr))) {
+		char buff[256];
+		const char *addr = inet_ntop(AF_INET, &in->sin_addr, buff, sizeof(buff));
+
+		fprintf(stderr, "unexpected address %s\n", addr ? addr : "INVALID");
+		return -1;
+	}
+	return 0;
 }
 
-<<<<<<< HEAD
-static int test(struct args* args) {
-    int const            N              = 8;
-    int const            N_BUFFS        = N * 64;
-    int const            N_CQE_OVERFLOW = 4;
-    int const            min_cqes       = 2;
-    int const            NAME_LEN       = sizeof(struct sockaddr_storage);
-    int const            CONTROL_LEN = CMSG_ALIGN(sizeof(struct sockaddr_storage)) + sizeof(struct cmsghdr);
-    struct io_uring      ring;
-    struct io_uring_cqe* cqe;
-    struct io_uring_sqe* sqe;
-    int                  fds[2], ret, i, j;
-    int                  total_sent_bytes = 0, total_recv_bytes = 0, total_dropped_bytes = 0;
-    int                  send_buff[256];
-    int*                 sent_buffs[N_BUFFS];
-    int*                 recv_buffs[N_BUFFS];
-    int*                 at;
-    struct io_uring_cqe  recv_cqe[N_BUFFS];
-    int                  recv_cqes           = 0;
-    bool                 early_error         = false;
-    bool                 early_error_started = false;
-    struct __kernel_timespec timeout         = {
-              .tv_sec = 1,
-    };
-    struct msghdr          msg;
-    struct io_uring_params params = {};
-    int                    n_sqe  = 32;
-
-    memset(recv_buffs, 0, sizeof(recv_buffs));
-
-    if (args->defer)
-        params.flags |= IORING_SETUP_SINGLE_ISSUER | IORING_SETUP_DEFER_TASKRUN;
-
-    if (args->early_error == ERROR_EARLY_OVERFLOW) {
-        params.flags |= IORING_SETUP_CQSIZE;
-        params.cq_entries = N_CQE_OVERFLOW;
-        n_sqe             = N_CQE_OVERFLOW;
-    }
-
-    ret = io_uring_queue_init_params(n_sqe, &ring, &params);
-    if (ret) {
-        fprintf(stderr, "queue init failed: %d\n", ret);
-        return ret;
-    }
-
-    ret = t_create_socket_pair(fds, args->stream);
-    if (ret) {
-        fprintf(stderr, "t_create_socket_pair failed: %d\n", ret);
-        return ret;
-    }
-
-    if (!args->stream) {
-        bool val = true;
-
-        /* force some cmsgs to come back to us */
-        ret = setsockopt(fds[0], IPPROTO_IP, IP_RECVORIGDSTADDR, &val, sizeof(val));
-        if (ret) {
-            fprintf(stderr, "setsockopt failed %d\n", errno);
-            goto cleanup;
-        }
-    }
-
-    for (i = 0; i < ARRAY_SIZE(send_buff); i++)
-        send_buff[i] = i;
-
-    for (i = 0; i < ARRAY_SIZE(recv_buffs); i++) {
-        /* prepare some different sized buffers */
-        int buffer_size = (i % 2 == 0 && (args->stream || args->recvmsg)) ? 1 : N;
-
-        buffer_size *= sizeof(int);
-        if (args->recvmsg) {
-            buffer_size += sizeof(struct io_uring_recvmsg_out) + NAME_LEN + CONTROL_LEN;
-        }
-
-        recv_buffs[i] = malloc(buffer_size);
-
-        if (i > 2 && args->early_error == ERROR_NOT_ENOUGH_BUFFERS)
-            continue;
-
-        sqe = io_uring_get_sqe(&ring);
-        io_uring_prep_provide_buffers(sqe, recv_buffs[i], buffer_size, 1, 7, i);
-        io_uring_sqe_set_data64(sqe, 0x999);
-        memset(recv_buffs[i], 0xcc, buffer_size);
-        if (io_uring_submit_and_wait_timeout(&ring, &cqe, 1, &timeout, NULL) < 0) {
-            fprintf(stderr, "provide buffers failed: %d\n", ret);
-            ret = -1;
-            goto cleanup;
-        }
-        io_uring_cqe_seen(&ring, cqe);
-    }
-
-    sqe = io_uring_get_sqe(&ring);
-    if (args->recvmsg) {
-        unsigned int flags = 0;
-
-        if (!args->stream)
-            flags |= MSG_TRUNC;
-
-        memset(&msg, 0, sizeof(msg));
-        msg.msg_namelen    = NAME_LEN;
-        msg.msg_controllen = CONTROL_LEN;
-        io_uring_prep_recvmsg_multishot(sqe, fds[0], &msg, flags);
-    } else {
-        io_uring_prep_recv_multishot(sqe, fds[0], NULL, 0, 0);
-    }
-    sqe->flags |= IOSQE_BUFFER_SELECT;
-    sqe->buf_group = 7;
-    io_uring_sqe_set_data64(sqe, 1234);
-    io_uring_submit(&ring);
-
-    at               = &send_buff[0];
-    total_sent_bytes = 0;
-    for (i = 0; i < N; i++) {
-        int to_send = sizeof(*at) * (i + 1);
-
-        total_sent_bytes += to_send;
-        sent_buffs[i] = at;
-        if (send(fds[1], at, to_send, 0) != to_send) {
-            if (early_error_started)
-                break;
-            fprintf(stderr, "send failed %d\n", errno);
-            ret = -1;
-            goto cleanup;
-        }
-
-        if (i == 2) {
-            if (args->early_error == ERROR_EARLY_CLOSE_RECEIVER) {
-                /* allow previous sends to complete */
-                usleep(1000);
-                io_uring_get_events(&ring);
-
-                sqe = io_uring_get_sqe(&ring);
-                io_uring_prep_recv(sqe, fds[0], NULL, 0, 0);
-                io_uring_prep_cancel64(sqe, 1234, 0);
-                io_uring_sqe_set_data64(sqe, 0x888);
-                sqe->flags |= IOSQE_CQE_SKIP_SUCCESS;
-                io_uring_submit(&ring);
-                early_error_started = true;
-
-                /* allow the cancel to complete */
-                usleep(1000);
-                io_uring_get_events(&ring);
-            }
-            if (args->early_error == ERROR_EARLY_CLOSE_SENDER) {
-                early_error_started = true;
-                shutdown(fds[1], SHUT_RDWR);
-                close(fds[1]);
-            }
-        }
-        at += (i + 1);
-
-        if (args->wait_each) {
-            ret = io_uring_wait_cqes(&ring, &cqe, 1, &timeout, NULL);
-            if (ret) {
-                fprintf(stderr, "wait_each failed: %d\n", ret);
-                ret = -1;
-                goto cleanup;
-            }
-            while (io_uring_peek_cqe(&ring, &cqe) == 0) {
-                recv_cqe[recv_cqes++] = *cqe;
-                if (cqe->flags & IORING_CQE_F_MORE) {
-                    io_uring_cqe_seen(&ring, cqe);
-                } else {
-                    early_error = true;
-                    io_uring_cqe_seen(&ring, cqe);
-                }
-            }
-            if (early_error)
-                break;
-        }
-    }
-
-    close(fds[1]);
-
-    /* allow sends to finish */
-    usleep(1000);
-
-    if ((args->stream && !early_error) || recv_cqes < min_cqes) {
-        ret = io_uring_wait_cqes(&ring, &cqe, 1, &timeout, NULL);
-        if (ret && ret != -ETIME) {
-            fprintf(stderr, "wait final failed: %d\n", ret);
-            ret = -1;
-            goto cleanup;
-        }
-    }
-
-    while (io_uring_peek_cqe(&ring, &cqe) == 0) {
-        recv_cqe[recv_cqes++] = *cqe;
-        io_uring_cqe_seen(&ring, cqe);
-    }
-
-    ret = -1;
-    at  = &send_buff[0];
-    if (recv_cqes < min_cqes) {
-        if (recv_cqes > 0 && recv_cqe[0].res == -EINVAL) {
-            return -ENORECVMULTISHOT;
-        }
-        /* some kernels apparently don't check ->ioprio, skip */
-        ret = -ENORECVMULTISHOT;
-        goto cleanup;
-    }
-    for (i = 0; i < recv_cqes; i++) {
-        cqe = &recv_cqe[i];
-
-        bool const is_last = i == recv_cqes - 1;
-
-        /*
-         * Older kernels could terminate multishot early due to overflow,
-         * but later ones will not. So discriminate based on the MORE flag.
-         */
-        bool const early_last = args->early_error == ERROR_EARLY_OVERFLOW && !args->wait_each &&
-                                i >= N_CQE_OVERFLOW && !(cqe->flags & IORING_CQE_F_MORE);
-
-        bool const should_be_last = (cqe->res <= 0) || (args->stream && is_last) || early_last;
-        int*       this_recv;
-        int        orig_payload_size = cqe->res;
-
-
-        if (should_be_last) {
-            int used_res = cqe->res;
-
-            if (!is_last) {
-                fprintf(stderr, "not last cqe had error %d\n", i);
-                goto cleanup;
-            }
-
-            switch (args->early_error) {
-                case ERROR_NOT_ENOUGH_BUFFERS:
-                    if (cqe->res != -ENOBUFS) {
-                        fprintf(stderr, "ERROR_NOT_ENOUGH_BUFFERS: res %d\n", cqe->res);
-                        goto cleanup;
-                    }
-                    break;
-                case ERROR_EARLY_OVERFLOW:
-                    if (cqe->res < 0) {
-                        fprintf(stderr, "ERROR_EARLY_OVERFLOW: res %d\n", cqe->res);
-                        goto cleanup;
-                    }
-                    break;
-                case ERROR_EARLY_CLOSE_RECEIVER:
-                    if (cqe->res != -ECANCELED) {
-                        fprintf(stderr, "ERROR_EARLY_CLOSE_RECEIVER: res %d\n", cqe->res);
-                        goto cleanup;
-                    }
-                    break;
-                case ERROR_NONE:
-                case ERROR_EARLY_CLOSE_SENDER:
-                    if (args->recvmsg && (cqe->flags & IORING_CQE_F_BUFFER)) {
-                        void*                        buff = recv_buffs[cqe->flags >> 16];
-                        struct io_uring_recvmsg_out* o    = io_uring_recvmsg_validate(buff, cqe->res, &msg);
-
-                        if (!o) {
-                            fprintf(stderr, "invalid buff\n");
-                            goto cleanup;
-                        }
-                        if (o->payloadlen != 0) {
-                            fprintf(stderr, "expected 0 payloadlen, got %u\n", o->payloadlen);
-                            goto cleanup;
-                        }
-                        used_res = 0;
-                    } else if (cqe->res != 0) {
-                        fprintf(stderr, "early error: res %d\n", cqe->res);
-                        goto cleanup;
-                    }
-                    break;
-                case ERROR_EARLY_LAST: fprintf(stderr, "bad error_early\n"); goto cleanup;
-            }
-
-            if (cqe->res <= 0 && cqe->flags & IORING_CQE_F_BUFFER) {
-                fprintf(stderr, "final BUFFER flag set\n");
-                goto cleanup;
-            }
-
-            if (cqe->flags & IORING_CQE_F_MORE) {
-                fprintf(stderr, "final MORE flag set\n");
-                goto cleanup;
-            }
-
-            if (used_res <= 0)
-                continue;
-        } else {
-            if (!(cqe->flags & IORING_CQE_F_MORE)) {
-                fprintf(stderr, "MORE flag not set\n");
-                goto cleanup;
-            }
-        }
-
-        if (!(cqe->flags & IORING_CQE_F_BUFFER)) {
-            fprintf(stderr, "BUFFER flag not set\n");
-            goto cleanup;
-        }
-
-        this_recv = recv_buffs[cqe->flags >> 16];
-
-        if (args->recvmsg) {
-            struct io_uring_recvmsg_out* o = io_uring_recvmsg_validate(this_recv, cqe->res, &msg);
-
-            if (!o) {
-                fprintf(stderr, "bad recvmsg\n");
-                goto cleanup;
-            }
-            orig_payload_size = o->payloadlen;
-
-            if (!args->stream) {
-                orig_payload_size = o->payloadlen;
-
-                struct cmsghdr* cmsg;
-
-                if (o->namelen < sizeof(struct sockaddr_in)) {
-                    fprintf(stderr, "bad addr len %d", o->namelen);
-                    goto cleanup;
-                }
-                if (check_sockaddr((struct sockaddr_in*) io_uring_recvmsg_name(o)))
-                    goto cleanup;
-
-                cmsg = io_uring_recvmsg_cmsg_firsthdr(o, &msg);
-                if (!cmsg || cmsg->cmsg_level != IPPROTO_IP || cmsg->cmsg_type != IP_RECVORIGDSTADDR) {
-                    fprintf(stderr, "bad cmsg");
-                    goto cleanup;
-                }
-                if (check_sockaddr((struct sockaddr_in*) CMSG_DATA(cmsg)))
-                    goto cleanup;
-                cmsg = io_uring_recvmsg_cmsg_nexthdr(o, &msg, cmsg);
-                if (cmsg) {
-                    fprintf(stderr, "unexpected extra cmsg\n");
-                    goto cleanup;
-                }
-            }
-
-            this_recv = (int*) io_uring_recvmsg_payload(o, &msg);
-            cqe->res  = io_uring_recvmsg_payload_length(o, cqe->res, &msg);
-            if (o->payloadlen != cqe->res) {
-                if (!(o->flags & MSG_TRUNC)) {
-                    fprintf(stderr, "expected truncated flag\n");
-                    goto cleanup;
-                }
-                total_dropped_bytes += (o->payloadlen - cqe->res);
-            }
-        }
-
-        total_recv_bytes += cqe->res;
-
-        if (cqe->res % 4 != 0) {
-            /*
-             * doesn't seem to happen in practice, would need some
-             * work to remove this requirement
-             */
-            fprintf(stderr, "unexpectedly aligned buffer cqe->res=%d\n", cqe->res);
-            goto cleanup;
-        }
-
-        /*
-         * for tcp: check buffer arrived in order
-         * for udp: based on size validate data based on size
-         */
-        if (!args->stream) {
-            int sent_idx = orig_payload_size / sizeof(*at) - 1;
-
-            if (sent_idx < 0 || sent_idx > N) {
-                fprintf(stderr, "Bad sent idx: %d\n", sent_idx);
-                goto cleanup;
-            }
-            at = sent_buffs[sent_idx];
-        }
-        for (j = 0; j < cqe->res / 4; j++) {
-            int sent = *at++;
-            int recv = *this_recv++;
-
-            if (sent != recv) {
-                fprintf(stderr, "recv=%d sent=%d\n", recv, sent);
-                goto cleanup;
-            }
-        }
-    }
-
-    if (args->early_error == ERROR_NONE && total_recv_bytes + total_dropped_bytes < total_sent_bytes) {
-        fprintf(stderr,
-                "missing recv: recv=%d dropped=%d sent=%d\n",
-                total_recv_bytes,
-                total_sent_bytes,
-                total_dropped_bytes);
-        goto cleanup;
-    }
-
-    ret = 0;
-=======
 static int test(struct args *args)
 {
 	int const N = 8;
@@ -849,141 +464,139 @@
 	}
 
 	ret = 0;
->>>>>>> 0584faa9
 cleanup:
-    for (i = 0; i < ARRAY_SIZE(recv_buffs); i++)
-        free(recv_buffs[i]);
-    close(fds[0]);
-    close(fds[1]);
-    io_uring_queue_exit(&ring);
-
-    return ret;
+	for (i = 0; i < ARRAY_SIZE(recv_buffs); i++)
+		free(recv_buffs[i]);
+	close(fds[0]);
+	close(fds[1]);
+	io_uring_queue_exit(&ring);
+
+	return ret;
 }
 
-static int test_enobuf(void) {
-    struct io_uring      ring;
-    struct io_uring_sqe* sqe;
-    struct io_uring_cqe* cqes[16];
-    char                 buffs[256];
-    int                  ret, i, fds[2];
-
-    if (t_create_ring(8, &ring, 0) != T_SETUP_OK) {
-        fprintf(stderr, "ring create\n");
-        return -1;
-    }
-
-    ret = t_create_socket_pair(fds, false);
-    if (ret) {
-        fprintf(stderr, "t_create_socket_pair\n");
-        return ret;
-    }
-
-    sqe = io_uring_get_sqe(&ring);
-    assert(sqe);
-    /* deliberately only 2 provided buffers */
-    io_uring_prep_provide_buffers(sqe, &buffs[0], 1, 2, 0, 0);
-    io_uring_sqe_set_data64(sqe, 0);
-
-    sqe = io_uring_get_sqe(&ring);
-    assert(sqe);
-    io_uring_prep_recv_multishot(sqe, fds[0], NULL, 0, 0);
-    io_uring_sqe_set_data64(sqe, 1);
-    sqe->buf_group = 0;
-    sqe->flags |= IOSQE_BUFFER_SELECT;
-
-    ret = io_uring_submit(&ring);
-    if (ret != 2) {
-        fprintf(stderr, "bad submit %d\n", ret);
-        return -1;
-    }
-    for (i = 0; i < 3; i++) {
-        do {
-            ret = write(fds[1], "?", 1);
-        } while (ret == -1 && errno == EINTR);
-    }
-
-    ret = io_uring_wait_cqes(&ring, &cqes[0], 4, NULL, NULL);
-    if (ret) {
-        fprintf(stderr, "wait cqes\n");
-        return ret;
-    }
-
-    ret = io_uring_peek_batch_cqe(&ring, &cqes[0], 4);
-    if (ret != 4) {
-        fprintf(stderr, "peek batch cqes\n");
-        return -1;
-    }
-
-    /* provide buffers */
-    assert(cqes[0]->user_data == 0);
-    assert(cqes[0]->res == 0);
-
-    /* valid recv */
-    assert(cqes[1]->user_data == 1);
-    assert(cqes[2]->user_data == 1);
-    assert(cqes[1]->res == 1);
-    assert(cqes[2]->res == 1);
-    assert(cqes[1]->flags & (IORING_CQE_F_BUFFER | IORING_CQE_F_MORE));
-    assert(cqes[2]->flags & (IORING_CQE_F_BUFFER | IORING_CQE_F_MORE));
-
-    /* missing buffer */
-    assert(cqes[3]->user_data == 1);
-    assert(cqes[3]->res == -ENOBUFS);
-    assert(!(cqes[3]->flags & (IORING_CQE_F_BUFFER | IORING_CQE_F_MORE)));
-
-    close(fds[0]);
-    close(fds[1]);
-    io_uring_queue_exit(&ring);
-    return 0;
+static int test_enobuf(void)
+{
+	struct io_uring ring;
+	struct io_uring_sqe *sqe;
+	struct io_uring_cqe *cqes[16];
+	char buffs[256];
+	int ret, i, fds[2];
+
+	if (t_create_ring(8, &ring, 0) != T_SETUP_OK) {
+		fprintf(stderr, "ring create\n");
+		return -1;
+	}
+
+	ret = t_create_socket_pair(fds, false);
+	if (ret) {
+		fprintf(stderr, "t_create_socket_pair\n");
+		return ret;
+	}
+
+	sqe = io_uring_get_sqe(&ring);
+	assert(sqe);
+	/* deliberately only 2 provided buffers */
+	io_uring_prep_provide_buffers(sqe, &buffs[0], 1, 2, 0, 0);
+	io_uring_sqe_set_data64(sqe, 0);
+
+	sqe = io_uring_get_sqe(&ring);
+	assert(sqe);
+	io_uring_prep_recv_multishot(sqe, fds[0], NULL, 0, 0);
+	io_uring_sqe_set_data64(sqe, 1);
+	sqe->buf_group = 0;
+	sqe->flags |= IOSQE_BUFFER_SELECT;
+
+	ret = io_uring_submit(&ring);
+	if (ret != 2) {
+		fprintf(stderr, "bad submit %d\n", ret);
+		return -1;
+	}
+	for (i = 0; i < 3; i++) {
+		do {
+			ret = write(fds[1], "?", 1);
+		} while (ret == -1 && errno == EINTR);
+	}
+
+	ret = io_uring_wait_cqes(&ring, &cqes[0], 4, NULL, NULL);
+	if (ret) {
+		fprintf(stderr, "wait cqes\n");
+		return ret;
+	}
+
+	ret = io_uring_peek_batch_cqe(&ring, &cqes[0], 4);
+	if (ret != 4) {
+		fprintf(stderr, "peek batch cqes\n");
+		return -1;
+	}
+
+	/* provide buffers */
+	assert(cqes[0]->user_data == 0);
+	assert(cqes[0]->res == 0);
+
+	/* valid recv */
+	assert(cqes[1]->user_data == 1);
+	assert(cqes[2]->user_data == 1);
+	assert(cqes[1]->res == 1);
+	assert(cqes[2]->res == 1);
+	assert(cqes[1]->flags & (IORING_CQE_F_BUFFER | IORING_CQE_F_MORE));
+	assert(cqes[2]->flags & (IORING_CQE_F_BUFFER | IORING_CQE_F_MORE));
+
+	/* missing buffer */
+	assert(cqes[3]->user_data == 1);
+	assert(cqes[3]->res == -ENOBUFS);
+	assert(!(cqes[3]->flags & (IORING_CQE_F_BUFFER | IORING_CQE_F_MORE)));
+
+	close(fds[0]);
+	close(fds[1]);
+	io_uring_queue_exit(&ring);
+	return 0;
 }
 
-int main(int argc, char* argv[]) {
-    int  ret;
-    int  loop;
-    int  early_error = 0;
-    bool has_defer;
-
-    if (argc > 1)
-        return T_EXIT_SKIP;
-
-    has_defer = t_probe_defer_taskrun();
-
-    for (loop = 0; loop < 16; loop++) {
-        struct args a = {
-          .stream    = loop & 0x01,
-          .wait_each = loop & 0x2,
-          .recvmsg   = loop & 0x04,
-          .defer     = loop & 0x08,
-        };
-        if (a.defer && !has_defer)
-            continue;
-        for (early_error = 0; early_error < ERROR_EARLY_LAST; early_error++) {
-            a.early_error = (enum early_error_t) early_error;
-            ret           = test(&a);
-            if (ret) {
-                if (ret == -ENORECVMULTISHOT) {
-                    if (loop == 0)
-                        return T_EXIT_SKIP;
-                    fprintf(stderr, "ENORECVMULTISHOT received but loop>0\n");
-                }
-                fprintf(stderr,
-                        "test stream=%d wait_each=%d recvmsg=%d early_error=%d "
-                        " defer=%d failed\n",
-                        a.stream,
-                        a.wait_each,
-                        a.recvmsg,
-                        a.early_error,
-                        a.defer);
-                return T_EXIT_FAIL;
-            }
-        }
-    }
-
-    ret = test_enobuf();
-    if (ret) {
-        fprintf(stderr, "test_enobuf() failed: %d\n", ret);
-        return T_EXIT_FAIL;
-    }
-
-    return T_EXIT_PASS;
+int main(int argc, char *argv[])
+{
+	int ret;
+	int loop;
+	int early_error = 0;
+	bool has_defer;
+
+	if (argc > 1)
+		return T_EXIT_SKIP;
+
+	has_defer = t_probe_defer_taskrun();
+
+	for (loop = 0; loop < 16; loop++) {
+		struct args a = {
+			.stream = loop & 0x01,
+			.wait_each = loop & 0x2,
+			.recvmsg = loop & 0x04,
+			.defer = loop & 0x08,
+		};
+		if (a.defer && !has_defer)
+			continue;
+		for (early_error = 0; early_error < ERROR_EARLY_LAST; early_error++) {
+			a.early_error = (enum early_error_t)early_error;
+			ret = test(&a);
+			if (ret) {
+				if (ret == -ENORECVMULTISHOT) {
+					if (loop == 0)
+						return T_EXIT_SKIP;
+					fprintf(stderr,
+						"ENORECVMULTISHOT received but loop>0\n");
+				}
+				fprintf(stderr,
+					"test stream=%d wait_each=%d recvmsg=%d early_error=%d "
+					" defer=%d failed\n",
+					a.stream, a.wait_each, a.recvmsg, a.early_error, a.defer);
+				return T_EXIT_FAIL;
+			}
+		}
+	}
+
+	ret = test_enobuf();
+	if (ret) {
+		fprintf(stderr, "test_enobuf() failed: %d\n", ret);
+		return T_EXIT_FAIL;
+	}
+
+	return T_EXIT_PASS;
 }