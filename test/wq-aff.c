/* SPDX-License-Identifier: MIT */
/*
 * Description: test that io-wq affinity is correctly set for SQPOLL
 */
#include "../liburing/liburing.h"
#include "helpers.h"

#include <fcntl.h>
#include <stdio.h>
#include <stdlib.h>
#include <string.h>
#include <unistd.h>

#define IOWQ_CPU   0
#define SQPOLL_CPU 1

static int verify_comm(pid_t pid, const char* name, int cpu) {
    char      comm[64], buf[64];
    cpu_set_t set;
    int       fd, ret;

    sprintf(comm, "/proc/%d/comm", pid);
    fd = open(comm, O_RDONLY);
    if (fd < 0) {
        perror("open");
        return T_EXIT_SKIP;
    }

    ret = read(fd, buf, sizeof(buf));
    if (ret < 0) {
        close(fd);
        return T_EXIT_SKIP;
    }

    if (strncmp(buf, name, strlen(name) - 1)) {
        close(fd);
        return T_EXIT_SKIP;
    }

    close(fd);

    ret = sched_getaffinity(pid, sizeof(set), &set);
    if (ret < 0) {
        perror("sched_getaffinity");
        return T_EXIT_SKIP;
    }

    if (CPU_COUNT(&set) != 1) {
        fprintf(stderr, "More than one CPU set in mask\n");
        return T_EXIT_FAIL;
    }
    if (!CPU_ISSET(cpu, &set)) {
        fprintf(stderr, "Wrong CPU set in mask\n");
        return T_EXIT_FAIL;
    }

    return T_EXIT_PASS;
}

static int verify_affinity(pid_t pid, int sqpoll) {
    pid_t wq_pid, sqpoll_pid = -1;
    char  name[64];
    int   ret;

    wq_pid = pid + 2;
    if (sqpoll)
        sqpoll_pid = pid + 1;

    /* verify we had the pids right */
    sprintf(name, "iou-wrk-%d", pid);
    ret = verify_comm(wq_pid, name, IOWQ_CPU);
    if (ret != T_EXIT_PASS)
        return ret;

    if (sqpoll_pid != -1) {
        sprintf(name, "iou-sqp-%d", pid);
        ret = verify_comm(sqpoll_pid, name, SQPOLL_CPU);
        if (ret != T_EXIT_PASS)
            return ret;
    }

    return T_EXIT_PASS;
}

static int test(int sqpoll) {
    struct io_uring_params p = {};
    struct io_uring        ring;
    struct io_uring_sqe*   sqe;
    char                   buf[64];
    int                    fds[2], ret;
    cpu_set_t              set;

    if (sqpoll) {
        p.flags         = IORING_SETUP_SQPOLL | IORING_SETUP_SQ_AFF;
        p.sq_thread_cpu = SQPOLL_CPU;
    }

    io_uring_queue_init_params(8, &ring, &p);

    CPU_ZERO(&set);
    CPU_SET(IOWQ_CPU, &set);

    ret = io_uring_register_iowq_aff(&ring, sizeof(set), &set);
    if (ret) {
        fprintf(stderr, "register aff: %d\n", ret);
        return T_EXIT_FAIL;
    }

    if (pipe(fds) < 0) {
        perror("pipe");
        return T_EXIT_FAIL;
    }

    sqe = io_uring_get_sqe(&ring);
    io_uring_prep_read(sqe, fds[0], buf, sizeof(buf), 0);
    sqe->flags |= IOSQE_ASYNC;

    io_uring_submit(&ring);

    usleep(10000);

    ret = verify_affinity(getpid(), sqpoll);
    io_uring_queue_exit(&ring);
    return ret;
}

int main(int argc, char* argv[]) {
    int ret;

    if (argc > 1)
        return T_EXIT_SKIP;

<<<<<<< HEAD
    ret = test(1);
    if (ret) {
        fprintf(stderr, "test sqpoll failed\n");
        return T_EXIT_FAIL;
    }
=======
	ret = test(1);
	if (ret == T_EXIT_SKIP) {
		return T_EXIT_SKIP;
	} else if (ret != T_EXIT_PASS) {
		fprintf(stderr, "test sqpoll failed\n");
		return T_EXIT_FAIL;
	}
>>>>>>> 78eef455

    return T_EXIT_PASS;
}<|MERGE_RESOLUTION|>--- conflicted
+++ resolved
@@ -2,141 +2,138 @@
 /*
  * Description: test that io-wq affinity is correctly set for SQPOLL
  */
-#include "../liburing/liburing.h"
+#include <stdio.h>
+#include <unistd.h>
+#include <fcntl.h>
+#include <stdlib.h>
+#include <string.h>
+
+#include "liburing.h"
 #include "helpers.h"
 
-#include <fcntl.h>
-#include <stdio.h>
-#include <stdlib.h>
-#include <string.h>
-#include <unistd.h>
+#define IOWQ_CPU	0
+#define SQPOLL_CPU	1
 
-#define IOWQ_CPU   0
-#define SQPOLL_CPU 1
+static int verify_comm(pid_t pid, const char *name, int cpu)
+{
+	char comm[64], buf[64];
+	cpu_set_t set;
+	int fd, ret;
 
-static int verify_comm(pid_t pid, const char* name, int cpu) {
-    char      comm[64], buf[64];
-    cpu_set_t set;
-    int       fd, ret;
+	sprintf(comm, "/proc/%d/comm", pid);
+	fd = open(comm, O_RDONLY);
+	if (fd < 0) {
+		perror("open");
+		return T_EXIT_SKIP;
+	}
 
-    sprintf(comm, "/proc/%d/comm", pid);
-    fd = open(comm, O_RDONLY);
-    if (fd < 0) {
-        perror("open");
-        return T_EXIT_SKIP;
-    }
+	ret = read(fd, buf, sizeof(buf));
+	if (ret < 0) {
+		close(fd);
+		return T_EXIT_SKIP;
+	}
 
-    ret = read(fd, buf, sizeof(buf));
-    if (ret < 0) {
-        close(fd);
-        return T_EXIT_SKIP;
-    }
+	if (strncmp(buf, name, strlen(name) - 1)) {
+		close(fd);
+		return T_EXIT_SKIP;
+	}
 
-    if (strncmp(buf, name, strlen(name) - 1)) {
-        close(fd);
-        return T_EXIT_SKIP;
-    }
+	close(fd);
 
-    close(fd);
+	ret = sched_getaffinity(pid, sizeof(set), &set);
+	if (ret < 0) {
+		perror("sched_getaffinity");
+		return T_EXIT_SKIP;
+	}
 
-    ret = sched_getaffinity(pid, sizeof(set), &set);
-    if (ret < 0) {
-        perror("sched_getaffinity");
-        return T_EXIT_SKIP;
-    }
+	if (CPU_COUNT(&set) != 1) {
+		fprintf(stderr, "More than one CPU set in mask\n");
+		return T_EXIT_FAIL;
+	}
+	if (!CPU_ISSET(cpu, &set)) {
+		fprintf(stderr, "Wrong CPU set in mask\n");
+		return T_EXIT_FAIL;
+	}
 
-    if (CPU_COUNT(&set) != 1) {
-        fprintf(stderr, "More than one CPU set in mask\n");
-        return T_EXIT_FAIL;
-    }
-    if (!CPU_ISSET(cpu, &set)) {
-        fprintf(stderr, "Wrong CPU set in mask\n");
-        return T_EXIT_FAIL;
-    }
-
-    return T_EXIT_PASS;
+	return T_EXIT_PASS;
 }
 
-static int verify_affinity(pid_t pid, int sqpoll) {
-    pid_t wq_pid, sqpoll_pid = -1;
-    char  name[64];
-    int   ret;
+static int verify_affinity(pid_t pid, int sqpoll)
+{
+	pid_t wq_pid, sqpoll_pid = -1;
+	char name[64];
+	int ret;
 
-    wq_pid = pid + 2;
-    if (sqpoll)
-        sqpoll_pid = pid + 1;
+	wq_pid = pid + 2;
+	if (sqpoll)
+		sqpoll_pid = pid + 1;
 
-    /* verify we had the pids right */
-    sprintf(name, "iou-wrk-%d", pid);
-    ret = verify_comm(wq_pid, name, IOWQ_CPU);
-    if (ret != T_EXIT_PASS)
-        return ret;
+	/* verify we had the pids right */
+	sprintf(name, "iou-wrk-%d", pid);
+	ret = verify_comm(wq_pid, name, IOWQ_CPU);
+	if (ret != T_EXIT_PASS)
+		return ret;
 
-    if (sqpoll_pid != -1) {
-        sprintf(name, "iou-sqp-%d", pid);
-        ret = verify_comm(sqpoll_pid, name, SQPOLL_CPU);
-        if (ret != T_EXIT_PASS)
-            return ret;
-    }
+	if (sqpoll_pid != -1) {
+		sprintf(name, "iou-sqp-%d", pid);
+		ret = verify_comm(sqpoll_pid, name, SQPOLL_CPU);
+		if (ret != T_EXIT_PASS)
+			return ret;
+	}
 
-    return T_EXIT_PASS;
+	return T_EXIT_PASS;
 }
 
-static int test(int sqpoll) {
-    struct io_uring_params p = {};
-    struct io_uring        ring;
-    struct io_uring_sqe*   sqe;
-    char                   buf[64];
-    int                    fds[2], ret;
-    cpu_set_t              set;
+static int test(int sqpoll)
+{
+	struct io_uring_params p = { };
+	struct io_uring ring;
+	struct io_uring_sqe *sqe;
+	char buf[64];
+	int fds[2], ret;
+	cpu_set_t set;
 
-    if (sqpoll) {
-        p.flags         = IORING_SETUP_SQPOLL | IORING_SETUP_SQ_AFF;
-        p.sq_thread_cpu = SQPOLL_CPU;
-    }
+	if (sqpoll) {
+		p.flags = IORING_SETUP_SQPOLL | IORING_SETUP_SQ_AFF;
+		p.sq_thread_cpu = SQPOLL_CPU;
+	}
 
-    io_uring_queue_init_params(8, &ring, &p);
+	io_uring_queue_init_params(8, &ring, &p);
 
-    CPU_ZERO(&set);
-    CPU_SET(IOWQ_CPU, &set);
+	CPU_ZERO(&set);
+	CPU_SET(IOWQ_CPU, &set);
 
-    ret = io_uring_register_iowq_aff(&ring, sizeof(set), &set);
-    if (ret) {
-        fprintf(stderr, "register aff: %d\n", ret);
-        return T_EXIT_FAIL;
-    }
+	ret = io_uring_register_iowq_aff(&ring, sizeof(set), &set);
+	if (ret) {
+		fprintf(stderr, "register aff: %d\n", ret);
+		return T_EXIT_FAIL;
+	}
 
-    if (pipe(fds) < 0) {
-        perror("pipe");
-        return T_EXIT_FAIL;
-    }
+	if (pipe(fds) < 0) {
+		perror("pipe");
+		return T_EXIT_FAIL;
+	}
 
-    sqe = io_uring_get_sqe(&ring);
-    io_uring_prep_read(sqe, fds[0], buf, sizeof(buf), 0);
-    sqe->flags |= IOSQE_ASYNC;
+	sqe = io_uring_get_sqe(&ring);
+	io_uring_prep_read(sqe, fds[0], buf, sizeof(buf), 0);
+	sqe->flags |= IOSQE_ASYNC;
 
-    io_uring_submit(&ring);
+	io_uring_submit(&ring);
 
-    usleep(10000);
+	usleep(10000);
 
-    ret = verify_affinity(getpid(), sqpoll);
-    io_uring_queue_exit(&ring);
-    return ret;
+	ret = verify_affinity(getpid(), sqpoll);
+	io_uring_queue_exit(&ring);
+	return ret;
 }
 
-int main(int argc, char* argv[]) {
-    int ret;
+int main(int argc, char *argv[])
+{
+	int ret;
 
-    if (argc > 1)
-        return T_EXIT_SKIP;
+	if (argc > 1)
+		return T_EXIT_SKIP;
 
-<<<<<<< HEAD
-    ret = test(1);
-    if (ret) {
-        fprintf(stderr, "test sqpoll failed\n");
-        return T_EXIT_FAIL;
-    }
-=======
 	ret = test(1);
 	if (ret == T_EXIT_SKIP) {
 		return T_EXIT_SKIP;
@@ -144,7 +141,6 @@
 		fprintf(stderr, "test sqpoll failed\n");
 		return T_EXIT_FAIL;
 	}
->>>>>>> 78eef455
 
-    return T_EXIT_PASS;
+	return T_EXIT_PASS;
 }