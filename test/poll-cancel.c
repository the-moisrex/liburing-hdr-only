--- conflicted
+++ resolved
@@ -3,185 +3,138 @@
  * Description: test io_uring poll cancel handling
  *
  */
-#include "../liburing/liburing.h"
-
 #include <errno.h>
+#include <stdio.h>
+#include <unistd.h>
+#include <stdlib.h>
+#include <string.h>
 #include <inttypes.h>
 #include <poll.h>
+#include <sys/wait.h>
 #include <signal.h>
-#include <stdio.h>
-#include <stdlib.h>
-#include <string.h>
-#include <sys/wait.h>
-#include <unistd.h>
+
+#include "liburing.h"
+
 struct poll_data {
-    unsigned is_poll;
-    unsigned is_cancel;
+	unsigned is_poll;
+	unsigned is_cancel;
 };
 
-static void sig_alrm(int sig) {
-    fprintf(stderr, "Timed out!\n");
-    exit(1);
-}
-
-static int test_poll_cancel(void) {
-    struct io_uring      ring;
-    int                  pipe1[2];
-    struct io_uring_cqe* cqe;
-    struct io_uring_sqe* sqe;
-    struct poll_data *   pd, pds[2];
-    struct sigaction     act;
-    int                  ret;
-
-    if (pipe(pipe1) != 0) {
-        perror("pipe");
-        return 1;
-    }
-
-    ret = io_uring_queue_init(2, &ring, 0);
-    if (ret) {
-        fprintf(stderr, "ring setup failed: %d\n", ret);
-        return 1;
-    }
-
-    memset(&act, 0, sizeof(act));
-    act.sa_handler = sig_alrm;
-    act.sa_flags   = SA_RESTART;
-    sigaction(SIGALRM, &act, NULL);
-    alarm(1);
-
-    sqe = io_uring_get_sqe(&ring);
-    if (!sqe) {
-        fprintf(stderr, "get sqe failed\n");
-        return 1;
-    }
-
-    io_uring_prep_poll_add(sqe, pipe1[0], POLLIN);
-
-    pds[0].is_poll   = 1;
-    pds[0].is_cancel = 0;
-    io_uring_sqe_set_data(sqe, &pds[0]);
-
-    ret = io_uring_submit(&ring);
-    if (ret <= 0) {
-        fprintf(stderr, "sqe submit failed\n");
-        return 1;
-    }
-
-    sqe = io_uring_get_sqe(&ring);
-    if (!sqe) {
-        fprintf(stderr, "get sqe failed\n");
-        return 1;
-    }
-
-    pds[1].is_poll   = 0;
-    pds[1].is_cancel = 1;
-    io_uring_prep_poll_remove(sqe, (__u64) (uintptr_t) &pds[0]);
-    io_uring_sqe_set_data(sqe, &pds[1]);
-
-    ret = io_uring_submit(&ring);
-    if (ret <= 0) {
-        fprintf(stderr, "sqe submit failed: %d\n", ret);
-        return 1;
-    }
-
-    ret = io_uring_wait_cqe(&ring, &cqe);
-    if (ret < 0) {
-        fprintf(stderr, "wait cqe failed: %d\n", ret);
-        return 1;
-    }
-
-    pd = io_uring_cqe_get_data(cqe);
-    if (pd->is_poll && cqe->res != -ECANCELED) {
-        fprintf(stderr,
-                "sqe (add=%d/remove=%d) failed with %ld\n",
-                pd->is_poll,
-                pd->is_cancel,
-                (long) cqe->res);
-        return 1;
-    } else if (pd->is_cancel && cqe->res) {
-        fprintf(stderr,
-                "sqe (add=%d/remove=%d) failed with %ld\n",
-                pd->is_poll,
-                pd->is_cancel,
-                (long) cqe->res);
-        return 1;
-    }
-    io_uring_cqe_seen(&ring, cqe);
-
-    ret = io_uring_wait_cqe(&ring, &cqe);
-    if (ret < 0) {
-        fprintf(stderr, "wait_cqe: %d\n", ret);
-        return 1;
-    }
-
-    pd = io_uring_cqe_get_data(cqe);
-    if (pd->is_poll && cqe->res != -ECANCELED) {
-        fprintf(stderr,
-                "sqe (add=%d/remove=%d) failed with %ld\n",
-                pd->is_poll,
-                pd->is_cancel,
-                (long) cqe->res);
-        return 1;
-    } else if (pd->is_cancel && cqe->res) {
-        fprintf(stderr,
-                "sqe (add=%d/remove=%d) failed with %ld\n",
-                pd->is_poll,
-                pd->is_cancel,
-                (long) cqe->res);
-        return 1;
-    }
-
-    close(pipe1[0]);
-    close(pipe1[1]);
-    io_uring_cqe_seen(&ring, cqe);
-    io_uring_queue_exit(&ring);
-    return 0;
-}
-
-
-<<<<<<< HEAD
-static int __test_poll_cancel_with_timeouts(void) {
-    struct __kernel_timespec ts = {
-      .tv_sec = 10,
-    };
-    struct io_uring      ring, ring2;
-    struct io_uring_sqe* sqe;
-    int                  ret, off_nr = 1000;
-
-    ret = io_uring_queue_init(8, &ring, 0);
-    if (ret) {
-        fprintf(stderr, "ring setup failed: %d\n", ret);
-        return 1;
-    }
-
-    ret = io_uring_queue_init(1, &ring2, 0);
-    if (ret) {
-        fprintf(stderr, "ring setup failed: %d\n", ret);
-        return 1;
-    }
-
-    /* test timeout-offset triggering path during cancellation */
-    sqe = io_uring_get_sqe(&ring);
-    io_uring_prep_timeout(sqe, &ts, off_nr, 0);
-
-    /* poll ring2 to trigger cancellation on exit() */
-    sqe = io_uring_get_sqe(&ring);
-    io_uring_prep_poll_add(sqe, ring2.ring_fd, POLLIN);
-    sqe->flags |= IOSQE_IO_LINK;
-
-    sqe = io_uring_get_sqe(&ring);
-    io_uring_prep_link_timeout(sqe, &ts, 0);
-
-    ret = io_uring_submit(&ring);
-    if (ret != 3) {
-        fprintf(stderr, "sqe submit failed\n");
-        return 1;
-    }
-
-    /* just drop all rings/etc. intact, exit() will clean them up */
-    return 0;
-=======
+static void sig_alrm(int sig)
+{
+	fprintf(stderr, "Timed out!\n");
+	exit(1);
+}
+
+static int test_poll_cancel(void)
+{
+	struct io_uring ring;
+	int pipe1[2];
+	struct io_uring_cqe *cqe;
+	struct io_uring_sqe *sqe;
+	struct poll_data *pd, pds[2];
+	struct sigaction act;
+	int ret;
+
+	if (pipe(pipe1) != 0) {
+		perror("pipe");
+		return 1;
+	}
+
+	ret = io_uring_queue_init(2, &ring, 0);
+	if (ret) {
+		fprintf(stderr, "ring setup failed: %d\n", ret);
+		return 1;
+	}
+
+	memset(&act, 0, sizeof(act));
+	act.sa_handler = sig_alrm;
+	act.sa_flags = SA_RESTART;
+	sigaction(SIGALRM, &act, NULL);
+	alarm(1);
+
+	sqe = io_uring_get_sqe(&ring);
+	if (!sqe) {
+		fprintf(stderr, "get sqe failed\n");
+		return 1;
+	}
+
+	io_uring_prep_poll_add(sqe, pipe1[0], POLLIN);
+
+	pds[0].is_poll = 1;
+	pds[0].is_cancel = 0;
+	io_uring_sqe_set_data(sqe, &pds[0]);
+
+	ret = io_uring_submit(&ring);
+	if (ret <= 0) {
+		fprintf(stderr, "sqe submit failed\n");
+		return 1;
+	}
+
+	sqe = io_uring_get_sqe(&ring);
+	if (!sqe) {
+		fprintf(stderr, "get sqe failed\n");
+		return 1;
+	}
+
+	pds[1].is_poll = 0;
+	pds[1].is_cancel = 1;
+	io_uring_prep_poll_remove(sqe, (__u64)(uintptr_t)&pds[0]);
+	io_uring_sqe_set_data(sqe, &pds[1]);
+
+	ret = io_uring_submit(&ring);
+	if (ret <= 0) {
+		fprintf(stderr, "sqe submit failed: %d\n", ret);
+		return 1;
+	}
+
+	ret = io_uring_wait_cqe(&ring, &cqe);
+	if (ret < 0) {
+		fprintf(stderr, "wait cqe failed: %d\n", ret);
+		return 1;
+	}
+
+	pd = io_uring_cqe_get_data(cqe);
+	if (pd->is_poll && cqe->res != -ECANCELED) {
+		fprintf(stderr ,"sqe (add=%d/remove=%d) failed with %ld\n",
+					pd->is_poll, pd->is_cancel,
+					(long) cqe->res);
+		return 1;
+	} else if (pd->is_cancel && cqe->res) {
+		fprintf(stderr, "sqe (add=%d/remove=%d) failed with %ld\n",
+					pd->is_poll, pd->is_cancel,
+					(long) cqe->res);
+		return 1;
+	}
+	io_uring_cqe_seen(&ring, cqe);
+
+	ret = io_uring_wait_cqe(&ring, &cqe);
+	if (ret < 0) {
+		fprintf(stderr, "wait_cqe: %d\n", ret);
+		return 1;
+	}
+
+	pd = io_uring_cqe_get_data(cqe);
+	if (pd->is_poll && cqe->res != -ECANCELED) {
+		fprintf(stderr, "sqe (add=%d/remove=%d) failed with %ld\n",
+					pd->is_poll, pd->is_cancel,
+					(long) cqe->res);
+		return 1;
+	} else if (pd->is_cancel && cqe->res) {
+		fprintf(stderr, "sqe (add=%d/remove=%d) failed with %ld\n",
+					pd->is_poll, pd->is_cancel,
+					(long) cqe->res);
+		return 1;
+	}
+
+	close(pipe1[0]);
+	close(pipe1[1]);
+	io_uring_cqe_seen(&ring, cqe);
+	io_uring_queue_exit(&ring);
+	return 0;
+}
+
+
 static int __test_poll_cancel_with_timeouts(void)
 {
 	struct __kernel_timespec ts = { .tv_sec = 10, };
@@ -221,54 +174,55 @@
 
 	/* just drop all rings/etc. intact, exit() will clean them up */
 	return 0;
->>>>>>> 58a6a514
-}
-
-static int test_poll_cancel_with_timeouts(void) {
-    int   ret;
-    pid_t p;
-
-    p = fork();
-    if (p == -1) {
-        fprintf(stderr, "fork() failed\n");
-        return 1;
-    }
-
-    if (p == 0) {
-        ret = __test_poll_cancel_with_timeouts();
-        exit(ret);
-    } else {
-        int wstatus;
-
-        if (waitpid(p, &wstatus, 0) == (pid_t) -1) {
-            perror("waitpid()");
-            return 1;
-        }
-        if (!WIFEXITED(wstatus) || WEXITSTATUS(wstatus)) {
-            fprintf(stderr, "child failed %i\n", WEXITSTATUS(wstatus));
-            return 1;
-        }
-    }
-    return 0;
-}
-
-int main(int argc, char* argv[]) {
-    int ret;
-
-    if (argc > 1)
-        return 0;
-
-    ret = test_poll_cancel();
-    if (ret) {
-        fprintf(stderr, "test_poll_cancel failed\n");
-        return -1;
-    }
-
-    ret = test_poll_cancel_with_timeouts();
-    if (ret) {
-        fprintf(stderr, "test_poll_cancel_with_timeouts failed\n");
-        return -1;
-    }
-
-    return 0;
+}
+
+static int test_poll_cancel_with_timeouts(void)
+{
+	int ret;
+	pid_t p;
+
+	p = fork();
+	if (p == -1) {
+		fprintf(stderr, "fork() failed\n");
+		return 1;
+	}
+
+	if (p == 0) {
+		ret = __test_poll_cancel_with_timeouts();
+		exit(ret);
+	} else {
+		int wstatus;
+
+		if (waitpid(p, &wstatus, 0) == (pid_t)-1) {
+			perror("waitpid()");
+			return 1;
+		}
+		if (!WIFEXITED(wstatus) || WEXITSTATUS(wstatus)) {
+			fprintf(stderr, "child failed %i\n", WEXITSTATUS(wstatus));
+			return 1;
+		}
+	}
+	return 0;
+}
+
+int main(int argc, char *argv[])
+{
+	int ret;
+
+	if (argc > 1)
+		return 0;
+
+	ret = test_poll_cancel();
+	if (ret) {
+		fprintf(stderr, "test_poll_cancel failed\n");
+		return -1;
+	}
+
+	ret = test_poll_cancel_with_timeouts();
+	if (ret) {
+		fprintf(stderr, "test_poll_cancel_with_timeouts failed\n");
+		return -1;
+	}
+
+	return 0;
 }