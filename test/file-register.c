--- conflicted
+++ resolved
@@ -3,313 +3,300 @@
  * Description: run various file registration tests
  *
  */
-#include "../liburing/liburing.h"
-#include "helpers.h"
-
 #include <errno.h>
+#include <stdio.h>
+#include <unistd.h>
+#include <stdlib.h>
+#include <string.h>
 #include <fcntl.h>
 #include <limits.h>
-#include <stdio.h>
-#include <stdlib.h>
-#include <string.h>
 #include <sys/resource.h>
-#include <unistd.h>
+
+#include "helpers.h"
+#include "liburing.h"
+
 static int no_update = 0;
 
-static void close_files(int* files, int nr_files, int add) {
-    char fname[32];
-    int  i;
-
-    for (i = 0; i < nr_files; i++) {
-        if (files)
-            close(files[i]);
-        if (!add)
-            sprintf(fname, ".reg.%d", i);
-        else
-            sprintf(fname, ".add.%d", i + add);
-        unlink(fname);
-    }
-    if (files)
-        free(files);
-}
-
-static int* open_files(int nr_files, int extra, int add) {
-    char fname[32];
-    int* files;
-    int  i;
-
-    files = t_calloc(nr_files + extra, sizeof(int));
-
-    for (i = 0; i < nr_files; i++) {
-        if (!add)
-            sprintf(fname, ".reg.%d", i);
-        else
-            sprintf(fname, ".add.%d", i + add);
-        files[i] = open(fname, O_RDWR | O_CREAT, 0644);
-        if (files[i] < 0) {
-            perror("open");
-            free(files);
-            files = NULL;
-            break;
-        }
-    }
-    if (extra) {
-        for (i = nr_files; i < nr_files + extra; i++)
-            files[i] = -1;
-    }
-
-    return files;
-}
-
-static int test_shrink(struct io_uring* ring) {
-    int  ret, off, fd;
-    int* files;
-
-    files = open_files(50, 0, 0);
-    ret   = io_uring_register_files(ring, files, 50);
-    if (ret) {
-        fprintf(stderr, "%s: register ret=%d\n", __FUNCTION__, ret);
-        goto err;
-    }
-
-    off = 0;
-    do {
-        fd  = -1;
-        ret = io_uring_register_files_update(ring, off, &fd, 1);
-        if (ret != 1) {
-            if (off == 50 && ret == -EINVAL)
-                break;
-            fprintf(stderr, "%s: update ret=%d\n", __FUNCTION__, ret);
-            break;
-        }
-        off++;
-    } while (1);
-
-    ret = io_uring_unregister_files(ring);
-    if (ret) {
-        fprintf(stderr, "%s: unregister ret=%d\n", __FUNCTION__, ret);
-        goto err;
-    }
-
-    close_files(files, 50, 0);
-    return 0;
+static void close_files(int *files, int nr_files, int add)
+{
+	char fname[32];
+	int i;
+
+	for (i = 0; i < nr_files; i++) {
+		if (files)
+			close(files[i]);
+		if (!add)
+			sprintf(fname, ".reg.%d", i);
+		else
+			sprintf(fname, ".add.%d", i + add);
+		unlink(fname);
+	}
+	if (files)
+		free(files);
+}
+
+static int *open_files(int nr_files, int extra, int add)
+{
+	char fname[32];
+	int *files;
+	int i;
+
+	files = t_calloc(nr_files + extra, sizeof(int));
+
+	for (i = 0; i < nr_files; i++) {
+		if (!add)
+			sprintf(fname, ".reg.%d", i);
+		else
+			sprintf(fname, ".add.%d", i + add);
+		files[i] = open(fname, O_RDWR | O_CREAT, 0644);
+		if (files[i] < 0) {
+			perror("open");
+			free(files);
+			files = NULL;
+			break;
+		}
+	}
+	if (extra) {
+		for (i = nr_files; i < nr_files + extra; i++)
+			files[i] = -1;
+	}
+
+	return files;
+}
+
+static int test_shrink(struct io_uring *ring)
+{
+	int ret, off, fd;
+	int *files;
+
+	files = open_files(50, 0, 0);
+	ret = io_uring_register_files(ring, files, 50);
+	if (ret) {
+		fprintf(stderr, "%s: register ret=%d\n", __FUNCTION__, ret);
+		goto err;
+	}
+
+	off = 0;
+	do {
+		fd = -1;
+		ret = io_uring_register_files_update(ring, off, &fd, 1);
+		if (ret != 1) {
+			if (off == 50 && ret == -EINVAL)
+				break;
+			fprintf(stderr, "%s: update ret=%d\n", __FUNCTION__, ret);
+			break;
+		}
+		off++;
+	} while (1);
+
+	ret = io_uring_unregister_files(ring);
+	if (ret) {
+		fprintf(stderr, "%s: unregister ret=%d\n", __FUNCTION__, ret);
+		goto err;
+	}
+
+	close_files(files, 50, 0);
+	return 0;
 err:
-    close_files(files, 50, 0);
-    return 1;
-}
-
-
-static int test_grow(struct io_uring* ring) {
-    int  ret, off;
-    int *files, *fds = NULL;
-
-    files = open_files(50, 250, 0);
-    ret   = io_uring_register_files(ring, files, 300);
-    if (ret) {
-        fprintf(stderr, "%s: register ret=%d\n", __FUNCTION__, ret);
-        goto err;
-    }
-
-    off = 50;
-    do {
-        fds = open_files(1, 0, off);
-        ret = io_uring_register_files_update(ring, off, fds, 1);
-        if (ret != 1) {
-            if (off == 300 && ret == -EINVAL)
-                break;
-            fprintf(stderr, "%s: update ret=%d\n", __FUNCTION__, ret);
-            break;
-        }
-        if (off >= 300) {
-            fprintf(stderr, "%s: Succeeded beyond end-of-list?\n", __FUNCTION__);
-            goto err;
-        }
-        off++;
-    } while (1);
-
-    ret = io_uring_unregister_files(ring);
-    if (ret) {
-        fprintf(stderr, "%s: unregister ret=%d\n", __FUNCTION__, ret);
-        goto err;
-    }
-
-    close_files(files, 100, 0);
-    close_files(NULL, 251, 50);
-    return 0;
+	close_files(files, 50, 0);
+	return 1;
+}
+
+
+static int test_grow(struct io_uring *ring)
+{
+	int ret, off;
+	int *files, *fds = NULL;
+
+	files = open_files(50, 250, 0);
+	ret = io_uring_register_files(ring, files, 300);
+	if (ret) {
+		fprintf(stderr, "%s: register ret=%d\n", __FUNCTION__, ret);
+		goto err;
+	}
+
+	off = 50;
+	do {
+		fds = open_files(1, 0, off);
+		ret = io_uring_register_files_update(ring, off, fds, 1);
+		if (ret != 1) {
+			if (off == 300 && ret == -EINVAL)
+				break;
+			fprintf(stderr, "%s: update ret=%d\n", __FUNCTION__, ret);
+			break;
+		}
+		if (off >= 300) {
+			fprintf(stderr, "%s: Succeeded beyond end-of-list?\n", __FUNCTION__);
+			goto err;
+		}
+		off++;
+	} while (1);
+
+	ret = io_uring_unregister_files(ring);
+	if (ret) {
+		fprintf(stderr, "%s: unregister ret=%d\n", __FUNCTION__, ret);
+		goto err;
+	}
+
+	close_files(files, 100, 0);
+	close_files(NULL, 251, 50);
+	return 0;
 err:
-    close_files(files, 100, 0);
-    close_files(NULL, 251, 50);
-    return 1;
-}
-
-static int test_replace_all(struct io_uring* ring) {
-    int *files, *fds = NULL;
-    int  ret, i;
-
-    files = open_files(100, 0, 0);
-    ret   = io_uring_register_files(ring, files, 100);
-    if (ret) {
-        fprintf(stderr, "%s: register ret=%d\n", __FUNCTION__, ret);
-        goto err;
-    }
-
-    fds = t_malloc(100 * sizeof(int));
-    for (i = 0; i < 100; i++)
-        fds[i] = -1;
-
-    ret = io_uring_register_files_update(ring, 0, fds, 100);
-    if (ret != 100) {
-        fprintf(stderr, "%s: update ret=%d\n", __FUNCTION__, ret);
-        goto err;
-    }
-
-    ret = io_uring_unregister_files(ring);
-    if (ret) {
-        fprintf(stderr, "%s: unregister ret=%d\n", __FUNCTION__, ret);
-        goto err;
-    }
-
-    close_files(files, 100, 0);
-    if (fds)
-        free(fds);
-    return 0;
+	close_files(files, 100, 0);
+	close_files(NULL, 251, 50);
+	return 1;
+}
+
+static int test_replace_all(struct io_uring *ring)
+{
+	int *files, *fds = NULL;
+	int ret, i;
+
+	files = open_files(100, 0, 0);
+	ret = io_uring_register_files(ring, files, 100);
+	if (ret) {
+		fprintf(stderr, "%s: register ret=%d\n", __FUNCTION__, ret);
+		goto err;
+	}
+
+	fds = t_malloc(100 * sizeof(int));
+	for (i = 0; i < 100; i++)
+		fds[i] = -1;
+
+	ret = io_uring_register_files_update(ring, 0, fds, 100);
+	if (ret != 100) {
+		fprintf(stderr, "%s: update ret=%d\n", __FUNCTION__, ret);
+		goto err;
+	}
+
+	ret = io_uring_unregister_files(ring);
+	if (ret) {
+		fprintf(stderr, "%s: unregister ret=%d\n", __FUNCTION__, ret);
+		goto err;
+	}
+
+	close_files(files, 100, 0);
+	if (fds)
+		free(fds);
+	return 0;
 err:
-    close_files(files, 100, 0);
-    if (fds)
-        free(fds);
-    return 1;
-}
-
-static int test_replace(struct io_uring* ring) {
-    int *files, *fds = NULL;
-    int  ret;
-
-    files = open_files(100, 0, 0);
-    ret   = io_uring_register_files(ring, files, 100);
-    if (ret) {
-        fprintf(stderr, "%s: register ret=%d\n", __FUNCTION__, ret);
-        goto err;
-    }
-
-    fds = open_files(10, 0, 1);
-    ret = io_uring_register_files_update(ring, 90, fds, 10);
-    if (ret != 10) {
-        fprintf(stderr, "%s: update ret=%d\n", __FUNCTION__, ret);
-        goto err;
-    }
-
-    ret = io_uring_unregister_files(ring);
-    if (ret) {
-        fprintf(stderr, "%s: unregister ret=%d\n", __FUNCTION__, ret);
-        goto err;
-    }
-
-    close_files(files, 100, 0);
-    if (fds)
-        close_files(fds, 10, 1);
-    return 0;
+	close_files(files, 100, 0);
+	if (fds)
+		free(fds);
+	return 1;
+}
+
+static int test_replace(struct io_uring *ring)
+{
+	int *files, *fds = NULL;
+	int ret;
+
+	files = open_files(100, 0, 0);
+	ret = io_uring_register_files(ring, files, 100);
+	if (ret) {
+		fprintf(stderr, "%s: register ret=%d\n", __FUNCTION__, ret);
+		goto err;
+	}
+
+	fds = open_files(10, 0, 1);
+	ret = io_uring_register_files_update(ring, 90, fds, 10);
+	if (ret != 10) {
+		fprintf(stderr, "%s: update ret=%d\n", __FUNCTION__, ret);
+		goto err;
+	}
+
+	ret = io_uring_unregister_files(ring);
+	if (ret) {
+		fprintf(stderr, "%s: unregister ret=%d\n", __FUNCTION__, ret);
+		goto err;
+	}
+
+	close_files(files, 100, 0);
+	if (fds)
+		close_files(fds, 10, 1);
+	return 0;
 err:
-    close_files(files, 100, 0);
-    if (fds)
-        close_files(fds, 10, 1);
-    return 1;
-}
-
-static int test_removals(struct io_uring* ring) {
-    int *files, *fds = NULL;
-    int  ret, i;
-
-    files = open_files(100, 0, 0);
-    ret   = io_uring_register_files(ring, files, 100);
-    if (ret) {
-        fprintf(stderr, "%s: register ret=%d\n", __FUNCTION__, ret);
-        goto err;
-    }
-
-    fds = t_calloc(10, sizeof(int));
-    for (i = 0; i < 10; i++)
-        fds[i] = -1;
-
-    ret = io_uring_register_files_update(ring, 50, fds, 10);
-    if (ret != 10) {
-        fprintf(stderr, "%s: update ret=%d\n", __FUNCTION__, ret);
-        goto err;
-    }
-
-    ret = io_uring_unregister_files(ring);
-    if (ret) {
-        fprintf(stderr, "%s: unregister ret=%d\n", __FUNCTION__, ret);
-        goto err;
-    }
-
-    close_files(files, 100, 0);
-    if (fds)
-        free(fds);
-    return 0;
+	close_files(files, 100, 0);
+	if (fds)
+		close_files(fds, 10, 1);
+	return 1;
+}
+
+static int test_removals(struct io_uring *ring)
+{
+	int *files, *fds = NULL;
+	int ret, i;
+
+	files = open_files(100, 0, 0);
+	ret = io_uring_register_files(ring, files, 100);
+	if (ret) {
+		fprintf(stderr, "%s: register ret=%d\n", __FUNCTION__, ret);
+		goto err;
+	}
+
+	fds = t_calloc(10, sizeof(int));
+	for (i = 0; i < 10; i++)
+		fds[i] = -1;
+
+	ret = io_uring_register_files_update(ring, 50, fds, 10);
+	if (ret != 10) {
+		fprintf(stderr, "%s: update ret=%d\n", __FUNCTION__, ret);
+		goto err;
+	}
+
+	ret = io_uring_unregister_files(ring);
+	if (ret) {
+		fprintf(stderr, "%s: unregister ret=%d\n", __FUNCTION__, ret);
+		goto err;
+	}
+
+	close_files(files, 100, 0);
+	if (fds)
+		free(fds);
+	return 0;
 err:
-    close_files(files, 100, 0);
-    if (fds)
-        free(fds);
-    return 1;
-}
-
-static int test_additions(struct io_uring* ring) {
-    int *files, *fds = NULL;
-    int  ret;
-
-    files = open_files(100, 100, 0);
-    ret   = io_uring_register_files(ring, files, 200);
-    if (ret) {
-        fprintf(stderr, "%s: register ret=%d\n", __FUNCTION__, ret);
-        goto err;
-    }
-
-    fds = open_files(2, 0, 1);
-    ret = io_uring_register_files_update(ring, 100, fds, 2);
-    if (ret != 2) {
-        fprintf(stderr, "%s: update ret=%d\n", __FUNCTION__, ret);
-        goto err;
-    }
-
-    ret = io_uring_unregister_files(ring);
-    if (ret) {
-        fprintf(stderr, "%s: unregister ret=%d\n", __FUNCTION__, ret);
-        goto err;
-    }
-
-    close_files(files, 100, 0);
-    if (fds)
-        close_files(fds, 2, 1);
-    return 0;
+	close_files(files, 100, 0);
+	if (fds)
+		free(fds);
+	return 1;
+}
+
+static int test_additions(struct io_uring *ring)
+{
+	int *files, *fds = NULL;
+	int ret;
+
+	files = open_files(100, 100, 0);
+	ret = io_uring_register_files(ring, files, 200);
+	if (ret) {
+		fprintf(stderr, "%s: register ret=%d\n", __FUNCTION__, ret);
+		goto err;
+	}
+
+	fds = open_files(2, 0, 1);
+	ret = io_uring_register_files_update(ring, 100, fds, 2);
+	if (ret != 2) {
+		fprintf(stderr, "%s: update ret=%d\n", __FUNCTION__, ret);
+		goto err;
+	}
+
+	ret = io_uring_unregister_files(ring);
+	if (ret) {
+		fprintf(stderr, "%s: unregister ret=%d\n", __FUNCTION__, ret);
+		goto err;
+	}
+
+	close_files(files, 100, 0);
+	if (fds)
+		close_files(fds, 2, 1);
+	return 0;
 err:
-    close_files(files, 100, 0);
-    if (fds)
-        close_files(fds, 2, 1);
-    return 1;
-}
-
-<<<<<<< HEAD
-static int test_sparse(struct io_uring* ring) {
-    int* files;
-    int  ret;
-
-    files = open_files(100, 100, 0);
-    ret   = io_uring_register_files(ring, files, 200);
-    if (ret) {
-        if (ret == -EBADF) {
-            fprintf(stdout, "Sparse files not supported, skipping\n");
-            no_update = 1;
-            goto done;
-        }
-        fprintf(stderr, "%s: register ret=%d\n", __FUNCTION__, ret);
-        goto err;
-    }
-    ret = io_uring_unregister_files(ring);
-    if (ret) {
-        fprintf(stderr, "%s: unregister ret=%d\n", __FUNCTION__, ret);
-        goto err;
-    }
-=======
+	close_files(files, 100, 0);
+	if (fds)
+		close_files(fds, 2, 1);
+	return 1;
+}
+
 static int test_sparse(struct io_uring *ring)
 {
 	int *files;
@@ -331,65 +318,37 @@
 		fprintf(stderr, "%s: unregister ret=%d\n", __FUNCTION__, ret);
 		goto err;
 	}
->>>>>>> 6cd6c1d7
 done:
-    close_files(files, 100, 0);
-    return 0;
+	close_files(files, 100, 0);
+	return 0;
 err:
-    close_files(files, 100, 0);
-    return 1;
-}
-
-static int test_basic_many(struct io_uring* ring) {
-    int* files;
-    int  ret;
-
-    files = open_files(768, 0, 0);
-    ret   = io_uring_register_files(ring, files, 768);
-    if (ret) {
-        fprintf(stderr, "%s: register %d\n", __FUNCTION__, ret);
-        goto err;
-    }
-    ret = io_uring_unregister_files(ring);
-    if (ret) {
-        fprintf(stderr, "%s: unregister %d\n", __FUNCTION__, ret);
-        goto err;
-    }
-    close_files(files, 768, 0);
-    return 0;
+	close_files(files, 100, 0);
+	return 1;
+}
+
+static int test_basic_many(struct io_uring *ring)
+{
+	int *files;
+	int ret;
+
+	files = open_files(768, 0, 0);
+	ret = io_uring_register_files(ring, files, 768);
+	if (ret) {
+		fprintf(stderr, "%s: register %d\n", __FUNCTION__, ret);
+		goto err;
+	}
+	ret = io_uring_unregister_files(ring);
+	if (ret) {
+		fprintf(stderr, "%s: unregister %d\n", __FUNCTION__, ret);
+		goto err;
+	}
+	close_files(files, 768, 0);
+	return 0;
 err:
-    close_files(files, 768, 0);
-    return 1;
-}
-
-<<<<<<< HEAD
-static int test_basic(struct io_uring* ring, int fail) {
-    int* files;
-    int  ret;
-    int  nr_files = fail ? 10 : 100;
-
-    files = open_files(nr_files, 0, 0);
-    ret   = io_uring_register_files(ring, files, 100);
-    if (ret) {
-        if (fail) {
-            if (ret == -EBADF || ret == -EFAULT)
-                return 0;
-        }
-        fprintf(stderr, "%s: register %d\n", __FUNCTION__, ret);
-        goto err;
-    }
-    if (fail) {
-        fprintf(stderr, "Registration succeeded, but expected fail\n");
-        goto err;
-    }
-    ret = io_uring_unregister_files(ring);
-    if (ret) {
-        fprintf(stderr, "%s: unregister %d\n", __FUNCTION__, ret);
-        goto err;
-    }
-    close_files(files, nr_files, 0);
-    return 0;
-=======
+	close_files(files, 768, 0);
+	return 1;
+}
+
 static int test_basic(struct io_uring *ring, int fail)
 {
 	int *files;
@@ -421,794 +380,810 @@
 	}
 	close_files(files, nr_files, 0);
 	return 0;
->>>>>>> 6cd6c1d7
 err:
-    close_files(files, nr_files, 0);
-    return 1;
+	close_files(files, nr_files, 0);
+	return 1;
 }
 
 /*
  * Register 0 files, but reserve space for 10.  Then add one file.
  */
-static int test_zero(struct io_uring* ring) {
-    int *files, *fds = NULL;
-    int  ret;
-
-    files = open_files(0, 10, 0);
-    ret   = io_uring_register_files(ring, files, 10);
-    if (ret) {
-        fprintf(stderr, "%s: register ret=%d\n", __FUNCTION__, ret);
-        goto err;
-    }
-
-    fds = open_files(1, 0, 1);
-    ret = io_uring_register_files_update(ring, 0, fds, 1);
-    if (ret != 1) {
-        fprintf(stderr, "%s: update ret=%d\n", __FUNCTION__, ret);
-        goto err;
-    }
-
-    ret = io_uring_unregister_files(ring);
-    if (ret) {
-        fprintf(stderr, "%s: unregister ret=%d\n", __FUNCTION__, ret);
-        goto err;
-    }
-
-    if (fds)
-        close_files(fds, 1, 1);
-    free(files);
-    return 0;
+static int test_zero(struct io_uring *ring)
+{
+	int *files, *fds = NULL;
+	int ret;
+
+	files = open_files(0, 10, 0);
+	ret = io_uring_register_files(ring, files, 10);
+	if (ret) {
+		fprintf(stderr, "%s: register ret=%d\n", __FUNCTION__, ret);
+		goto err;
+	}
+
+	fds = open_files(1, 0, 1);
+	ret = io_uring_register_files_update(ring, 0, fds, 1);
+	if (ret != 1) {
+		fprintf(stderr, "%s: update ret=%d\n", __FUNCTION__, ret);
+		goto err;
+	}
+
+	ret = io_uring_unregister_files(ring);
+	if (ret) {
+		fprintf(stderr, "%s: unregister ret=%d\n", __FUNCTION__, ret);
+		goto err;
+	}
+
+	if (fds)
+		close_files(fds, 1, 1);
+	free(files);
+	return 0;
 err:
-    if (fds)
-        close_files(fds, 1, 1);
-    free(files);
-    return 1;
-}
-
-static int test_fixed_read_write(struct io_uring* ring, int index) {
-    struct io_uring_sqe* sqe;
-    struct io_uring_cqe* cqe;
-    struct iovec         iov[2];
-    int                  ret;
-
-    iov[0].iov_base = t_malloc(4096);
-    iov[0].iov_len  = 4096;
-    memset(iov[0].iov_base, 0x5a, 4096);
-
-    iov[1].iov_base = t_malloc(4096);
-    iov[1].iov_len  = 4096;
-
-    sqe = io_uring_get_sqe(ring);
-    if (!sqe) {
-        fprintf(stderr, "%s: failed to get sqe\n", __FUNCTION__);
-        return 1;
-    }
-    io_uring_prep_writev(sqe, index, &iov[0], 1, 0);
-    sqe->flags |= IOSQE_FIXED_FILE;
-    sqe->user_data = 1;
-
-    ret = io_uring_submit(ring);
-    if (ret != 1) {
-        fprintf(stderr, "%s: got %d, wanted 1\n", __FUNCTION__, ret);
-        return 1;
-    }
-
-    ret = io_uring_wait_cqe(ring, &cqe);
-    if (ret < 0) {
-        fprintf(stderr, "%s: io_uring_wait_cqe=%d\n", __FUNCTION__, ret);
-        return 1;
-    }
-    if (cqe->res != 4096) {
-        fprintf(stderr, "%s: write cqe->res=%d\n", __FUNCTION__, cqe->res);
-        return 1;
-    }
-    io_uring_cqe_seen(ring, cqe);
-
-    sqe = io_uring_get_sqe(ring);
-    if (!sqe) {
-        fprintf(stderr, "%s: failed to get sqe\n", __FUNCTION__);
-        return 1;
-    }
-    io_uring_prep_readv(sqe, index, &iov[1], 1, 0);
-    sqe->flags |= IOSQE_FIXED_FILE;
-    sqe->user_data = 2;
-
-    ret = io_uring_submit(ring);
-    if (ret != 1) {
-        fprintf(stderr, "%s: got %d, wanted 1\n", __FUNCTION__, ret);
-        return 1;
-    }
-
-    ret = io_uring_wait_cqe(ring, &cqe);
-    if (ret < 0) {
-        fprintf(stderr, "%s: io_uring_wait_cqe=%d\n", __FUNCTION__, ret);
-        return 1;
-    }
-    if (cqe->res != 4096) {
-        fprintf(stderr, "%s: read cqe->res=%d\n", __FUNCTION__, cqe->res);
-        return 1;
-    }
-    io_uring_cqe_seen(ring, cqe);
-
-    if (memcmp(iov[1].iov_base, iov[0].iov_base, 4096)) {
-        fprintf(stderr, "%s: data mismatch\n", __FUNCTION__);
-        return 1;
-    }
-
-    free(iov[0].iov_base);
-    free(iov[1].iov_base);
-    return 0;
-}
-
-static void adjust_nfiles(int want_files) {
-    struct rlimit rlim;
-
-    if (getrlimit(RLIMIT_NOFILE, &rlim) < 0)
-        return;
-    if (rlim.rlim_cur >= want_files)
-        return;
-    rlim.rlim_cur = want_files;
-    setrlimit(RLIMIT_NOFILE, &rlim);
+	if (fds)
+		close_files(fds, 1, 1);
+	free(files);
+	return 1;
+}
+
+static int test_fixed_read_write(struct io_uring *ring, int index)
+{
+	struct io_uring_sqe *sqe;
+	struct io_uring_cqe *cqe;
+	struct iovec iov[2];
+	int ret;
+
+	iov[0].iov_base = t_malloc(4096);
+	iov[0].iov_len = 4096;
+	memset(iov[0].iov_base, 0x5a, 4096);
+
+	iov[1].iov_base = t_malloc(4096);
+	iov[1].iov_len = 4096;
+
+	sqe = io_uring_get_sqe(ring);
+	if (!sqe) {
+		fprintf(stderr, "%s: failed to get sqe\n", __FUNCTION__);
+		return 1;
+	}
+	io_uring_prep_writev(sqe, index, &iov[0], 1, 0);
+	sqe->flags |= IOSQE_FIXED_FILE;
+	sqe->user_data = 1;
+
+	ret = io_uring_submit(ring);
+	if (ret != 1) {
+		fprintf(stderr, "%s: got %d, wanted 1\n", __FUNCTION__, ret);
+		return 1;
+	}
+
+	ret = io_uring_wait_cqe(ring, &cqe);
+	if (ret < 0) {
+		fprintf(stderr, "%s: io_uring_wait_cqe=%d\n", __FUNCTION__, ret);
+		return 1;
+	}
+	if (cqe->res != 4096) {
+		fprintf(stderr, "%s: write cqe->res=%d\n", __FUNCTION__, cqe->res);
+		return 1;
+	}
+	io_uring_cqe_seen(ring, cqe);
+
+	sqe = io_uring_get_sqe(ring);
+	if (!sqe) {
+		fprintf(stderr, "%s: failed to get sqe\n", __FUNCTION__);
+		return 1;
+	}
+	io_uring_prep_readv(sqe, index, &iov[1], 1, 0);
+	sqe->flags |= IOSQE_FIXED_FILE;
+	sqe->user_data = 2;
+
+	ret = io_uring_submit(ring);
+	if (ret != 1) {
+		fprintf(stderr, "%s: got %d, wanted 1\n", __FUNCTION__, ret);
+		return 1;
+	}
+
+	ret = io_uring_wait_cqe(ring, &cqe);
+	if (ret < 0) {
+		fprintf(stderr, "%s: io_uring_wait_cqe=%d\n", __FUNCTION__, ret);
+		return 1;
+	}
+	if (cqe->res != 4096) {
+		fprintf(stderr, "%s: read cqe->res=%d\n", __FUNCTION__, cqe->res);
+		return 1;
+	}
+	io_uring_cqe_seen(ring, cqe);
+
+	if (memcmp(iov[1].iov_base, iov[0].iov_base, 4096)) {
+		fprintf(stderr, "%s: data mismatch\n", __FUNCTION__);
+		return 1;
+	}
+
+	free(iov[0].iov_base);
+	free(iov[1].iov_base);
+	return 0;
+}
+
+static void adjust_nfiles(int want_files)
+{
+	struct rlimit rlim;
+
+	if (getrlimit(RLIMIT_NOFILE, &rlim) < 0)
+		return;
+	if (rlim.rlim_cur >= want_files)
+		return;
+	rlim.rlim_cur = want_files;
+	setrlimit(RLIMIT_NOFILE, &rlim);
 }
 
 /*
  * Register 8K of sparse files, update one at a random spot, then do some
  * file IO to verify it works.
  */
-static int test_huge(struct io_uring* ring) {
-    int* files;
-    int  ret;
-
-    adjust_nfiles(16384);
-
-    files = open_files(0, 8192, 0);
-    ret   = io_uring_register_files(ring, files, 8192);
-    if (ret) {
-        /* huge sets not supported */
-        if (ret == -EMFILE) {
-            fprintf(stdout, "%s: No huge file set support, skipping\n", __FUNCTION__);
-            goto out;
-        }
-        fprintf(stderr, "%s: register ret=%d\n", __FUNCTION__, ret);
-        goto err;
-    }
-
-    files[7193] = open(".reg.7193", O_RDWR | O_CREAT, 0644);
-    if (files[7193] < 0) {
-        fprintf(stderr, "%s: open=%d\n", __FUNCTION__, errno);
-        goto err;
-    }
-
-    ret = io_uring_register_files_update(ring, 7193, &files[7193], 1);
-    if (ret != 1) {
-        fprintf(stderr, "%s: update ret=%d\n", __FUNCTION__, ret);
-        goto err;
-    }
-
-    if (test_fixed_read_write(ring, 7193))
-        goto err;
-
-    ret = io_uring_unregister_files(ring);
-    if (ret) {
-        fprintf(stderr, "%s: unregister ret=%d\n", __FUNCTION__, ret);
-        goto err;
-    }
-
-    if (files[7193] != -1) {
-        close(files[7193]);
-        unlink(".reg.7193");
-    }
+static int test_huge(struct io_uring *ring)
+{
+	int *files;
+	int ret;
+
+	adjust_nfiles(16384);
+
+	files = open_files(0, 8192, 0);
+	ret = io_uring_register_files(ring, files, 8192);
+	if (ret) {
+		/* huge sets not supported */
+		if (ret == -EMFILE) {
+			fprintf(stdout, "%s: No huge file set support, skipping\n", __FUNCTION__);
+			goto out;
+		}
+		fprintf(stderr, "%s: register ret=%d\n", __FUNCTION__, ret);
+		goto err;
+	}
+
+	files[7193] = open(".reg.7193", O_RDWR | O_CREAT, 0644);
+	if (files[7193] < 0) {
+		fprintf(stderr, "%s: open=%d\n", __FUNCTION__, errno);
+		goto err;
+	}
+
+	ret = io_uring_register_files_update(ring, 7193, &files[7193], 1);
+	if (ret != 1) {
+		fprintf(stderr, "%s: update ret=%d\n", __FUNCTION__, ret);
+		goto err;
+	}
+
+	if (test_fixed_read_write(ring, 7193))
+		goto err;
+
+	ret = io_uring_unregister_files(ring);
+	if (ret) {
+		fprintf(stderr, "%s: unregister ret=%d\n", __FUNCTION__, ret);
+		goto err;
+	}
+
+	if (files[7193] != -1) {
+		close(files[7193]);
+		unlink(".reg.7193");
+	}
 out:
-    free(files);
-    return 0;
+	free(files);
+	return 0;
 err:
-    if (files[7193] != -1) {
-        close(files[7193]);
-        unlink(".reg.7193");
-    }
-    free(files);
-    return 1;
-}
-
-static int test_skip(struct io_uring* ring) {
-    int* files;
-    int  ret;
-
-    files = open_files(100, 0, 0);
-    ret   = io_uring_register_files(ring, files, 100);
-    if (ret) {
-        fprintf(stderr, "%s: register ret=%d\n", __FUNCTION__, ret);
-        goto err;
-    }
-
-    files[90] = IORING_REGISTER_FILES_SKIP;
-    ret       = io_uring_register_files_update(ring, 90, &files[90], 1);
-    if (ret != 1) {
-        if (ret == -EBADF) {
-            fprintf(stdout, "Skipping files not supported\n");
-            goto done;
-        }
-        fprintf(stderr, "%s: update ret=%d\n", __FUNCTION__, ret);
-        goto err;
-    }
-
-    /* verify can still use file index 90 */
-    if (test_fixed_read_write(ring, 90))
-        goto err;
-
-    ret = io_uring_unregister_files(ring);
-    if (ret) {
-        fprintf(stderr, "%s: unregister ret=%d\n", __FUNCTION__, ret);
-        goto err;
-    }
+	if (files[7193] != -1) {
+		close(files[7193]);
+		unlink(".reg.7193");
+	}
+	free(files);
+	return 1;
+}
+
+static int test_skip(struct io_uring *ring)
+{
+	int *files;
+	int ret;
+
+	files = open_files(100, 0, 0);
+	ret = io_uring_register_files(ring, files, 100);
+	if (ret) {
+		fprintf(stderr, "%s: register ret=%d\n", __FUNCTION__, ret);
+		goto err;
+	}
+
+	files[90] = IORING_REGISTER_FILES_SKIP;
+	ret = io_uring_register_files_update(ring, 90, &files[90], 1);
+	if (ret != 1) {
+		if (ret == -EBADF) {
+			fprintf(stdout, "Skipping files not supported\n");
+			goto done;
+		}
+		fprintf(stderr, "%s: update ret=%d\n", __FUNCTION__, ret);
+		goto err;
+	}
+
+	/* verify can still use file index 90 */
+	if (test_fixed_read_write(ring, 90))
+		goto err;
+
+	ret = io_uring_unregister_files(ring);
+	if (ret) {
+		fprintf(stderr, "%s: unregister ret=%d\n", __FUNCTION__, ret);
+		goto err;
+	}
 
 done:
-    close_files(files, 100, 0);
-    return 0;
+	close_files(files, 100, 0);
+	return 0;
 err:
-    close_files(files, 100, 0);
-    return 1;
-}
-
-static int test_sparse_updates(void) {
-    struct io_uring ring;
-    int             ret, i, *fds, newfd;
-
-    ret = io_uring_queue_init(8, &ring, 0);
-    if (ret) {
-        fprintf(stderr, "queue_init: %d\n", ret);
-        return ret;
-    }
-
-    fds = t_malloc(256 * sizeof(int));
-    for (i = 0; i < 256; i++)
-        fds[i] = -1;
-
-    ret = io_uring_register_files(&ring, fds, 256);
-    if (ret) {
-        fprintf(stderr, "file_register: %d\n", ret);
-        return ret;
-    }
-
-    newfd = 1;
-    for (i = 0; i < 256; i++) {
-        ret = io_uring_register_files_update(&ring, i, &newfd, 1);
-        if (ret != 1) {
-            fprintf(stderr, "file_update: %d\n", ret);
-            return ret;
-        }
-    }
-    io_uring_unregister_files(&ring);
-
-    for (i = 0; i < 256; i++)
-        fds[i] = 1;
-
-    ret = io_uring_register_files(&ring, fds, 256);
-    if (ret) {
-        fprintf(stderr, "file_register: %d\n", ret);
-        return ret;
-    }
-
-    newfd = -1;
-    for (i = 0; i < 256; i++) {
-        ret = io_uring_register_files_update(&ring, i, &newfd, 1);
-        if (ret != 1) {
-            fprintf(stderr, "file_update: %d\n", ret);
-            return ret;
-        }
-    }
-    io_uring_unregister_files(&ring);
-
-    io_uring_queue_exit(&ring);
-    return 0;
-}
-
-static int test_fixed_removal_ordering(void) {
-    char                     buffer[128];
-    struct io_uring          ring;
-    struct io_uring_sqe*     sqe;
-    struct io_uring_cqe*     cqe;
-    struct __kernel_timespec ts;
-    int                      ret, fd, i, fds[2];
-
-    ret = io_uring_queue_init(8, &ring, 0);
-    if (ret < 0) {
-        fprintf(stderr, "failed to init io_uring: %s\n", strerror(-ret));
-        return ret;
-    }
-    if (pipe(fds)) {
-        perror("pipe");
-        return -1;
-    }
-    ret = io_uring_register_files(&ring, fds, 2);
-    if (ret) {
-        fprintf(stderr, "file_register: %d\n", ret);
-        return ret;
-    }
-    /* ring should have fds referenced, can close them */
-    close(fds[0]);
-    close(fds[1]);
-
-    sqe = io_uring_get_sqe(&ring);
-    if (!sqe) {
-        fprintf(stderr, "%s: get sqe failed\n", __FUNCTION__);
-        return 1;
-    }
-    /* outwait file recycling delay */
-    ts.tv_sec  = 3;
-    ts.tv_nsec = 0;
-    io_uring_prep_timeout(sqe, &ts, 0, 0);
-    sqe->flags |= IOSQE_IO_LINK | IOSQE_IO_HARDLINK;
-    sqe->user_data = 1;
-
-    sqe = io_uring_get_sqe(&ring);
-    if (!sqe) {
-        printf("get sqe failed\n");
-        return -1;
-    }
-    io_uring_prep_write(sqe, 1, buffer, sizeof(buffer), 0);
-    sqe->flags |= IOSQE_FIXED_FILE;
-    sqe->user_data = 2;
-
-    ret = io_uring_submit(&ring);
-    if (ret != 2) {
-        fprintf(stderr, "%s: got %d, wanted 2\n", __FUNCTION__, ret);
-        return -1;
-    }
-
-    /* remove unused pipe end */
-    fd  = -1;
-    ret = io_uring_register_files_update(&ring, 0, &fd, 1);
-    if (ret != 1) {
-        fprintf(stderr, "update off=0 failed\n");
-        return -1;
-    }
-
-    /* remove used pipe end */
-    fd  = -1;
-    ret = io_uring_register_files_update(&ring, 1, &fd, 1);
-    if (ret != 1) {
-        fprintf(stderr, "update off=1 failed\n");
-        return -1;
-    }
-
-    for (i = 0; i < 2; ++i) {
-        ret = io_uring_wait_cqe(&ring, &cqe);
-        if (ret < 0) {
-            fprintf(stderr, "%s: io_uring_wait_cqe=%d\n", __FUNCTION__, ret);
-            return 1;
-        }
-        io_uring_cqe_seen(&ring, cqe);
-    }
-
-    io_uring_queue_exit(&ring);
-    return 0;
+	close_files(files, 100, 0);
+	return 1;
+}
+
+static int test_sparse_updates(void)
+{
+	struct io_uring ring;
+	int ret, i, *fds, newfd;
+
+	ret = io_uring_queue_init(8, &ring, 0);
+	if (ret) {
+		fprintf(stderr, "queue_init: %d\n", ret);
+		return ret;
+	}
+
+	fds = t_malloc(256 * sizeof(int));
+	for (i = 0; i < 256; i++)
+		fds[i] = -1;
+
+	ret = io_uring_register_files(&ring, fds, 256);
+	if (ret) {
+		fprintf(stderr, "file_register: %d\n", ret);
+		return ret;
+	}
+
+	newfd = 1;
+	for (i = 0; i < 256; i++) {
+		ret = io_uring_register_files_update(&ring, i, &newfd, 1);
+		if (ret != 1) {
+			fprintf(stderr, "file_update: %d\n", ret);
+			return ret;
+		}
+	}
+	io_uring_unregister_files(&ring);
+
+	for (i = 0; i < 256; i++)
+		fds[i] = 1;
+
+	ret = io_uring_register_files(&ring, fds, 256);
+	if (ret) {
+		fprintf(stderr, "file_register: %d\n", ret);
+		return ret;
+	}
+
+	newfd = -1;
+	for (i = 0; i < 256; i++) {
+		ret = io_uring_register_files_update(&ring, i, &newfd, 1);
+		if (ret != 1) {
+			fprintf(stderr, "file_update: %d\n", ret);
+			return ret;
+		}
+	}
+	io_uring_unregister_files(&ring);
+
+	io_uring_queue_exit(&ring);
+	return 0;
+}
+
+static int test_fixed_removal_ordering(void)
+{
+	char buffer[128];
+	struct io_uring ring;
+	struct io_uring_sqe *sqe;
+	struct io_uring_cqe *cqe;
+	struct __kernel_timespec ts;
+	int ret, fd, i, fds[2];
+
+	ret = io_uring_queue_init(8, &ring, 0);
+	if (ret < 0) {
+		fprintf(stderr, "failed to init io_uring: %s\n", strerror(-ret));
+		return ret;
+	}
+	if (pipe(fds)) {
+		perror("pipe");
+		return -1;
+	}
+	ret = io_uring_register_files(&ring, fds, 2);
+	if (ret) {
+		fprintf(stderr, "file_register: %d\n", ret);
+		return ret;
+	}
+	/* ring should have fds referenced, can close them */
+	close(fds[0]);
+	close(fds[1]);
+
+	sqe = io_uring_get_sqe(&ring);
+	if (!sqe) {
+		fprintf(stderr, "%s: get sqe failed\n", __FUNCTION__);
+		return 1;
+	}
+	/* outwait file recycling delay */
+	ts.tv_sec = 3;
+	ts.tv_nsec = 0;
+	io_uring_prep_timeout(sqe, &ts, 0, 0);
+	sqe->flags |= IOSQE_IO_LINK | IOSQE_IO_HARDLINK;
+	sqe->user_data = 1;
+
+	sqe = io_uring_get_sqe(&ring);
+	if (!sqe) {
+		printf("get sqe failed\n");
+		return -1;
+	}
+	io_uring_prep_write(sqe, 1, buffer, sizeof(buffer), 0);
+	sqe->flags |= IOSQE_FIXED_FILE;
+	sqe->user_data = 2;
+
+	ret = io_uring_submit(&ring);
+	if (ret != 2) {
+		fprintf(stderr, "%s: got %d, wanted 2\n", __FUNCTION__, ret);
+		return -1;
+	}
+
+	/* remove unused pipe end */
+	fd = -1;
+	ret = io_uring_register_files_update(&ring, 0, &fd, 1);
+	if (ret != 1) {
+		fprintf(stderr, "update off=0 failed\n");
+		return -1;
+	}
+
+	/* remove used pipe end */
+	fd = -1;
+	ret = io_uring_register_files_update(&ring, 1, &fd, 1);
+	if (ret != 1) {
+		fprintf(stderr, "update off=1 failed\n");
+		return -1;
+	}
+
+	for (i = 0; i < 2; ++i) {
+		ret = io_uring_wait_cqe(&ring, &cqe);
+		if (ret < 0) {
+			fprintf(stderr, "%s: io_uring_wait_cqe=%d\n", __FUNCTION__, ret);
+			return 1;
+		}
+		io_uring_cqe_seen(&ring, cqe);
+	}
+
+	io_uring_queue_exit(&ring);
+	return 0;
 }
 
 /* mix files requiring SCM-accounting and not in a single register */
-static int test_mixed_af_unix(void) {
-    struct io_uring ring;
-    int             i, ret, fds[2];
-    int             reg_fds[32];
-    int             sp[2];
-
-    ret = io_uring_queue_init(8, &ring, 0);
-    if (ret < 0) {
-        fprintf(stderr, "failed to init io_uring: %s\n", strerror(-ret));
-        return ret;
-    }
-    if (pipe(fds)) {
-        perror("pipe");
-        return -1;
-    }
-    if (socketpair(AF_UNIX, SOCK_DGRAM, 0, sp) != 0) {
-        perror("Failed to create Unix-domain socket pair\n");
-        return 1;
-    }
-
-    for (i = 0; i < 16; i++) {
-        reg_fds[i * 2]     = fds[0];
-        reg_fds[i * 2 + 1] = sp[0];
-    }
-
-    ret = io_uring_register_files(&ring, reg_fds, 32);
-    if (ret) {
-        fprintf(stderr, "file_register: %d\n", ret);
-        return ret;
-    }
-
-    close(fds[0]);
-    close(fds[1]);
-    close(sp[0]);
-    close(sp[1]);
-    io_uring_queue_exit(&ring);
-    return 0;
-}
-
-static int test_partial_register_fail(void) {
-    char            buffer[128];
-    struct io_uring ring;
-    int             ret, fds[2];
-    int             reg_fds[5];
-
-    ret = io_uring_queue_init(8, &ring, 0);
-    if (ret < 0) {
-        fprintf(stderr, "failed to init io_uring: %s\n", strerror(-ret));
-        return ret;
-    }
-    if (pipe(fds)) {
-        perror("pipe");
-        return -1;
-    }
-
-    /*
-     * Expect register to fail as it doesn't support io_uring fds, shouldn't
-     * leave any fds referenced afterwards.
-     */
-    reg_fds[0] = fds[0];
-    reg_fds[1] = fds[1];
-    reg_fds[2] = -1;
-    reg_fds[3] = ring.ring_fd;
-    reg_fds[4] = -1;
-    ret        = io_uring_register_files(&ring, reg_fds, 5);
-    if (!ret) {
-        fprintf(stderr, "file_register unexpectedly succeeded\n");
-        return 1;
-    }
-
-    /* ring should have fds referenced, can close them */
-    close(fds[1]);
-
-    /* confirm that fds[1] is actually close and to ref'ed by io_uring */
-    ret = read(fds[0], buffer, 10);
-    if (ret < 0)
-        perror("read");
-    close(fds[0]);
-    io_uring_queue_exit(&ring);
-    return 0;
-}
-
-static int file_update_alloc(struct io_uring* ring, int* fd) {
-    struct io_uring_sqe* sqe;
-    struct io_uring_cqe* cqe;
-    int                  ret;
-
-    sqe = io_uring_get_sqe(ring);
-    io_uring_prep_files_update(sqe, fd, 1, IORING_FILE_INDEX_ALLOC);
-
-    ret = io_uring_submit(ring);
-    if (ret != 1) {
-        fprintf(stderr, "%s: got %d, wanted 1\n", __FUNCTION__, ret);
-        return -1;
-    }
-
-    ret = io_uring_wait_cqe(ring, &cqe);
-    if (ret < 0) {
-        fprintf(stderr, "%s: io_uring_wait_cqe=%d\n", __FUNCTION__, ret);
-        return -1;
-    }
-    ret = cqe->res;
-    io_uring_cqe_seen(ring, cqe);
-    return ret;
-}
-
-static int test_out_of_range_file_ranges(struct io_uring* ring) {
-    int ret;
-
-    ret = io_uring_register_file_alloc_range(ring, 8, 3);
-    if (ret != -EINVAL) {
-        fprintf(stderr, "overlapping range %i\n", ret);
-        return 1;
-    }
-
-    ret = io_uring_register_file_alloc_range(ring, 10, 1);
-    if (ret != -EINVAL) {
-        fprintf(stderr, "out of range index %i\n", ret);
-        return 1;
-    }
-
-    ret = io_uring_register_file_alloc_range(ring, 7, ~1U);
-    if (ret != -EOVERFLOW) {
-        fprintf(stderr, "overflow %i\n", ret);
-        return 1;
-    }
-
-    return 0;
-}
-
-static int test_overallocating_file_range(struct io_uring* ring, int fds[2]) {
-    int roff = 7, rlen = 2;
-    int ret, i, fd;
-
-    ret = io_uring_register_file_alloc_range(ring, roff, rlen);
-    if (ret) {
-        fprintf(stderr, "io_uring_register_file_alloc_range %i\n", ret);
-        return 1;
-    }
-
-    for (i = 0; i < rlen; i++) {
-        fd  = fds[0];
-        ret = file_update_alloc(ring, &fd);
-        if (ret != 1) {
-            fprintf(stderr, "file_update_alloc\n");
-            return 1;
-        }
-
-        if (fd < roff || fd >= roff + rlen) {
-            fprintf(stderr, "invalid off result %i\n", fd);
-            return 1;
-        }
-    }
-
-    fd  = fds[0];
-    ret = file_update_alloc(ring, &fd);
-    if (ret != -ENFILE) {
-        fprintf(stderr, "overallocated %i, off %i\n", ret, fd);
-        return 1;
-    }
-
-    return 0;
-}
-
-static int test_zero_range_alloc(struct io_uring* ring, int fds[2]) {
-    int ret, fd;
-
-    ret = io_uring_register_file_alloc_range(ring, 7, 0);
-    if (ret) {
-        fprintf(stderr, "io_uring_register_file_alloc_range failed %i\n", ret);
-        return 1;
-    }
-
-    fd  = fds[0];
-    ret = file_update_alloc(ring, &fd);
-    if (ret != -ENFILE) {
-        fprintf(stderr, "zero alloc %i\n", ret);
-        return 1;
-    }
-    return 0;
-}
-
-static int test_defer_taskrun(void) {
-    struct io_uring_sqe* sqe;
-    struct io_uring      ring;
-    int                  ret, fds[2];
-    char                 buff = 'x';
-
-    ret = io_uring_queue_init(8, &ring, IORING_SETUP_DEFER_TASKRUN | IORING_SETUP_SINGLE_ISSUER);
-    if (ret) {
-        fprintf(stderr, "ring init\n");
-        return 1;
-    }
-
-    ret = pipe(fds);
-    if (ret) {
-        fprintf(stderr, "bad pipes\n");
-        return 1;
-    }
-
-    ret = io_uring_register_files(&ring, &fds[0], 2);
-    if (ret) {
-        fprintf(stderr, "bad register %d\n", ret);
-        return 1;
-    }
-
-    sqe = io_uring_get_sqe(&ring);
-    io_uring_prep_read(sqe, 0, &buff, 1, 0);
-    sqe->flags |= IOSQE_FIXED_FILE;
-    ret = io_uring_submit(&ring);
-    if (ret != 1) {
-        fprintf(stderr, "bad submit\n");
-        return 1;
-    }
-
-    ret = write(fds[1], &buff, 1);
-    if (ret != 1) {
-        fprintf(stderr, "bad pipe write\n");
-        return 1;
-    }
-
-    ret = io_uring_unregister_files(&ring);
-    if (ret) {
-        fprintf(stderr, "bad unregister %d\n", ret);
-        return 1;
-    }
-
-    close(fds[0]);
-    close(fds[1]);
-    io_uring_queue_exit(&ring);
-    return 0;
-}
-
-static int test_file_alloc_ranges(void) {
-    struct io_uring ring;
-    int             ret, pipe_fds[2];
-
-    if (pipe(pipe_fds)) {
-        fprintf(stderr, "pipes\n");
-        return 1;
-    }
-    ret = io_uring_queue_init(8, &ring, 0);
-    if (ret) {
-        fprintf(stderr, "queue_init: %d\n", ret);
-        return 1;
-    }
-
-    ret = io_uring_register_files_sparse(&ring, 10);
-    if (ret == -EINVAL) {
-    not_supported:
-        close(pipe_fds[0]);
-        close(pipe_fds[1]);
-        io_uring_queue_exit(&ring);
-        printf("file alloc ranges are not supported, skip\n");
-        return 0;
-    } else if (ret) {
-        fprintf(stderr, "io_uring_register_files_sparse %i\n", ret);
-        return ret;
-    }
-
-    ret = io_uring_register_file_alloc_range(&ring, 0, 1);
-    if (ret) {
-        if (ret == -EINVAL)
-            goto not_supported;
-        fprintf(stderr, "io_uring_register_file_alloc_range %i\n", ret);
-        return 1;
-    }
-
-    ret = test_overallocating_file_range(&ring, pipe_fds);
-    if (ret) {
-        fprintf(stderr, "test_overallocating_file_range() failed\n");
-        return 1;
-    }
-
-    ret = test_out_of_range_file_ranges(&ring);
-    if (ret) {
-        fprintf(stderr, "test_out_of_range_file_ranges() failed\n");
-        return 1;
-    }
-
-    ret = test_zero_range_alloc(&ring, pipe_fds);
-    if (ret) {
-        fprintf(stderr, "test_zero_range_alloc() failed\n");
-        return 1;
-    }
-
-    close(pipe_fds[0]);
-    close(pipe_fds[1]);
-    io_uring_queue_exit(&ring);
-    return 0;
-}
-
-int main(int argc, char* argv[]) {
-    struct io_uring ring;
-    int             ret;
-
-    if (argc > 1)
-        return T_EXIT_SKIP;
-
-    ret = io_uring_queue_init(8, &ring, 0);
-    if (ret) {
-        fprintf(stderr, "ring setup failed\n");
-        return T_EXIT_FAIL;
-    }
-
-    ret = test_basic(&ring, 0);
-    if (ret) {
-        fprintf(stderr, "test_basic failed\n");
-        return T_EXIT_FAIL;
-    }
-
-    ret = test_basic(&ring, 1);
-    if (ret) {
-        fprintf(stderr, "test_basic failed\n");
-        return T_EXIT_FAIL;
-    }
-
-    ret = test_basic_many(&ring);
-    if (ret) {
-        fprintf(stderr, "test_basic_many failed\n");
-        return T_EXIT_FAIL;
-    }
-
-    ret = test_sparse(&ring);
-    if (ret) {
-        fprintf(stderr, "test_sparse failed\n");
-        return T_EXIT_FAIL;
-    }
-
-    if (no_update)
-        return T_EXIT_SKIP;
-
-    ret = test_additions(&ring);
-    if (ret) {
-        fprintf(stderr, "test_additions failed\n");
-        return T_EXIT_FAIL;
-    }
-
-    ret = test_removals(&ring);
-    if (ret) {
-        fprintf(stderr, "test_removals failed\n");
-        return T_EXIT_FAIL;
-    }
-
-    ret = test_replace(&ring);
-    if (ret) {
-        fprintf(stderr, "test_replace failed\n");
-        return T_EXIT_FAIL;
-    }
-
-    ret = test_replace_all(&ring);
-    if (ret) {
-        fprintf(stderr, "test_replace_all failed\n");
-        return T_EXIT_FAIL;
-    }
-
-    ret = test_grow(&ring);
-    if (ret) {
-        fprintf(stderr, "test_grow failed\n");
-        return T_EXIT_FAIL;
-    }
-
-    ret = test_shrink(&ring);
-    if (ret) {
-        fprintf(stderr, "test_shrink failed\n");
-        return T_EXIT_FAIL;
-    }
-
-    ret = test_zero(&ring);
-    if (ret) {
-        fprintf(stderr, "test_zero failed\n");
-        return T_EXIT_FAIL;
-    }
-
-    ret = test_huge(&ring);
-    if (ret) {
-        fprintf(stderr, "test_huge failed\n");
-        return T_EXIT_FAIL;
-    }
-
-    ret = test_skip(&ring);
-    if (ret) {
-        fprintf(stderr, "test_skip failed\n");
-        return T_EXIT_FAIL;
-    }
-
-    ret = test_sparse_updates();
-    if (ret) {
-        fprintf(stderr, "test_sparse_updates failed\n");
-        return T_EXIT_FAIL;
-    }
-
-    ret = test_fixed_removal_ordering();
-    if (ret) {
-        fprintf(stderr, "test_fixed_removal_ordering failed\n");
-        return T_EXIT_FAIL;
-    }
-
-    ret = test_mixed_af_unix();
-    if (ret) {
-        fprintf(stderr, "test_mixed_af_unix failed\n");
-        return T_EXIT_FAIL;
-    }
-
-    ret = test_partial_register_fail();
-    if (ret) {
-        fprintf(stderr, "test_partial_register_fail failed\n");
-        return T_EXIT_FAIL;
-    }
-
-    ret = test_file_alloc_ranges();
-    if (ret) {
-        fprintf(stderr, "test_partial_register_fail failed\n");
-        return T_EXIT_FAIL;
-    }
-
-    if (t_probe_defer_taskrun()) {
-        ret = test_defer_taskrun();
-        if (ret) {
-            fprintf(stderr, "test_defer_taskrun failed\n");
-            return T_EXIT_FAIL;
-        }
-    }
-
-    return T_EXIT_PASS;
+static int test_mixed_af_unix(void)
+{
+	struct io_uring ring;
+	int i, ret, fds[2];
+	int reg_fds[32];
+	int sp[2];
+
+	ret = io_uring_queue_init(8, &ring, 0);
+	if (ret < 0) {
+		fprintf(stderr, "failed to init io_uring: %s\n", strerror(-ret));
+		return ret;
+	}
+	if (pipe(fds)) {
+		perror("pipe");
+		return -1;
+	}
+	if (socketpair(AF_UNIX, SOCK_DGRAM, 0, sp) != 0) {
+		perror("Failed to create Unix-domain socket pair\n");
+		return 1;
+	}
+
+	for (i = 0; i < 16; i++) {
+		reg_fds[i * 2] = fds[0];
+		reg_fds[i * 2 + 1] = sp[0];
+	}
+
+	ret = io_uring_register_files(&ring, reg_fds, 32);
+	if (ret) {
+		fprintf(stderr, "file_register: %d\n", ret);
+		return ret;
+	}
+
+	close(fds[0]);
+	close(fds[1]);
+	close(sp[0]);
+	close(sp[1]);
+	io_uring_queue_exit(&ring);
+	return 0;
+}
+
+static int test_partial_register_fail(void)
+{
+	char buffer[128];
+	struct io_uring ring;
+	int ret, fds[2];
+	int reg_fds[5];
+
+	ret = io_uring_queue_init(8, &ring, 0);
+	if (ret < 0) {
+		fprintf(stderr, "failed to init io_uring: %s\n", strerror(-ret));
+		return ret;
+	}
+	if (pipe(fds)) {
+		perror("pipe");
+		return -1;
+	}
+
+	/*
+	 * Expect register to fail as it doesn't support io_uring fds, shouldn't
+	 * leave any fds referenced afterwards.
+	 */
+	reg_fds[0] = fds[0];
+	reg_fds[1] = fds[1];
+	reg_fds[2] = -1;
+	reg_fds[3] = ring.ring_fd;
+	reg_fds[4] = -1;
+	ret = io_uring_register_files(&ring, reg_fds, 5);
+	if (!ret) {
+		fprintf(stderr, "file_register unexpectedly succeeded\n");
+		return 1;
+	}
+
+	/* ring should have fds referenced, can close them */
+	close(fds[1]);
+
+	/* confirm that fds[1] is actually close and to ref'ed by io_uring */
+	ret = read(fds[0], buffer, 10);
+	if (ret < 0)
+		perror("read");
+	close(fds[0]);
+	io_uring_queue_exit(&ring);
+	return 0;
+}
+
+static int file_update_alloc(struct io_uring *ring, int *fd)
+{
+	struct io_uring_sqe *sqe;
+	struct io_uring_cqe *cqe;
+	int ret;
+
+	sqe = io_uring_get_sqe(ring);
+	io_uring_prep_files_update(sqe, fd, 1, IORING_FILE_INDEX_ALLOC);
+
+	ret = io_uring_submit(ring);
+	if (ret != 1) {
+		fprintf(stderr, "%s: got %d, wanted 1\n", __FUNCTION__, ret);
+		return -1;
+	}
+
+	ret = io_uring_wait_cqe(ring, &cqe);
+	if (ret < 0) {
+		fprintf(stderr, "%s: io_uring_wait_cqe=%d\n", __FUNCTION__, ret);
+		return -1;
+	}
+	ret = cqe->res;
+	io_uring_cqe_seen(ring, cqe);
+	return ret;
+}
+
+static int test_out_of_range_file_ranges(struct io_uring *ring)
+{
+	int ret;
+
+	ret = io_uring_register_file_alloc_range(ring, 8, 3);
+	if (ret != -EINVAL) {
+		fprintf(stderr, "overlapping range %i\n", ret);
+		return 1;
+	}
+
+	ret = io_uring_register_file_alloc_range(ring, 10, 1);
+	if (ret != -EINVAL) {
+		fprintf(stderr, "out of range index %i\n", ret);
+		return 1;
+	}
+
+	ret = io_uring_register_file_alloc_range(ring, 7, ~1U);
+	if (ret != -EOVERFLOW) {
+		fprintf(stderr, "overflow %i\n", ret);
+		return 1;
+	}
+
+	return 0;
+}
+
+static int test_overallocating_file_range(struct io_uring *ring, int fds[2])
+{
+	int roff = 7, rlen = 2;
+	int ret, i, fd;
+
+	ret = io_uring_register_file_alloc_range(ring, roff, rlen);
+	if (ret) {
+		fprintf(stderr, "io_uring_register_file_alloc_range %i\n", ret);
+		return 1;
+	}
+
+	for (i = 0; i < rlen; i++) {
+		fd = fds[0];
+		ret = file_update_alloc(ring, &fd);
+		if (ret != 1) {
+			fprintf(stderr, "file_update_alloc\n");
+			return 1;
+		}
+
+		if (fd < roff || fd >= roff + rlen) {
+			fprintf(stderr, "invalid off result %i\n", fd);
+			return 1;
+		}
+	}
+
+	fd = fds[0];
+	ret = file_update_alloc(ring, &fd);
+	if (ret != -ENFILE) {
+		fprintf(stderr, "overallocated %i, off %i\n", ret, fd);
+		return 1;
+	}
+
+	return 0;
+}
+
+static int test_zero_range_alloc(struct io_uring *ring, int fds[2])
+{
+	int ret, fd;
+
+	ret = io_uring_register_file_alloc_range(ring, 7, 0);
+	if (ret) {
+		fprintf(stderr, "io_uring_register_file_alloc_range failed %i\n", ret);
+		return 1;
+	}
+
+	fd = fds[0];
+	ret = file_update_alloc(ring, &fd);
+	if (ret != -ENFILE) {
+		fprintf(stderr, "zero alloc %i\n", ret);
+		return 1;
+	}
+	return 0;
+}
+
+static int test_defer_taskrun(void)
+{
+	struct io_uring_sqe *sqe;
+	struct io_uring ring;
+	int ret, fds[2];
+	char buff = 'x';
+
+	ret = io_uring_queue_init(8, &ring,
+				  IORING_SETUP_DEFER_TASKRUN | IORING_SETUP_SINGLE_ISSUER);
+	if (ret) {
+		fprintf(stderr, "ring init\n");
+		return 1;
+	}
+
+	ret = pipe(fds);
+	if (ret) {
+		fprintf(stderr, "bad pipes\n");
+		return 1;
+	}
+
+	ret = io_uring_register_files(&ring, &fds[0], 2);
+	if (ret) {
+		fprintf(stderr, "bad register %d\n", ret);
+		return 1;
+	}
+
+	sqe = io_uring_get_sqe(&ring);
+	io_uring_prep_read(sqe, 0, &buff, 1, 0);
+	sqe->flags |= IOSQE_FIXED_FILE;
+	ret = io_uring_submit(&ring);
+	if (ret != 1) {
+		fprintf(stderr, "bad submit\n");
+		return 1;
+	}
+
+	ret = write(fds[1], &buff, 1);
+	if (ret != 1) {
+		fprintf(stderr, "bad pipe write\n");
+		return 1;
+	}
+
+	ret = io_uring_unregister_files(&ring);
+	if (ret) {
+		fprintf(stderr, "bad unregister %d\n", ret);
+		return 1;
+	}
+
+	close(fds[0]);
+	close(fds[1]);
+	io_uring_queue_exit(&ring);
+	return 0;
+}
+
+static int test_file_alloc_ranges(void)
+{
+	struct io_uring ring;
+	int ret, pipe_fds[2];
+
+	if (pipe(pipe_fds)) {
+		fprintf(stderr, "pipes\n");
+		return 1;
+	}
+	ret = io_uring_queue_init(8, &ring, 0);
+	if (ret) {
+		fprintf(stderr, "queue_init: %d\n", ret);
+		return 1;
+	}
+
+	ret = io_uring_register_files_sparse(&ring, 10);
+	if (ret == -EINVAL) {
+not_supported:
+		close(pipe_fds[0]);
+		close(pipe_fds[1]);
+		io_uring_queue_exit(&ring);
+		printf("file alloc ranges are not supported, skip\n");
+		return 0;
+	} else if (ret) {
+		fprintf(stderr, "io_uring_register_files_sparse %i\n", ret);
+		return ret;
+	}
+
+	ret = io_uring_register_file_alloc_range(&ring, 0, 1);
+	if (ret) {
+		if (ret == -EINVAL)
+			goto not_supported;
+		fprintf(stderr, "io_uring_register_file_alloc_range %i\n", ret);
+		return 1;
+	}
+
+	ret = test_overallocating_file_range(&ring, pipe_fds);
+	if (ret) {
+		fprintf(stderr, "test_overallocating_file_range() failed\n");
+		return 1;
+	}
+
+	ret = test_out_of_range_file_ranges(&ring);
+	if (ret) {
+		fprintf(stderr, "test_out_of_range_file_ranges() failed\n");
+		return 1;
+	}
+
+	ret = test_zero_range_alloc(&ring, pipe_fds);
+	if (ret) {
+		fprintf(stderr, "test_zero_range_alloc() failed\n");
+		return 1;
+	}
+
+	close(pipe_fds[0]);
+	close(pipe_fds[1]);
+	io_uring_queue_exit(&ring);
+	return 0;
+}
+
+int main(int argc, char *argv[])
+{
+	struct io_uring ring;
+	int ret;
+
+	if (argc > 1)
+		return T_EXIT_SKIP;
+
+	ret = io_uring_queue_init(8, &ring, 0);
+	if (ret) {
+		fprintf(stderr, "ring setup failed\n");
+		return T_EXIT_FAIL;
+	}
+
+	ret = test_basic(&ring, 0);
+	if (ret) {
+		fprintf(stderr, "test_basic failed\n");
+		return T_EXIT_FAIL;
+	}
+
+	ret = test_basic(&ring, 1);
+	if (ret) {
+		fprintf(stderr, "test_basic failed\n");
+		return T_EXIT_FAIL;
+	}
+
+	ret = test_basic_many(&ring);
+	if (ret) {
+		fprintf(stderr, "test_basic_many failed\n");
+		return T_EXIT_FAIL;
+	}
+
+	ret = test_sparse(&ring);
+	if (ret) {
+		fprintf(stderr, "test_sparse failed\n");
+		return T_EXIT_FAIL;
+	}
+
+	if (no_update)
+		return T_EXIT_SKIP;
+
+	ret = test_additions(&ring);
+	if (ret) {
+		fprintf(stderr, "test_additions failed\n");
+		return T_EXIT_FAIL;
+	}
+
+	ret = test_removals(&ring);
+	if (ret) {
+		fprintf(stderr, "test_removals failed\n");
+		return T_EXIT_FAIL;
+	}
+
+	ret = test_replace(&ring);
+	if (ret) {
+		fprintf(stderr, "test_replace failed\n");
+		return T_EXIT_FAIL;
+	}
+
+	ret = test_replace_all(&ring);
+	if (ret) {
+		fprintf(stderr, "test_replace_all failed\n");
+		return T_EXIT_FAIL;
+	}
+
+	ret = test_grow(&ring);
+	if (ret) {
+		fprintf(stderr, "test_grow failed\n");
+		return T_EXIT_FAIL;
+	}
+
+	ret = test_shrink(&ring);
+	if (ret) {
+		fprintf(stderr, "test_shrink failed\n");
+		return T_EXIT_FAIL;
+	}
+
+	ret = test_zero(&ring);
+	if (ret) {
+		fprintf(stderr, "test_zero failed\n");
+		return T_EXIT_FAIL;
+	}
+
+	ret = test_huge(&ring);
+	if (ret) {
+		fprintf(stderr, "test_huge failed\n");
+		return T_EXIT_FAIL;
+	}
+
+	ret = test_skip(&ring);
+	if (ret) {
+		fprintf(stderr, "test_skip failed\n");
+		return T_EXIT_FAIL;
+	}
+
+	ret = test_sparse_updates();
+	if (ret) {
+		fprintf(stderr, "test_sparse_updates failed\n");
+		return T_EXIT_FAIL;
+	}
+
+	ret = test_fixed_removal_ordering();
+	if (ret) {
+		fprintf(stderr, "test_fixed_removal_ordering failed\n");
+		return T_EXIT_FAIL;
+	}
+
+	ret = test_mixed_af_unix();
+	if (ret) {
+		fprintf(stderr, "test_mixed_af_unix failed\n");
+		return T_EXIT_FAIL;
+	}
+
+	ret = test_partial_register_fail();
+	if (ret) {
+		fprintf(stderr, "test_partial_register_fail failed\n");
+		return T_EXIT_FAIL;
+	}
+
+	ret = test_file_alloc_ranges();
+	if (ret) {
+		fprintf(stderr, "test_partial_register_fail failed\n");
+		return T_EXIT_FAIL;
+	}
+
+	if (t_probe_defer_taskrun()) {
+		ret = test_defer_taskrun();
+		if (ret) {
+			fprintf(stderr, "test_defer_taskrun failed\n");
+			return T_EXIT_FAIL;
+		}
+	}
+
+	return T_EXIT_PASS;
 }