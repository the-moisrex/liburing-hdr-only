--- conflicted
+++ resolved
@@ -3,131 +3,43 @@
  * Description: test io_uring fpos handling
  *
  */
-#include "../liburing/liburing.h"
-#include "helpers.h"
-
-#include <assert.h>
 #include <errno.h>
-#include <fcntl.h>
 #include <stdio.h>
+#include <unistd.h>
 #include <stdlib.h>
 #include <string.h>
-#include <unistd.h>
-#define FILE_SIZE  5000
+#include <fcntl.h>
+#include <assert.h>
+
+#include "helpers.h"
+#include "liburing.h"
+
+#define FILE_SIZE 5000
 #define QUEUE_SIZE 2048
 
-static void create_file(const char* file, size_t size) {
-    ssize_t ret;
-    char*   buf;
-    size_t  idx;
-    int     fd;
-
-    buf = t_malloc(size);
-    for (idx = 0; idx < size; ++idx) {
-        /* write 0 or 1 */
-        buf[idx] = (unsigned char) (idx & 0x01);
-    }
-
-    fd = open(file, O_WRONLY | O_CREAT, 0644);
-    assert(fd >= 0);
-
-    ret = write(fd, buf, size);
-    fsync(fd);
-    close(fd);
-    free(buf);
-    assert(ret == size);
+static void create_file(const char *file, size_t size)
+{
+	ssize_t ret;
+	char *buf;
+	size_t idx;
+	int fd;
+
+	buf = t_malloc(size);
+	for (idx = 0; idx < size; ++idx) {
+		/* write 0 or 1 */
+		buf[idx] = (unsigned char)(idx & 0x01);
+	}
+
+	fd = open(file, O_WRONLY | O_CREAT, 0644);
+	assert(fd >= 0);
+
+	ret = write(fd, buf, size);
+	fsync(fd);
+	close(fd);
+	free(buf);
+	assert(ret == size);
 }
 
-<<<<<<< HEAD
-static int test_read(struct io_uring* ring, bool async, int blocksize) {
-    int                  ret, fd, i;
-    bool                 done = false;
-    struct io_uring_sqe* sqe;
-    struct io_uring_cqe* cqe;
-    loff_t               current, expected = 0;
-    int                  count_ok;
-    int                  count_0 = 0, count_1 = 0;
-    unsigned char        buff[QUEUE_SIZE * blocksize];
-    unsigned char        reordered[QUEUE_SIZE * blocksize];
-
-    memset(buff, 0, QUEUE_SIZE * blocksize);
-    memset(reordered, 0, QUEUE_SIZE * blocksize);
-
-    create_file(".test_fpos_read", FILE_SIZE);
-    fd = open(".test_fpos_read", O_RDONLY);
-    unlink(".test_fpos_read");
-    assert(fd >= 0);
-
-    while (!done) {
-        for (i = 0; i < QUEUE_SIZE; ++i) {
-            sqe = io_uring_get_sqe(ring);
-            if (!sqe) {
-                fprintf(stderr, "no sqe\n");
-                return -1;
-            }
-            io_uring_prep_read(sqe, fd, buff + i * blocksize, blocksize, -1);
-            sqe->user_data = i;
-            if (async)
-                sqe->flags |= IOSQE_ASYNC;
-            if (i != QUEUE_SIZE - 1)
-                sqe->flags |= IOSQE_IO_LINK;
-        }
-        ret = io_uring_submit_and_wait(ring, QUEUE_SIZE);
-        if (ret != QUEUE_SIZE) {
-            fprintf(stderr, "submit failed: %d\n", ret);
-            return 1;
-        }
-        count_ok = 0;
-        for (i = 0; i < QUEUE_SIZE; ++i) {
-            int res;
-
-            ret = io_uring_peek_cqe(ring, &cqe);
-            if (ret) {
-                fprintf(stderr, "peek failed: %d\n", ret);
-                return ret;
-            }
-            assert(cqe->user_data < QUEUE_SIZE);
-            memcpy(reordered + count_ok, buff + cqe->user_data * blocksize, blocksize);
-            res = cqe->res;
-            io_uring_cqe_seen(ring, cqe);
-            if (res == 0) {
-                done = true;
-            } else if (res == -ECANCELED) {
-                /* cancelled, probably ok */
-            } else if (res < 0 || res > blocksize) {
-                fprintf(stderr, "bad read: %d\n", res);
-                return -1;
-            } else {
-                expected += res;
-                count_ok += res;
-            }
-        }
-        ret = 0;
-        for (i = 0; i < count_ok; i++) {
-            if (reordered[i] == 1) {
-                count_1++;
-            } else if (reordered[i] == 0) {
-                count_0++;
-            } else {
-                fprintf(stderr, "odd read %d\n", (int) reordered[i]);
-                ret = -1;
-                break;
-            }
-        }
-        if (labs(count_1 - count_0) > 1) {
-            fprintf(stderr, "inconsistent reads, got 0s:%d 1s:%d\n", count_0, count_1);
-            ret = -1;
-        }
-        current = lseek(fd, 0, SEEK_CUR);
-        if (current != expected) {
-            fprintf(stderr, "f_pos incorrect, expected %ld have %ld\n", (long) expected, (long) current);
-            ret = -1;
-        }
-        if (ret)
-            return ret;
-    }
-    return 0;
-=======
 static int test_read(struct io_uring *ring, bool async, int blocksize)
 {
 	int ret, fd, i;
@@ -223,115 +135,121 @@
 			return ret;
 	}
 	return 0;
->>>>>>> 58a6a514
 }
 
 
-static int test_write(struct io_uring* ring, bool async, int blocksize) {
-    int                  ret, fd, i;
-    struct io_uring_sqe* sqe;
-    struct io_uring_cqe* cqe;
-    bool                 fail = false;
-    loff_t               current;
-    char                 data[blocksize + 1];
-    char                 readbuff[QUEUE_SIZE * blocksize + 1];
-
-    fd = open(".test_fpos_write", O_RDWR | O_CREAT, 0644);
-    unlink(".test_fpos_write");
-    assert(fd >= 0);
-
-    for (i = 0; i < blocksize; i++)
-        data[i] = 'A' + i;
-
-    data[blocksize] = '\0';
-
-    for (i = 0; i < QUEUE_SIZE; ++i) {
-        sqe = io_uring_get_sqe(ring);
-        if (!sqe) {
-            fprintf(stderr, "no sqe\n");
-            return -1;
-        }
-        io_uring_prep_write(sqe, fd, data + (i % blocksize), 1, -1);
-        sqe->user_data = 1;
-        if (async)
-            sqe->flags |= IOSQE_ASYNC;
-        if (i != QUEUE_SIZE - 1)
-            sqe->flags |= IOSQE_IO_LINK;
-    }
-    ret = io_uring_submit_and_wait(ring, QUEUE_SIZE);
-    if (ret != QUEUE_SIZE) {
-        fprintf(stderr, "submit failed: %d\n", ret);
-        return 1;
-    }
-    for (i = 0; i < QUEUE_SIZE; ++i) {
-        int res;
-
-        ret = io_uring_peek_cqe(ring, &cqe);
-        res = cqe->res;
-        if (ret) {
-            fprintf(stderr, "peek failed: %d\n", ret);
-            return ret;
-        }
-        io_uring_cqe_seen(ring, cqe);
-        if (!fail && res != 1) {
-            fprintf(stderr, "bad result %d\n", res);
-            fail = true;
-        }
-    }
-    current = lseek(fd, 0, SEEK_CUR);
-    if (current != QUEUE_SIZE) {
-        fprintf(stderr, "f_pos incorrect, expected %ld have %d\n", (long) current, QUEUE_SIZE);
-        fail = true;
-    }
-    current = lseek(fd, 0, SEEK_SET);
-    if (current != 0) {
-        perror("seek to start");
-        return -1;
-    }
-    ret = read(fd, readbuff, QUEUE_SIZE);
-    if (ret != QUEUE_SIZE) {
-        fprintf(stderr, "did not write enough: %d\n", ret);
-        return -1;
-    }
-    i = 0;
-    while (i < QUEUE_SIZE - blocksize) {
-        if (strncmp(readbuff + i, data, blocksize)) {
-            char bad[QUEUE_SIZE + 1];
-
-            memcpy(bad, readbuff + i, blocksize);
-            bad[blocksize] = '\0';
-            fprintf(stderr, "unexpected data %s\n", bad);
-            fail = true;
-        }
-        i += blocksize;
-    }
-
-    return fail ? -1 : 0;
+static int test_write(struct io_uring *ring, bool async, int blocksize)
+{
+	int ret, fd, i;
+	struct io_uring_sqe *sqe;
+	struct io_uring_cqe *cqe;
+	bool fail = false;
+	loff_t current;
+	char data[blocksize+1];
+	char readbuff[QUEUE_SIZE*blocksize+1];
+
+	fd = open(".test_fpos_write", O_RDWR | O_CREAT, 0644);
+	unlink(".test_fpos_write");
+	assert(fd >= 0);
+
+	for (i = 0; i < blocksize; i++)
+		data[i] = 'A' + i;
+
+	data[blocksize] = '\0';
+
+	for (i = 0; i < QUEUE_SIZE; ++i) {
+		sqe = io_uring_get_sqe(ring);
+		if (!sqe) {
+			fprintf(stderr, "no sqe\n");
+			return -1;
+		}
+		io_uring_prep_write(sqe, fd, data + (i % blocksize), 1, -1);
+		sqe->user_data = 1;
+		if (async)
+			sqe->flags |= IOSQE_ASYNC;
+		if (i != QUEUE_SIZE - 1)
+			sqe->flags |= IOSQE_IO_LINK;
+	}
+	ret = io_uring_submit_and_wait(ring, QUEUE_SIZE);
+	if (ret != QUEUE_SIZE) {
+		fprintf(stderr, "submit failed: %d\n", ret);
+		return 1;
+	}
+	for (i = 0; i < QUEUE_SIZE; ++i) {
+		int res;
+
+		ret = io_uring_peek_cqe(ring, &cqe);
+		res = cqe->res;
+		if (ret) {
+			fprintf(stderr, "peek failed: %d\n", ret);
+			return ret;
+		}
+		io_uring_cqe_seen(ring, cqe);
+		if (!fail && res != 1) {
+			fprintf(stderr, "bad result %d\n", res);
+			fail = true;
+		}
+	}
+	current = lseek(fd, 0, SEEK_CUR);
+	if (current != QUEUE_SIZE) {
+		fprintf(stderr, "f_pos incorrect, expected %ld have %d\n",
+				(long) current, QUEUE_SIZE);
+		fail = true;
+	}
+	current = lseek(fd, 0, SEEK_SET);
+	if (current != 0) {
+		perror("seek to start");
+		return -1;
+	}
+	ret = read(fd, readbuff, QUEUE_SIZE);
+	if (ret != QUEUE_SIZE) {
+		fprintf(stderr, "did not write enough: %d\n", ret);
+		return -1;
+	}
+	i = 0;
+	while (i < QUEUE_SIZE - blocksize) {
+		if (strncmp(readbuff + i, data, blocksize)) {
+			char bad[QUEUE_SIZE+1];
+
+			memcpy(bad, readbuff + i, blocksize);
+			bad[blocksize] = '\0';
+			fprintf(stderr, "unexpected data %s\n", bad);
+			fail = true;
+		}
+		i += blocksize;
+	}
+
+	return fail ? -1 : 0;
 }
 
-int main(int argc, char* argv[]) {
-    struct io_uring ring;
-    int             ret;
-
-    if (argc > 1)
-        return T_EXIT_SKIP;
-
-    ret = io_uring_queue_init(QUEUE_SIZE, &ring, 0);
-    if (ret) {
-        fprintf(stderr, "ring setup failed\n");
-        return T_EXIT_FAIL;
-    }
-
-    for (int test = 0; test < 8; test++) {
-        int async     = test & 0x01;
-        int write     = test & 0x02;
-        int blocksize = test & 0x04 ? 1 : 7;
-
-        ret = write ? test_write(&ring, !!async, blocksize) : test_read(&ring, !!async, blocksize);
-        if (ret) {
-            fprintf(stderr, "failed %s async=%d blocksize=%d\n", write ? "write" : "read", async, blocksize);
-            return -1;
-        }
-    }
-    return T_EXIT_PASS;
+int main(int argc, char *argv[])
+{
+	struct io_uring ring;
+	int ret;
+
+	if (argc > 1)
+		return T_EXIT_SKIP;
+
+	ret = io_uring_queue_init(QUEUE_SIZE, &ring, 0);
+	if (ret) {
+		fprintf(stderr, "ring setup failed\n");
+		return T_EXIT_FAIL;
+	}
+
+	for (int test = 0; test < 8; test++) {
+		int async = test & 0x01;
+		int write = test & 0x02;
+		int blocksize = test & 0x04 ? 1 : 7;
+
+		ret = write
+			? test_write(&ring, !!async, blocksize)
+			: test_read(&ring, !!async, blocksize);
+		if (ret) {
+			fprintf(stderr, "failed %s async=%d blocksize=%d\n",
+					write ? "write" : "read",
+					async, blocksize);
+			return -1;
+		}
+	}
+	return T_EXIT_PASS;
 }