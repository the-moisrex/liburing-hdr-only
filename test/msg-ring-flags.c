/* SPDX-License-Identifier: MIT */
/*
 * Description: test ring messaging with flags command
 *
 */
#include "../liburing/liburing.h"
#include "helpers.h"

#include <errno.h>
#include <fcntl.h>
#include <pthread.h>
#include <stdio.h>
#include <stdlib.h>
#include <string.h>
#include <unistd.h>

#define CUSTOM_FLAG 0x42
#define USER_DATA   0x5aa5
#define LEN         0x20
#define ID          0x1

struct data {
    pthread_barrier_t barrier;
    int               fd;
};

static int recv_msg(struct io_uring* ring) {
    struct io_uring_cqe* cqe;
    int                  ret;

    ret = io_uring_wait_cqe(ring, &cqe);
    if (ret) {
        fprintf(stderr, "wait cqe %d\n", ret);
        return T_EXIT_FAIL;
    }
    if (cqe->user_data != USER_DATA) {
        fprintf(stderr, "user_data %llx\n", (long long) cqe->user_data);
        return T_EXIT_FAIL;
    }
    if (cqe->res != LEN) {
        fprintf(stderr, "len %x\n", cqe->res);
        return T_EXIT_FAIL;
    }
    if (cqe->flags != CUSTOM_FLAG) {
        fprintf(stderr, "flags %x\n", cqe->flags);
        return T_EXIT_FAIL;
    }

    return T_EXIT_PASS;
}

static int send_msg(struct io_uring* ring, int target_fd) {
    struct io_uring_cqe* cqe;
    struct io_uring_sqe* sqe;
    int                  ret;

    sqe = io_uring_get_sqe(ring);
    if (!sqe) {
        fprintf(stderr, "get sqe failed\n");
        return T_EXIT_FAIL;
    }

    io_uring_prep_msg_ring_cqe_flags(sqe, target_fd, LEN, USER_DATA, 0, CUSTOM_FLAG);
    sqe->user_data = ID;

    ret = io_uring_submit(ring);
    if (ret <= 0) {
        if (ret == -EINVAL)
            return T_EXIT_SKIP;

        fprintf(stderr, "sqe submit failed: %d\n", ret);
        return T_EXIT_FAIL;
    }

    ret = io_uring_wait_cqe(ring, &cqe);
    if (ret < 0) {
        fprintf(stderr, "wait completion %d\n", ret);
        return T_EXIT_FAIL;
    }
    if (cqe->res != 0) {
        if (cqe->res == -EINVAL)
            return T_EXIT_SKIP;
        fprintf(stderr, "cqe res %d\n", cqe->res);
        return T_EXIT_FAIL;
    }
    if (cqe->user_data != ID) {
        fprintf(stderr, "user_data %llx\n", (long long) cqe->user_data);
        return T_EXIT_FAIL;
    }

    io_uring_cqe_seen(ring, cqe);
    return T_EXIT_PASS;
}

static void* thread_fn(void* data) {
    struct data*    d = data;
    struct io_uring ring;
    int             ret;

    ret = io_uring_queue_init(2, &ring, IORING_SETUP_DEFER_TASKRUN | IORING_SETUP_SINGLE_ISSUER);
    if (ret) {
        fprintf(stderr, "ring init failed %d\n", ret);
        pthread_barrier_wait(&d->barrier);
        return NULL;
    }

    d->fd = ring.ring_fd;
    pthread_barrier_wait(&d->barrier);

    if (recv_msg(&ring))
        return (void*) 1;

    return NULL;
}

<<<<<<< HEAD
int main(int argc, char* argv[]) {
    struct io_uring ring, ring2;
    pthread_t       thread;
    struct data     d;
    void*           ret2;
    int             ret, i;

    if (argc > 1)
        return T_EXIT_SKIP;

    ret = io_uring_queue_init(2, &ring, 0);
    if (ret) {
        fprintf(stderr, "io_uring_queue_init failed for ring1: %d\n", ret);
        return T_EXIT_FAIL;
    }

    ret = io_uring_queue_init(2, &ring2, 0);
    if (ret) {
        fprintf(stderr, "io_uring_queue_init failed for ring2: %d\n", ret);
        return T_EXIT_FAIL;
    }

    ret = send_msg(&ring, ring2.ring_fd);
    if (ret) {
        if (ret != T_EXIT_SKIP)
            fprintf(stderr, "send_msg failed: %d\n", ret);
        return ret;
    }

    ret = recv_msg(&ring2);
    if (ret) {
        fprintf(stderr, "recv_msg failed: %d\n", ret);
        return ret;
    }

    for (i = 0; i < 8; i++) {
        ret = send_msg(&ring, ring2.ring_fd);
        if (ret) {
            if (ret != T_EXIT_SKIP)
                fprintf(stderr, "send_msg failed: %d\n", ret);
            return ret;
        }
    }

    for (i = 0; i < 8; i++) {
        ret = recv_msg(&ring2);
        if (ret) {
            fprintf(stderr, "recv_msg failed: %d\n", ret);
            return ret;
        }
    }

    pthread_barrier_init(&d.barrier, NULL, 2);
    d.fd = -1;
    pthread_create(&thread, NULL, thread_fn, &d);
    pthread_barrier_wait(&d.barrier);
    if (d.fd == -1)
        return T_EXIT_FAIL;

    ret = send_msg(&ring, d.fd);
    if (ret) {
        fprintf(stderr, "send msg failed: %d\n", ret);
        return ret;
    }
    pthread_join(thread, &ret2);
    if (ret2) {
        fprintf(stderr, "Remote test failed\n");
        return T_EXIT_FAIL;
    }

    return T_EXIT_PASS;
=======
static int test(int ring_flags)
{
	struct io_uring ring, ring2;
	pthread_t thread;
	struct data d;
	void *ret2;
	int ret, i;

	ret = io_uring_queue_init(2, &ring, ring_flags);
	if (ret) {
		fprintf(stderr, "io_uring_queue_init failed for ring1: %d\n", ret);
		return T_EXIT_FAIL;
	}

	ret = io_uring_queue_init(2, &ring2, ring_flags);
	if (ret) {
		fprintf(stderr, "io_uring_queue_init failed for ring2: %d\n", ret);
		return T_EXIT_FAIL;
	}

	ret = send_msg(&ring, ring2.ring_fd);
	if (ret) {
		if (ret != T_EXIT_SKIP)
			fprintf(stderr, "send_msg failed: %d\n", ret);
		return ret;
	}

	ret = recv_msg(&ring2);
	if (ret) {
		fprintf(stderr, "recv_msg failed: %d\n", ret);
		return ret;
	}

	for (i = 0; i < 8; i++) {
		ret = send_msg(&ring, ring2.ring_fd);
		if (ret) {
			if (ret != T_EXIT_SKIP)
				fprintf(stderr, "send_msg failed: %d\n", ret);
			return ret;
		}
	}

	for (i = 0; i < 8; i++) {
		ret = recv_msg(&ring2);
		if (ret) {
			fprintf(stderr, "recv_msg failed: %d\n", ret);
			return ret;
		}
	}

	pthread_barrier_init(&d.barrier, NULL, 2);
	d.fd = -1;
	pthread_create(&thread, NULL, thread_fn, &d);
	pthread_barrier_wait(&d.barrier);
	if (d.fd == -1)
		return T_EXIT_FAIL;

	ret = send_msg(&ring, d.fd);
	if (ret) {
		fprintf(stderr, "send msg failed: %d\n", ret);
		return ret;
	}
	pthread_join(thread, &ret2);
	if (ret2) {
		fprintf(stderr, "Remote test failed\n");
		return T_EXIT_FAIL;
	}

	return T_EXIT_PASS;
}

int main(int argc, char *argv[])
{
	int ret;

	if (argc > 1)
		return T_EXIT_SKIP;

	ret = test(0);
	if (ret == T_EXIT_FAIL) {
		fprintf(stderr, "test ring_flags 0 failed\n");
		return ret;
	} else if (ret == T_EXIT_SKIP)
		return ret;

	ret = test(IORING_SETUP_SINGLE_ISSUER|IORING_SETUP_DEFER_TASKRUN);
	if (ret == T_EXIT_FAIL) {
		fprintf(stderr, "test ring_flags defer failed\n");
		return ret;
	}

	return ret;
>>>>>>> 6cd6c1d7
}<|MERGE_RESOLUTION|>--- conflicted
+++ resolved
@@ -3,189 +3,120 @@
  * Description: test ring messaging with flags command
  *
  */
-#include "../liburing/liburing.h"
-#include "helpers.h"
-
 #include <errno.h>
+#include <stdio.h>
+#include <unistd.h>
+#include <stdlib.h>
+#include <string.h>
 #include <fcntl.h>
 #include <pthread.h>
-#include <stdio.h>
-#include <stdlib.h>
-#include <string.h>
-#include <unistd.h>
+
+#include "liburing.h"
+#include "helpers.h"
 
 #define CUSTOM_FLAG 0x42
-#define USER_DATA   0x5aa5
-#define LEN         0x20
-#define ID          0x1
+#define USER_DATA 0x5aa5
+#define LEN 0x20
+#define ID 0x1
 
 struct data {
-    pthread_barrier_t barrier;
-    int               fd;
+	pthread_barrier_t barrier;
+	int fd;
 };
 
-static int recv_msg(struct io_uring* ring) {
-    struct io_uring_cqe* cqe;
-    int                  ret;
-
-    ret = io_uring_wait_cqe(ring, &cqe);
-    if (ret) {
-        fprintf(stderr, "wait cqe %d\n", ret);
-        return T_EXIT_FAIL;
-    }
-    if (cqe->user_data != USER_DATA) {
-        fprintf(stderr, "user_data %llx\n", (long long) cqe->user_data);
-        return T_EXIT_FAIL;
-    }
-    if (cqe->res != LEN) {
-        fprintf(stderr, "len %x\n", cqe->res);
-        return T_EXIT_FAIL;
-    }
-    if (cqe->flags != CUSTOM_FLAG) {
-        fprintf(stderr, "flags %x\n", cqe->flags);
-        return T_EXIT_FAIL;
-    }
-
-    return T_EXIT_PASS;
-}
-
-static int send_msg(struct io_uring* ring, int target_fd) {
-    struct io_uring_cqe* cqe;
-    struct io_uring_sqe* sqe;
-    int                  ret;
-
-    sqe = io_uring_get_sqe(ring);
-    if (!sqe) {
-        fprintf(stderr, "get sqe failed\n");
-        return T_EXIT_FAIL;
-    }
-
-    io_uring_prep_msg_ring_cqe_flags(sqe, target_fd, LEN, USER_DATA, 0, CUSTOM_FLAG);
-    sqe->user_data = ID;
-
-    ret = io_uring_submit(ring);
-    if (ret <= 0) {
-        if (ret == -EINVAL)
-            return T_EXIT_SKIP;
-
-        fprintf(stderr, "sqe submit failed: %d\n", ret);
-        return T_EXIT_FAIL;
-    }
-
-    ret = io_uring_wait_cqe(ring, &cqe);
-    if (ret < 0) {
-        fprintf(stderr, "wait completion %d\n", ret);
-        return T_EXIT_FAIL;
-    }
-    if (cqe->res != 0) {
-        if (cqe->res == -EINVAL)
-            return T_EXIT_SKIP;
-        fprintf(stderr, "cqe res %d\n", cqe->res);
-        return T_EXIT_FAIL;
-    }
-    if (cqe->user_data != ID) {
-        fprintf(stderr, "user_data %llx\n", (long long) cqe->user_data);
-        return T_EXIT_FAIL;
-    }
-
-    io_uring_cqe_seen(ring, cqe);
-    return T_EXIT_PASS;
-}
-
-static void* thread_fn(void* data) {
-    struct data*    d = data;
-    struct io_uring ring;
-    int             ret;
-
-    ret = io_uring_queue_init(2, &ring, IORING_SETUP_DEFER_TASKRUN | IORING_SETUP_SINGLE_ISSUER);
-    if (ret) {
-        fprintf(stderr, "ring init failed %d\n", ret);
-        pthread_barrier_wait(&d->barrier);
-        return NULL;
-    }
-
-    d->fd = ring.ring_fd;
-    pthread_barrier_wait(&d->barrier);
-
-    if (recv_msg(&ring))
-        return (void*) 1;
-
-    return NULL;
-}
-
-<<<<<<< HEAD
-int main(int argc, char* argv[]) {
-    struct io_uring ring, ring2;
-    pthread_t       thread;
-    struct data     d;
-    void*           ret2;
-    int             ret, i;
-
-    if (argc > 1)
-        return T_EXIT_SKIP;
-
-    ret = io_uring_queue_init(2, &ring, 0);
-    if (ret) {
-        fprintf(stderr, "io_uring_queue_init failed for ring1: %d\n", ret);
-        return T_EXIT_FAIL;
-    }
-
-    ret = io_uring_queue_init(2, &ring2, 0);
-    if (ret) {
-        fprintf(stderr, "io_uring_queue_init failed for ring2: %d\n", ret);
-        return T_EXIT_FAIL;
-    }
-
-    ret = send_msg(&ring, ring2.ring_fd);
-    if (ret) {
-        if (ret != T_EXIT_SKIP)
-            fprintf(stderr, "send_msg failed: %d\n", ret);
-        return ret;
-    }
-
-    ret = recv_msg(&ring2);
-    if (ret) {
-        fprintf(stderr, "recv_msg failed: %d\n", ret);
-        return ret;
-    }
-
-    for (i = 0; i < 8; i++) {
-        ret = send_msg(&ring, ring2.ring_fd);
-        if (ret) {
-            if (ret != T_EXIT_SKIP)
-                fprintf(stderr, "send_msg failed: %d\n", ret);
-            return ret;
-        }
-    }
-
-    for (i = 0; i < 8; i++) {
-        ret = recv_msg(&ring2);
-        if (ret) {
-            fprintf(stderr, "recv_msg failed: %d\n", ret);
-            return ret;
-        }
-    }
-
-    pthread_barrier_init(&d.barrier, NULL, 2);
-    d.fd = -1;
-    pthread_create(&thread, NULL, thread_fn, &d);
-    pthread_barrier_wait(&d.barrier);
-    if (d.fd == -1)
-        return T_EXIT_FAIL;
-
-    ret = send_msg(&ring, d.fd);
-    if (ret) {
-        fprintf(stderr, "send msg failed: %d\n", ret);
-        return ret;
-    }
-    pthread_join(thread, &ret2);
-    if (ret2) {
-        fprintf(stderr, "Remote test failed\n");
-        return T_EXIT_FAIL;
-    }
-
-    return T_EXIT_PASS;
-=======
+static int recv_msg(struct io_uring *ring)
+{
+	struct io_uring_cqe *cqe;
+	int ret;
+
+	ret = io_uring_wait_cqe(ring, &cqe);
+	if (ret) {
+		fprintf(stderr, "wait cqe %d\n", ret);
+		return T_EXIT_FAIL;
+	}
+	if (cqe->user_data != USER_DATA) {
+		fprintf(stderr, "user_data %llx\n", (long long) cqe->user_data);
+		return T_EXIT_FAIL;
+	}
+	if (cqe->res != LEN) {
+		fprintf(stderr, "len %x\n", cqe->res);
+		return T_EXIT_FAIL;
+	}
+	if (cqe->flags != CUSTOM_FLAG) {
+		fprintf(stderr, "flags %x\n", cqe->flags);
+		return T_EXIT_FAIL;
+	}
+
+	return T_EXIT_PASS;
+}
+
+static int send_msg(struct io_uring *ring, int target_fd)
+{
+	struct io_uring_cqe *cqe;
+	struct io_uring_sqe *sqe;
+	int ret;
+
+	sqe = io_uring_get_sqe(ring);
+	if (!sqe) {
+		fprintf(stderr, "get sqe failed\n");
+		return T_EXIT_FAIL;
+	}
+
+	io_uring_prep_msg_ring_cqe_flags(sqe, target_fd, LEN, USER_DATA,
+					 0, CUSTOM_FLAG);
+	sqe->user_data = ID;
+
+	ret = io_uring_submit(ring);
+	if (ret <= 0) {
+		if (ret == -EINVAL)
+			return T_EXIT_SKIP;
+
+		fprintf(stderr, "sqe submit failed: %d\n", ret);
+		return T_EXIT_FAIL;
+	}
+
+	ret = io_uring_wait_cqe(ring, &cqe);
+	if (ret < 0) {
+		fprintf(stderr, "wait completion %d\n", ret);
+		return T_EXIT_FAIL;
+	}
+	if (cqe->res != 0) {
+		if (cqe->res == -EINVAL)
+			return T_EXIT_SKIP;
+		fprintf(stderr, "cqe res %d\n", cqe->res);
+		return T_EXIT_FAIL;
+	}
+	if (cqe->user_data != ID) {
+		fprintf(stderr, "user_data %llx\n", (long long) cqe->user_data);
+		return T_EXIT_FAIL;
+	}
+
+	io_uring_cqe_seen(ring, cqe);
+	return T_EXIT_PASS;
+}
+
+static void *thread_fn(void *data)
+{
+	struct data *d = data;
+	struct io_uring ring;
+	int ret;
+
+	ret = io_uring_queue_init(2, &ring, IORING_SETUP_DEFER_TASKRUN | IORING_SETUP_SINGLE_ISSUER);
+	if (ret) {
+		fprintf(stderr, "ring init failed %d\n", ret);
+		pthread_barrier_wait(&d->barrier);
+		return NULL;
+	}
+
+	d->fd = ring.ring_fd;
+	pthread_barrier_wait(&d->barrier);
+
+	if (recv_msg(&ring))
+		return (void *) 1;
+
+	return NULL;
+}
+
 static int test(int ring_flags)
 {
 	struct io_uring ring, ring2;
@@ -278,5 +209,4 @@
 	}
 
 	return ret;
->>>>>>> 6cd6c1d7
 }