/* SPDX-License-Identifier: MIT */
/*
 * Description: Basic IO cancel test
 */
#include "../liburing/liburing.h"
#include "helpers.h"

#include <errno.h>
#include <fcntl.h>
#include <poll.h>
#include <stdio.h>
#include <stdlib.h>
#include <string.h>
#include <sys/time.h>
#include <sys/types.h>
#include <sys/wait.h>
#include <unistd.h>
#define FILE_SIZE (128 * 1024)
#define BS        4096
#define BUFFERS   (FILE_SIZE / BS)

static struct iovec* vecs;

static unsigned long long utime_since(const struct timeval* s, const struct timeval* e) {
    long long sec, usec;

    sec  = e->tv_sec - s->tv_sec;
    usec = (e->tv_usec - s->tv_usec);
    if (sec > 0 && usec < 0) {
        sec--;
        usec += 1000000;
    }

    sec *= 1000000;
    return sec + usec;
}

static unsigned long long utime_since_now(struct timeval* tv) {
    struct timeval end;

    gettimeofday(&end, NULL);
    return utime_since(tv, &end);
}

static int start_io(struct io_uring* ring, int fd, int do_write) {
    struct io_uring_sqe* sqe;
    int                  i, ret;

    for (i = 0; i < BUFFERS; i++) {
        off_t offset;

        sqe = io_uring_get_sqe(ring);
        if (!sqe) {
            fprintf(stderr, "sqe get failed\n");
            goto err;
        }
        offset = BS * (rand() % BUFFERS);
        if (do_write) {
            io_uring_prep_writev(sqe, fd, &vecs[i], 1, offset);
        } else {
            io_uring_prep_readv(sqe, fd, &vecs[i], 1, offset);
        }
        sqe->user_data = i + 1;
    }

    ret = io_uring_submit(ring);
    if (ret != BUFFERS) {
        fprintf(stderr, "submit got %d, wanted %d\n", ret, BUFFERS);
        goto err;
    }

    return 0;
err:
    return 1;
}

<<<<<<< HEAD
static int wait_io(struct io_uring* ring, unsigned nr_io, int do_partial) {
    struct io_uring_cqe* cqe;
    int                  i, ret;

    for (i = 0; i < nr_io; i++) {
        ret = io_uring_wait_cqe(ring, &cqe);
        if (ret) {
            fprintf(stderr, "wait_cqe=%d\n", ret);
            goto err;
        }
        if (do_partial && cqe->user_data) {
            if (!(cqe->user_data & 1)) {
                if (cqe->res != BS) {
                    fprintf(stderr,
                            "IO %d wasn't cancelled but got error %d\n",
                            (unsigned) cqe->user_data,
                            cqe->res);
                    goto err;
                }
            }
        }
        io_uring_cqe_seen(ring, cqe);
    }
    return 0;
=======
static int wait_io(struct io_uring *ring, unsigned nr_io, int do_partial)
{
	struct io_uring_cqe *cqe;
	int i, ret;

	for (i = 0; i < nr_io; i++) {
		ret = io_uring_wait_cqe(ring, &cqe);
		if (ret) {
			fprintf(stderr, "wait_cqe=%d\n", ret);
			goto err;
		}
		if (do_partial && cqe->user_data) {
			if (!(cqe->user_data & 1)) {
				if (cqe->res != BS) {
					fprintf(stderr, "IO %d wasn't canceled but got error %d\n", (unsigned) cqe->user_data, cqe->res);
					goto err;
				}
			}
		}
		io_uring_cqe_seen(ring, cqe);
	}
	return 0;
>>>>>>> 58a6a514
err:
    return 1;
}

static int do_io(struct io_uring* ring, int fd, int do_write) {
    if (start_io(ring, fd, do_write))
        return 1;
    if (wait_io(ring, BUFFERS, 0))
        return 1;
    return 0;
}

static int start_cancel(struct io_uring* ring, int do_partial, int async_cancel) {
    struct io_uring_sqe* sqe;
    int                  i, ret, submitted = 0;

    for (i = 0; i < BUFFERS; i++) {
        if (do_partial && (i & 1))
            continue;
        sqe = io_uring_get_sqe(ring);
        if (!sqe) {
            fprintf(stderr, "sqe get failed\n");
            goto err;
        }
        io_uring_prep_cancel64(sqe, i + 1, 0);
        if (async_cancel)
            sqe->flags |= IOSQE_ASYNC;
        sqe->user_data = 0;
        submitted++;
    }

    ret = io_uring_submit(ring);
    if (ret != submitted) {
        fprintf(stderr, "submit got %d, wanted %d\n", ret, submitted);
        goto err;
    }
    return 0;
err:
    return 1;
}

/*
 * Test cancels. If 'do_partial' is set, then we only attempt to cancel half of
 * the submitted IO. This is done to verify that canceling one piece of IO doesn't
 * impact others.
 */
static int test_io_cancel(const char* file, int do_write, int do_partial, int async_cancel) {
    struct io_uring ring;
    struct timeval  start_tv;
    unsigned long   usecs;
    unsigned        to_wait;
    int             fd, ret;

    fd = open(file, O_RDWR | O_DIRECT);
    if (fd < 0) {
        if (errno == EINVAL)
            return T_EXIT_SKIP;
        perror("file open");
        goto err;
    }

    ret = io_uring_queue_init(4 * BUFFERS, &ring, 0);
    if (ret) {
        fprintf(stderr, "ring create failed: %d\n", ret);
        goto err;
    }

    if (do_io(&ring, fd, do_write))
        goto err;
    gettimeofday(&start_tv, NULL);
    if (do_io(&ring, fd, do_write))
        goto err;
    usecs = utime_since_now(&start_tv);

    if (start_io(&ring, fd, do_write))
        goto err;
    /* sleep for 1/3 of the total time, to allow some to start/complete */
    usleep(usecs / 3);
    if (start_cancel(&ring, do_partial, async_cancel))
        goto err;
    to_wait = BUFFERS;
    if (do_partial)
        to_wait += BUFFERS / 2;
    else
        to_wait += BUFFERS;
    if (wait_io(&ring, to_wait, do_partial))
        goto err;

    io_uring_queue_exit(&ring);
    close(fd);
    return 0;
err:
    if (fd != -1)
        close(fd);
    return 1;
}

<<<<<<< HEAD
static int test_dont_cancel_another_ring(void) {
    struct io_uring          ring1, ring2;
    struct io_uring_cqe*     cqe;
    struct io_uring_sqe*     sqe;
    char                     buffer[128];
    int                      ret, fds[2];
    struct __kernel_timespec ts = {
      .tv_sec  = 0,
      .tv_nsec = 100000000,
    };

    ret = io_uring_queue_init(8, &ring1, 0);
    if (ret) {
        fprintf(stderr, "ring create failed: %d\n", ret);
        return 1;
    }
    ret = io_uring_queue_init(8, &ring2, 0);
    if (ret) {
        fprintf(stderr, "ring create failed: %d\n", ret);
        return 1;
    }
    if (pipe(fds)) {
        perror("pipe");
        return 1;
    }

    sqe = io_uring_get_sqe(&ring1);
    if (!sqe) {
        fprintf(stderr, "%s: failed to get sqe\n", __FUNCTION__);
        return 1;
    }
    io_uring_prep_read(sqe, fds[0], buffer, 10, 0);
    sqe->flags |= IOSQE_ASYNC;
    sqe->user_data = 1;

    ret = io_uring_submit(&ring1);
    if (ret != 1) {
        fprintf(stderr, "%s: got %d, wanted 1\n", __FUNCTION__, ret);
        return 1;
    }

    /* make sure it doesn't cancel requests of the other ctx */
    sqe = io_uring_get_sqe(&ring2);
    if (!sqe) {
        fprintf(stderr, "%s: failed to get sqe\n", __FUNCTION__);
        return 1;
    }
    io_uring_prep_cancel64(sqe, 1, 0);
    sqe->user_data = 2;

    ret = io_uring_submit(&ring2);
    if (ret != 1) {
        fprintf(stderr, "%s: got %d, wanted 1\n", __FUNCTION__, ret);
        return 1;
    }

    ret = io_uring_wait_cqe(&ring2, &cqe);
    if (ret) {
        fprintf(stderr, "wait_cqe=%d\n", ret);
        return 1;
    }
    if (cqe->user_data != 2 || cqe->res != -ENOENT) {
        fprintf(stderr,
                "error: cqe %i: res=%i, but expected -ENOENT\n",
                (int) cqe->user_data,
                (int) cqe->res);
        return 1;
    }
    io_uring_cqe_seen(&ring2, cqe);

    ret = io_uring_wait_cqe_timeout(&ring1, &cqe, &ts);
    if (ret != -ETIME) {
        fprintf(stderr, "read got cancelled or wait failed\n");
        return 1;
    }
    io_uring_cqe_seen(&ring1, cqe);

    close(fds[0]);
    close(fds[1]);
    io_uring_queue_exit(&ring1);
    io_uring_queue_exit(&ring2);
    return 0;
}

static int test_cancel_req_across_fork(void) {
    struct io_uring      ring;
    struct io_uring_cqe* cqe;
    struct io_uring_sqe* sqe;
    char                 buffer[128];
    int                  ret, i, fds[2];
    pid_t                p;

    ret = io_uring_queue_init(8, &ring, 0);
    if (ret) {
        fprintf(stderr, "ring create failed: %d\n", ret);
        return 1;
    }
    if (pipe(fds)) {
        perror("pipe");
        return 1;
    }
    sqe = io_uring_get_sqe(&ring);
    if (!sqe) {
        fprintf(stderr, "%s: failed to get sqe\n", __FUNCTION__);
        return 1;
    }
    io_uring_prep_read(sqe, fds[0], buffer, 10, 0);
    sqe->flags |= IOSQE_ASYNC;
    sqe->user_data = 1;

    ret = io_uring_submit(&ring);
    if (ret != 1) {
        fprintf(stderr, "%s: got %d, wanted 1\n", __FUNCTION__, ret);
        return 1;
    }

    p = fork();
    if (p == -1) {
        fprintf(stderr, "fork() failed\n");
        return 1;
    }

    if (p == 0) {
        sqe = io_uring_get_sqe(&ring);
        if (!sqe) {
            fprintf(stderr, "%s: failed to get sqe\n", __FUNCTION__);
            return 1;
        }
        io_uring_prep_cancel64(sqe, 1, 0);
        sqe->user_data = 2;

        ret = io_uring_submit(&ring);
        if (ret != 1) {
            fprintf(stderr, "%s: got %d, wanted 1\n", __FUNCTION__, ret);
            return 1;
        }

        for (i = 0; i < 2; ++i) {
            ret = io_uring_wait_cqe(&ring, &cqe);
            if (ret) {
                fprintf(stderr, "wait_cqe=%d\n", ret);
                return 1;
            }
            switch (cqe->user_data) {
                case 1:
                    if (cqe->res != -EINTR && cqe->res != -ECANCELED) {
                        fprintf(stderr, "%i %i\n", (int) cqe->user_data, cqe->res);
                        exit(1);
                    }
                    break;
                case 2:
                    if (cqe->res != -EALREADY && cqe->res) {
                        fprintf(stderr, "%i %i\n", (int) cqe->user_data, cqe->res);
                        exit(1);
                    }
                    break;
                default: fprintf(stderr, "%i %i\n", (int) cqe->user_data, cqe->res); exit(1);
            }

            io_uring_cqe_seen(&ring, cqe);
        }
        exit(0);
    } else {
        int   wstatus;
        pid_t childpid;

        do {
            childpid = waitpid(p, &wstatus, 0);
        } while (childpid == (pid_t) -1 && errno == EINTR);

        if (childpid == (pid_t) -1) {
            perror("waitpid()");
            return 1;
        }
        if (!WIFEXITED(wstatus) || WEXITSTATUS(wstatus)) {
            fprintf(stderr, "child failed %i\n", WEXITSTATUS(wstatus));
            return 1;
        }
    }

    close(fds[0]);
    close(fds[1]);
    io_uring_queue_exit(&ring);
    return 0;
}

static int test_cancel_inflight_exit(void) {
    struct __kernel_timespec ts = {
      .tv_sec  = 1,
      .tv_nsec = 0,
    };
    struct io_uring      ring;
    struct io_uring_cqe* cqe;
    struct io_uring_sqe* sqe;
    int                  ret, i;
    pid_t                p;

    ret = io_uring_queue_init(8, &ring, 0);
    if (ret) {
        fprintf(stderr, "ring create failed: %d\n", ret);
        return 1;
    }
    p = fork();
    if (p == -1) {
        fprintf(stderr, "fork() failed\n");
        return 1;
    }

    if (p == 0) {
        sqe = io_uring_get_sqe(&ring);
        io_uring_prep_poll_add(sqe, ring.ring_fd, POLLIN);
        sqe->user_data = 1;
        sqe->flags |= IOSQE_IO_LINK;

        sqe = io_uring_get_sqe(&ring);
        io_uring_prep_timeout(sqe, &ts, 0, 0);
        sqe->user_data = 2;

        sqe = io_uring_get_sqe(&ring);
        io_uring_prep_timeout(sqe, &ts, 0, 0);
        sqe->user_data = 3;

        ret = io_uring_submit(&ring);
        if (ret != 3) {
            fprintf(stderr, "io_uring_submit() failed %s, ret %i\n", __FUNCTION__, ret);
            exit(1);
        }
        exit(0);
    } else {
        int wstatus;

        if (waitpid(p, &wstatus, 0) == (pid_t) -1) {
            perror("waitpid()");
            return 1;
        }
        if (!WIFEXITED(wstatus) || WEXITSTATUS(wstatus)) {
            fprintf(stderr, "child failed %i\n", WEXITSTATUS(wstatus));
            return 1;
        }
    }

    for (i = 0; i < 3; ++i) {
        ret = io_uring_wait_cqe(&ring, &cqe);
        if (ret) {
            fprintf(stderr, "wait_cqe=%d\n", ret);
            return 1;
        }
        if ((cqe->user_data == 1 && cqe->res != -ECANCELED) ||
            (cqe->user_data == 2 && cqe->res != -ECANCELED) || (cqe->user_data == 3 && cqe->res != -ETIME)) {
            fprintf(stderr, "%i %i\n", (int) cqe->user_data, cqe->res);
            return 1;
        }
        io_uring_cqe_seen(&ring, cqe);
    }

    io_uring_queue_exit(&ring);
    return 0;
}

static int test_sqpoll_cancel_iowq_requests(void) {
    struct io_uring      ring;
    struct io_uring_sqe* sqe;
    int                  ret, fds[2];
    char                 buffer[16];

    ret = io_uring_queue_init(8, &ring, IORING_SETUP_SQPOLL);
    if (ret) {
        fprintf(stderr, "ring create failed: %d\n", ret);
        return 1;
    }
    if (pipe(fds)) {
        perror("pipe");
        return 1;
    }
    /* pin both pipe ends via io-wq */
    sqe = io_uring_get_sqe(&ring);
    io_uring_prep_read(sqe, fds[0], buffer, 10, 0);
    sqe->flags |= IOSQE_ASYNC | IOSQE_IO_LINK;
    sqe->user_data = 1;

    sqe = io_uring_get_sqe(&ring);
    io_uring_prep_write(sqe, fds[1], buffer, 10, 0);
    sqe->flags |= IOSQE_ASYNC;
    sqe->user_data = 2;
    ret            = io_uring_submit(&ring);
    if (ret != 2) {
        fprintf(stderr, "%s: got %d, wanted 1\n", __FUNCTION__, ret);
        return 1;
    }

    /* wait for sqpoll to kick in and submit before exit */
    sleep(1);
    io_uring_queue_exit(&ring);

    /* close the write end, so if ring is cancelled properly read() fails*/
    close(fds[1]);
    ret = read(fds[0], buffer, 10);
    close(fds[0]);
    return 0;
=======
static int test_dont_cancel_another_ring(void)
{
	struct io_uring ring1, ring2;
	struct io_uring_cqe *cqe;
	struct io_uring_sqe *sqe;
	char buffer[128];
	int ret, fds[2];
	struct __kernel_timespec ts = { .tv_sec = 0, .tv_nsec = 100000000, };

	ret = io_uring_queue_init(8, &ring1, 0);
	if (ret) {
		fprintf(stderr, "ring create failed: %d\n", ret);
		return 1;
	}
	ret = io_uring_queue_init(8, &ring2, 0);
	if (ret) {
		fprintf(stderr, "ring create failed: %d\n", ret);
		return 1;
	}
	if (pipe(fds)) {
		perror("pipe");
		return 1;
	}

	sqe = io_uring_get_sqe(&ring1);
	if (!sqe) {
		fprintf(stderr, "%s: failed to get sqe\n", __FUNCTION__);
		return 1;
	}
	io_uring_prep_read(sqe, fds[0], buffer, 10, 0);
	sqe->flags |= IOSQE_ASYNC;
	sqe->user_data = 1;

	ret = io_uring_submit(&ring1);
	if (ret != 1) {
		fprintf(stderr, "%s: got %d, wanted 1\n", __FUNCTION__, ret);
		return 1;
	}

	/* make sure it doesn't cancel requests of the other ctx */
	sqe = io_uring_get_sqe(&ring2);
	if (!sqe) {
		fprintf(stderr, "%s: failed to get sqe\n", __FUNCTION__);
		return 1;
	}
	io_uring_prep_cancel64(sqe, 1, 0);
	sqe->user_data = 2;

	ret = io_uring_submit(&ring2);
	if (ret != 1) {
		fprintf(stderr, "%s: got %d, wanted 1\n", __FUNCTION__, ret);
		return 1;
	}

	ret = io_uring_wait_cqe(&ring2, &cqe);
	if (ret) {
		fprintf(stderr, "wait_cqe=%d\n", ret);
		return 1;
	}
	if (cqe->user_data != 2 || cqe->res != -ENOENT) {
		fprintf(stderr, "error: cqe %i: res=%i, but expected -ENOENT\n",
			(int)cqe->user_data, (int)cqe->res);
		return 1;
	}
	io_uring_cqe_seen(&ring2, cqe);

	ret = io_uring_wait_cqe_timeout(&ring1, &cqe, &ts);
	if (ret != -ETIME) {
		fprintf(stderr, "read got canceled or wait failed\n");
		return 1;
	}
	io_uring_cqe_seen(&ring1, cqe);

	close(fds[0]);
	close(fds[1]);
	io_uring_queue_exit(&ring1);
	io_uring_queue_exit(&ring2);
	return 0;
}

static int test_cancel_req_across_fork(void)
{
	struct io_uring ring;
	struct io_uring_cqe *cqe;
	struct io_uring_sqe *sqe;
	char buffer[128];
	int ret, i, fds[2];
	pid_t p;

	ret = io_uring_queue_init(8, &ring, 0);
	if (ret) {
		fprintf(stderr, "ring create failed: %d\n", ret);
		return 1;
	}
	if (pipe(fds)) {
		perror("pipe");
		return 1;
	}
	sqe = io_uring_get_sqe(&ring);
	if (!sqe) {
		fprintf(stderr, "%s: failed to get sqe\n", __FUNCTION__);
		return 1;
	}
	io_uring_prep_read(sqe, fds[0], buffer, 10, 0);
	sqe->flags |= IOSQE_ASYNC;
	sqe->user_data = 1;

	ret = io_uring_submit(&ring);
	if (ret != 1) {
		fprintf(stderr, "%s: got %d, wanted 1\n", __FUNCTION__, ret);
		return 1;
	}

	p = fork();
	if (p == -1) {
		fprintf(stderr, "fork() failed\n");
		return 1;
	}

	if (p == 0) {
		sqe = io_uring_get_sqe(&ring);
		if (!sqe) {
			fprintf(stderr, "%s: failed to get sqe\n", __FUNCTION__);
			return 1;
		}
		io_uring_prep_cancel64(sqe, 1, 0);
		sqe->user_data = 2;

		ret = io_uring_submit(&ring);
		if (ret != 1) {
			fprintf(stderr, "%s: got %d, wanted 1\n", __FUNCTION__, ret);
			return 1;
		}

		for (i = 0; i < 2; ++i) {
			ret = io_uring_wait_cqe(&ring, &cqe);
			if (ret) {
				fprintf(stderr, "wait_cqe=%d\n", ret);
				return 1;
			}
			switch (cqe->user_data) {
			case 1:
				if (cqe->res != -EINTR &&
				    cqe->res != -ECANCELED) {
					fprintf(stderr, "user_data %i res %i\n",
						(unsigned)cqe->user_data, cqe->res);
					exit(1);
				}
				break;
			case 2:
				if (cqe->res != -EALREADY && cqe->res) {
					fprintf(stderr, "user_data %i res %i\n",
						(unsigned)cqe->user_data, cqe->res);
					exit(1);
				}
				break;
			default:
				fprintf(stderr, "user_data %i res %i\n",
					(unsigned)cqe->user_data, cqe->res);
				exit(1);
			}

			io_uring_cqe_seen(&ring, cqe);
		}
		exit(0);
	} else {
		int wstatus;
		pid_t childpid;

		do {
			childpid = waitpid(p, &wstatus, 0);
		} while (childpid == (pid_t)-1 && errno == EINTR);

		if (childpid == (pid_t)-1) {
			perror("waitpid()");
			return 1;
		}
		if (!WIFEXITED(wstatus) || WEXITSTATUS(wstatus)) {
			fprintf(stderr, "child failed %i\n", WEXITSTATUS(wstatus));
			return 1;
		}
	}

	close(fds[0]);
	close(fds[1]);
	io_uring_queue_exit(&ring);
	return 0;
}

static int test_cancel_inflight_exit(void)
{
	struct __kernel_timespec ts = { .tv_sec = 1, .tv_nsec = 0, };
	struct io_uring ring;
	struct io_uring_cqe *cqe;
	struct io_uring_sqe *sqe;
	int ret, i;
	pid_t p;

	ret = io_uring_queue_init(8, &ring, 0);
	if (ret) {
		fprintf(stderr, "ring create failed: %d\n", ret);
		return 1;
	}
	p = fork();
	if (p == -1) {
		fprintf(stderr, "fork() failed\n");
		return 1;
	}

	if (p == 0) {
		sqe = io_uring_get_sqe(&ring);
		io_uring_prep_poll_add(sqe, ring.ring_fd, POLLIN);
		sqe->user_data = 1;
		sqe->flags |= IOSQE_IO_LINK;

		sqe = io_uring_get_sqe(&ring);
		io_uring_prep_timeout(sqe, &ts, 0, 0);
		sqe->user_data = 2;

		sqe = io_uring_get_sqe(&ring);
		io_uring_prep_timeout(sqe, &ts, 0, 0);
		sqe->user_data = 3;

		ret = io_uring_submit(&ring);
		if (ret != 3) {
			fprintf(stderr, "io_uring_submit() failed %s, ret %i\n", __FUNCTION__, ret);
			exit(1);
		}
		exit(0);
	} else {
		int wstatus;

		if (waitpid(p, &wstatus, 0) == (pid_t)-1) {
			perror("waitpid()");
			return 1;
		}
		if (!WIFEXITED(wstatus) || WEXITSTATUS(wstatus)) {
			fprintf(stderr, "child failed %i\n", WEXITSTATUS(wstatus));
			return 1;
		}
	}

	for (i = 0; i < 3; ++i) {
		ret = io_uring_wait_cqe(&ring, &cqe);
		if (ret) {
			fprintf(stderr, "wait_cqe=%d\n", ret);
			return 1;
		}
		if ((cqe->user_data == 1 && cqe->res != -ECANCELED) ||
		    (cqe->user_data == 2 && cqe->res != -ECANCELED) ||
		    (cqe->user_data == 3 && cqe->res != -ETIME)) {
			fprintf(stderr, "user_data %i res %i\n",
				(unsigned)cqe->user_data, cqe->res);
			return 1;
		}
		io_uring_cqe_seen(&ring, cqe);
	}

	io_uring_queue_exit(&ring);
	return 0;
}

static int test_sqpoll_cancel_iowq_requests(void)
{
	struct io_uring ring;
	struct io_uring_sqe *sqe;
	int ret, fds[2];
	char buffer[16];

	ret = io_uring_queue_init(8, &ring, IORING_SETUP_SQPOLL);
	if (ret) {
		fprintf(stderr, "ring create failed: %d\n", ret);
		return 1;
	}
	if (pipe(fds)) {
		perror("pipe");
		return 1;
	}
	/* pin both pipe ends via io-wq */
	sqe = io_uring_get_sqe(&ring);
	io_uring_prep_read(sqe, fds[0], buffer, 10, 0);
	sqe->flags |= IOSQE_ASYNC | IOSQE_IO_LINK;
	sqe->user_data = 1;

	sqe = io_uring_get_sqe(&ring);
	io_uring_prep_write(sqe, fds[1], buffer, 10, 0);
	sqe->flags |= IOSQE_ASYNC;
	sqe->user_data = 2;
	ret = io_uring_submit(&ring);
	if (ret != 2) {
		fprintf(stderr, "%s: got %d, wanted 1\n", __FUNCTION__, ret);
		return 1;
	}

	/* wait for sqpoll to kick in and submit before exit */
	sleep(1);
	io_uring_queue_exit(&ring);

	/* close the write end, so if ring is canceled properly read() fails*/
	close(fds[1]);
	ret = read(fds[0], buffer, 10);
	close(fds[0]);
	return 0;
>>>>>>> 58a6a514
}

int main(int argc, char* argv[]) {
    const char* fname = ".io-cancel-test";
    int         i, ret;

    if (argc > 1)
        return T_EXIT_SKIP;

    if (test_dont_cancel_another_ring()) {
        fprintf(stderr, "test_dont_cancel_another_ring() failed\n");
        return T_EXIT_FAIL;
    }

    if (test_cancel_req_across_fork()) {
        fprintf(stderr, "test_cancel_req_across_fork() failed\n");
        return T_EXIT_FAIL;
    }

    if (test_cancel_inflight_exit()) {
        fprintf(stderr, "test_cancel_inflight_exit() failed\n");
        return T_EXIT_FAIL;
    }

    if (test_sqpoll_cancel_iowq_requests()) {
        fprintf(stderr, "test_sqpoll_cancel_iowq_requests() failed\n");
        return T_EXIT_FAIL;
    }

    t_create_file(fname, FILE_SIZE);

    vecs = t_create_buffers(BUFFERS, BS);

    for (i = 0; i < 8; i++) {
        int write   = (i & 1) != 0;
        int partial = (i & 2) != 0;
        int async   = (i & 4) != 0;

        ret = test_io_cancel(fname, write, partial, async);
        if (ret == T_EXIT_FAIL) {
            fprintf(stderr, "test_io_cancel %d %d %d failed\n", write, partial, async);
            goto err;
        }
    }

    unlink(fname);
    return T_EXIT_PASS;
err:
    unlink(fname);
    return T_EXIT_FAIL;
}<|MERGE_RESOLUTION|>--- conflicted
+++ resolved
@@ -2,104 +2,83 @@
 /*
  * Description: Basic IO cancel test
  */
-#include "../liburing/liburing.h"
-#include "helpers.h"
-
 #include <errno.h>
-#include <fcntl.h>
-#include <poll.h>
 #include <stdio.h>
+#include <unistd.h>
 #include <stdlib.h>
 #include <string.h>
+#include <fcntl.h>
+#include <sys/types.h>
 #include <sys/time.h>
-#include <sys/types.h>
 #include <sys/wait.h>
-#include <unistd.h>
-#define FILE_SIZE (128 * 1024)
-#define BS        4096
-#define BUFFERS   (FILE_SIZE / BS)
-
-static struct iovec* vecs;
-
-static unsigned long long utime_since(const struct timeval* s, const struct timeval* e) {
-    long long sec, usec;
-
-    sec  = e->tv_sec - s->tv_sec;
-    usec = (e->tv_usec - s->tv_usec);
-    if (sec > 0 && usec < 0) {
-        sec--;
-        usec += 1000000;
-    }
-
-    sec *= 1000000;
-    return sec + usec;
-}
-
-static unsigned long long utime_since_now(struct timeval* tv) {
-    struct timeval end;
-
-    gettimeofday(&end, NULL);
-    return utime_since(tv, &end);
-}
-
-static int start_io(struct io_uring* ring, int fd, int do_write) {
-    struct io_uring_sqe* sqe;
-    int                  i, ret;
-
-    for (i = 0; i < BUFFERS; i++) {
-        off_t offset;
-
-        sqe = io_uring_get_sqe(ring);
-        if (!sqe) {
-            fprintf(stderr, "sqe get failed\n");
-            goto err;
-        }
-        offset = BS * (rand() % BUFFERS);
-        if (do_write) {
-            io_uring_prep_writev(sqe, fd, &vecs[i], 1, offset);
-        } else {
-            io_uring_prep_readv(sqe, fd, &vecs[i], 1, offset);
-        }
-        sqe->user_data = i + 1;
-    }
-
-    ret = io_uring_submit(ring);
-    if (ret != BUFFERS) {
-        fprintf(stderr, "submit got %d, wanted %d\n", ret, BUFFERS);
-        goto err;
-    }
-
-    return 0;
+#include <poll.h>
+
+#include "helpers.h"
+#include "liburing.h"
+
+#define FILE_SIZE	(128 * 1024)
+#define BS		4096
+#define BUFFERS		(FILE_SIZE / BS)
+
+static struct iovec *vecs;
+
+static unsigned long long utime_since(const struct timeval *s,
+				      const struct timeval *e)
+{
+	long long sec, usec;
+
+	sec = e->tv_sec - s->tv_sec;
+	usec = (e->tv_usec - s->tv_usec);
+	if (sec > 0 && usec < 0) {
+		sec--;
+		usec += 1000000;
+	}
+
+	sec *= 1000000;
+	return sec + usec;
+}
+
+static unsigned long long utime_since_now(struct timeval *tv)
+{
+	struct timeval end;
+
+	gettimeofday(&end, NULL);
+	return utime_since(tv, &end);
+}
+
+static int start_io(struct io_uring *ring, int fd, int do_write)
+{
+	struct io_uring_sqe *sqe;
+	int i, ret;
+
+	for (i = 0; i < BUFFERS; i++) {
+		off_t offset;
+
+		sqe = io_uring_get_sqe(ring);
+		if (!sqe) {
+			fprintf(stderr, "sqe get failed\n");
+			goto err;
+		}
+		offset = BS * (rand() % BUFFERS);
+		if (do_write) {
+			io_uring_prep_writev(sqe, fd, &vecs[i], 1, offset);
+		} else {
+			io_uring_prep_readv(sqe, fd, &vecs[i], 1, offset);
+		}
+		sqe->user_data = i + 1;
+	}
+
+	ret = io_uring_submit(ring);
+	if (ret != BUFFERS) {
+		fprintf(stderr, "submit got %d, wanted %d\n", ret, BUFFERS);
+		goto err;
+	}
+
+	return 0;
 err:
-    return 1;
-}
-
-<<<<<<< HEAD
-static int wait_io(struct io_uring* ring, unsigned nr_io, int do_partial) {
-    struct io_uring_cqe* cqe;
-    int                  i, ret;
-
-    for (i = 0; i < nr_io; i++) {
-        ret = io_uring_wait_cqe(ring, &cqe);
-        if (ret) {
-            fprintf(stderr, "wait_cqe=%d\n", ret);
-            goto err;
-        }
-        if (do_partial && cqe->user_data) {
-            if (!(cqe->user_data & 1)) {
-                if (cqe->res != BS) {
-                    fprintf(stderr,
-                            "IO %d wasn't cancelled but got error %d\n",
-                            (unsigned) cqe->user_data,
-                            cqe->res);
-                    goto err;
-                }
-            }
-        }
-        io_uring_cqe_seen(ring, cqe);
-    }
-    return 0;
-=======
+	return 1;
+}
+
 static int wait_io(struct io_uring *ring, unsigned nr_io, int do_partial)
 {
 	struct io_uring_cqe *cqe;
@@ -122,405 +101,108 @@
 		io_uring_cqe_seen(ring, cqe);
 	}
 	return 0;
->>>>>>> 58a6a514
 err:
-    return 1;
-}
-
-static int do_io(struct io_uring* ring, int fd, int do_write) {
-    if (start_io(ring, fd, do_write))
-        return 1;
-    if (wait_io(ring, BUFFERS, 0))
-        return 1;
-    return 0;
-}
-
-static int start_cancel(struct io_uring* ring, int do_partial, int async_cancel) {
-    struct io_uring_sqe* sqe;
-    int                  i, ret, submitted = 0;
-
-    for (i = 0; i < BUFFERS; i++) {
-        if (do_partial && (i & 1))
-            continue;
-        sqe = io_uring_get_sqe(ring);
-        if (!sqe) {
-            fprintf(stderr, "sqe get failed\n");
-            goto err;
-        }
-        io_uring_prep_cancel64(sqe, i + 1, 0);
-        if (async_cancel)
-            sqe->flags |= IOSQE_ASYNC;
-        sqe->user_data = 0;
-        submitted++;
-    }
-
-    ret = io_uring_submit(ring);
-    if (ret != submitted) {
-        fprintf(stderr, "submit got %d, wanted %d\n", ret, submitted);
-        goto err;
-    }
-    return 0;
+	return 1;
+
+}
+
+static int do_io(struct io_uring *ring, int fd, int do_write)
+{
+	if (start_io(ring, fd, do_write))
+		return 1;
+	if (wait_io(ring, BUFFERS, 0))
+		return 1;
+	return 0;
+}
+
+static int start_cancel(struct io_uring *ring, int do_partial, int async_cancel)
+{
+	struct io_uring_sqe *sqe;
+	int i, ret, submitted = 0;
+
+	for (i = 0; i < BUFFERS; i++) {
+		if (do_partial && (i & 1))
+			continue;
+		sqe = io_uring_get_sqe(ring);
+		if (!sqe) {
+			fprintf(stderr, "sqe get failed\n");
+			goto err;
+		}
+		io_uring_prep_cancel64(sqe, i + 1, 0);
+		if (async_cancel)
+			sqe->flags |= IOSQE_ASYNC;
+		sqe->user_data = 0;
+		submitted++;
+	}
+
+	ret = io_uring_submit(ring);
+	if (ret != submitted) {
+		fprintf(stderr, "submit got %d, wanted %d\n", ret, submitted);
+		goto err;
+	}
+	return 0;
 err:
-    return 1;
+	return 1;
 }
 
 /*
  * Test cancels. If 'do_partial' is set, then we only attempt to cancel half of
- * the submitted IO. This is done to verify that canceling one piece of IO doesn't
+ * the submitted IO. This is done to verify that cancelling one piece of IO doesn't
  * impact others.
  */
-static int test_io_cancel(const char* file, int do_write, int do_partial, int async_cancel) {
-    struct io_uring ring;
-    struct timeval  start_tv;
-    unsigned long   usecs;
-    unsigned        to_wait;
-    int             fd, ret;
-
-    fd = open(file, O_RDWR | O_DIRECT);
-    if (fd < 0) {
-        if (errno == EINVAL)
-            return T_EXIT_SKIP;
-        perror("file open");
-        goto err;
-    }
-
-    ret = io_uring_queue_init(4 * BUFFERS, &ring, 0);
-    if (ret) {
-        fprintf(stderr, "ring create failed: %d\n", ret);
-        goto err;
-    }
-
-    if (do_io(&ring, fd, do_write))
-        goto err;
-    gettimeofday(&start_tv, NULL);
-    if (do_io(&ring, fd, do_write))
-        goto err;
-    usecs = utime_since_now(&start_tv);
-
-    if (start_io(&ring, fd, do_write))
-        goto err;
-    /* sleep for 1/3 of the total time, to allow some to start/complete */
-    usleep(usecs / 3);
-    if (start_cancel(&ring, do_partial, async_cancel))
-        goto err;
-    to_wait = BUFFERS;
-    if (do_partial)
-        to_wait += BUFFERS / 2;
-    else
-        to_wait += BUFFERS;
-    if (wait_io(&ring, to_wait, do_partial))
-        goto err;
-
-    io_uring_queue_exit(&ring);
-    close(fd);
-    return 0;
+static int test_io_cancel(const char *file, int do_write, int do_partial,
+			  int async_cancel)
+{
+	struct io_uring ring;
+	struct timeval start_tv;
+	unsigned long usecs;
+	unsigned to_wait;
+	int fd, ret;
+
+	fd = open(file, O_RDWR | O_DIRECT);
+	if (fd < 0) {
+		if (errno == EINVAL)
+			return T_EXIT_SKIP;
+		perror("file open");
+		goto err;
+	}
+
+	ret = io_uring_queue_init(4 * BUFFERS, &ring, 0);
+	if (ret) {
+		fprintf(stderr, "ring create failed: %d\n", ret);
+		goto err;
+	}
+
+	if (do_io(&ring, fd, do_write))
+		goto err;
+	gettimeofday(&start_tv, NULL);
+	if (do_io(&ring, fd, do_write))
+		goto err;
+	usecs = utime_since_now(&start_tv);
+
+	if (start_io(&ring, fd, do_write))
+		goto err;
+	/* sleep for 1/3 of the total time, to allow some to start/complete */
+	usleep(usecs / 3);
+	if (start_cancel(&ring, do_partial, async_cancel))
+		goto err;
+	to_wait = BUFFERS;
+	if (do_partial)
+		to_wait += BUFFERS / 2;
+	else
+		to_wait += BUFFERS;
+	if (wait_io(&ring, to_wait, do_partial))
+		goto err;
+
+	io_uring_queue_exit(&ring);
+	close(fd);
+	return 0;
 err:
-    if (fd != -1)
-        close(fd);
-    return 1;
-}
-
-<<<<<<< HEAD
-static int test_dont_cancel_another_ring(void) {
-    struct io_uring          ring1, ring2;
-    struct io_uring_cqe*     cqe;
-    struct io_uring_sqe*     sqe;
-    char                     buffer[128];
-    int                      ret, fds[2];
-    struct __kernel_timespec ts = {
-      .tv_sec  = 0,
-      .tv_nsec = 100000000,
-    };
-
-    ret = io_uring_queue_init(8, &ring1, 0);
-    if (ret) {
-        fprintf(stderr, "ring create failed: %d\n", ret);
-        return 1;
-    }
-    ret = io_uring_queue_init(8, &ring2, 0);
-    if (ret) {
-        fprintf(stderr, "ring create failed: %d\n", ret);
-        return 1;
-    }
-    if (pipe(fds)) {
-        perror("pipe");
-        return 1;
-    }
-
-    sqe = io_uring_get_sqe(&ring1);
-    if (!sqe) {
-        fprintf(stderr, "%s: failed to get sqe\n", __FUNCTION__);
-        return 1;
-    }
-    io_uring_prep_read(sqe, fds[0], buffer, 10, 0);
-    sqe->flags |= IOSQE_ASYNC;
-    sqe->user_data = 1;
-
-    ret = io_uring_submit(&ring1);
-    if (ret != 1) {
-        fprintf(stderr, "%s: got %d, wanted 1\n", __FUNCTION__, ret);
-        return 1;
-    }
-
-    /* make sure it doesn't cancel requests of the other ctx */
-    sqe = io_uring_get_sqe(&ring2);
-    if (!sqe) {
-        fprintf(stderr, "%s: failed to get sqe\n", __FUNCTION__);
-        return 1;
-    }
-    io_uring_prep_cancel64(sqe, 1, 0);
-    sqe->user_data = 2;
-
-    ret = io_uring_submit(&ring2);
-    if (ret != 1) {
-        fprintf(stderr, "%s: got %d, wanted 1\n", __FUNCTION__, ret);
-        return 1;
-    }
-
-    ret = io_uring_wait_cqe(&ring2, &cqe);
-    if (ret) {
-        fprintf(stderr, "wait_cqe=%d\n", ret);
-        return 1;
-    }
-    if (cqe->user_data != 2 || cqe->res != -ENOENT) {
-        fprintf(stderr,
-                "error: cqe %i: res=%i, but expected -ENOENT\n",
-                (int) cqe->user_data,
-                (int) cqe->res);
-        return 1;
-    }
-    io_uring_cqe_seen(&ring2, cqe);
-
-    ret = io_uring_wait_cqe_timeout(&ring1, &cqe, &ts);
-    if (ret != -ETIME) {
-        fprintf(stderr, "read got cancelled or wait failed\n");
-        return 1;
-    }
-    io_uring_cqe_seen(&ring1, cqe);
-
-    close(fds[0]);
-    close(fds[1]);
-    io_uring_queue_exit(&ring1);
-    io_uring_queue_exit(&ring2);
-    return 0;
-}
-
-static int test_cancel_req_across_fork(void) {
-    struct io_uring      ring;
-    struct io_uring_cqe* cqe;
-    struct io_uring_sqe* sqe;
-    char                 buffer[128];
-    int                  ret, i, fds[2];
-    pid_t                p;
-
-    ret = io_uring_queue_init(8, &ring, 0);
-    if (ret) {
-        fprintf(stderr, "ring create failed: %d\n", ret);
-        return 1;
-    }
-    if (pipe(fds)) {
-        perror("pipe");
-        return 1;
-    }
-    sqe = io_uring_get_sqe(&ring);
-    if (!sqe) {
-        fprintf(stderr, "%s: failed to get sqe\n", __FUNCTION__);
-        return 1;
-    }
-    io_uring_prep_read(sqe, fds[0], buffer, 10, 0);
-    sqe->flags |= IOSQE_ASYNC;
-    sqe->user_data = 1;
-
-    ret = io_uring_submit(&ring);
-    if (ret != 1) {
-        fprintf(stderr, "%s: got %d, wanted 1\n", __FUNCTION__, ret);
-        return 1;
-    }
-
-    p = fork();
-    if (p == -1) {
-        fprintf(stderr, "fork() failed\n");
-        return 1;
-    }
-
-    if (p == 0) {
-        sqe = io_uring_get_sqe(&ring);
-        if (!sqe) {
-            fprintf(stderr, "%s: failed to get sqe\n", __FUNCTION__);
-            return 1;
-        }
-        io_uring_prep_cancel64(sqe, 1, 0);
-        sqe->user_data = 2;
-
-        ret = io_uring_submit(&ring);
-        if (ret != 1) {
-            fprintf(stderr, "%s: got %d, wanted 1\n", __FUNCTION__, ret);
-            return 1;
-        }
-
-        for (i = 0; i < 2; ++i) {
-            ret = io_uring_wait_cqe(&ring, &cqe);
-            if (ret) {
-                fprintf(stderr, "wait_cqe=%d\n", ret);
-                return 1;
-            }
-            switch (cqe->user_data) {
-                case 1:
-                    if (cqe->res != -EINTR && cqe->res != -ECANCELED) {
-                        fprintf(stderr, "%i %i\n", (int) cqe->user_data, cqe->res);
-                        exit(1);
-                    }
-                    break;
-                case 2:
-                    if (cqe->res != -EALREADY && cqe->res) {
-                        fprintf(stderr, "%i %i\n", (int) cqe->user_data, cqe->res);
-                        exit(1);
-                    }
-                    break;
-                default: fprintf(stderr, "%i %i\n", (int) cqe->user_data, cqe->res); exit(1);
-            }
-
-            io_uring_cqe_seen(&ring, cqe);
-        }
-        exit(0);
-    } else {
-        int   wstatus;
-        pid_t childpid;
-
-        do {
-            childpid = waitpid(p, &wstatus, 0);
-        } while (childpid == (pid_t) -1 && errno == EINTR);
-
-        if (childpid == (pid_t) -1) {
-            perror("waitpid()");
-            return 1;
-        }
-        if (!WIFEXITED(wstatus) || WEXITSTATUS(wstatus)) {
-            fprintf(stderr, "child failed %i\n", WEXITSTATUS(wstatus));
-            return 1;
-        }
-    }
-
-    close(fds[0]);
-    close(fds[1]);
-    io_uring_queue_exit(&ring);
-    return 0;
-}
-
-static int test_cancel_inflight_exit(void) {
-    struct __kernel_timespec ts = {
-      .tv_sec  = 1,
-      .tv_nsec = 0,
-    };
-    struct io_uring      ring;
-    struct io_uring_cqe* cqe;
-    struct io_uring_sqe* sqe;
-    int                  ret, i;
-    pid_t                p;
-
-    ret = io_uring_queue_init(8, &ring, 0);
-    if (ret) {
-        fprintf(stderr, "ring create failed: %d\n", ret);
-        return 1;
-    }
-    p = fork();
-    if (p == -1) {
-        fprintf(stderr, "fork() failed\n");
-        return 1;
-    }
-
-    if (p == 0) {
-        sqe = io_uring_get_sqe(&ring);
-        io_uring_prep_poll_add(sqe, ring.ring_fd, POLLIN);
-        sqe->user_data = 1;
-        sqe->flags |= IOSQE_IO_LINK;
-
-        sqe = io_uring_get_sqe(&ring);
-        io_uring_prep_timeout(sqe, &ts, 0, 0);
-        sqe->user_data = 2;
-
-        sqe = io_uring_get_sqe(&ring);
-        io_uring_prep_timeout(sqe, &ts, 0, 0);
-        sqe->user_data = 3;
-
-        ret = io_uring_submit(&ring);
-        if (ret != 3) {
-            fprintf(stderr, "io_uring_submit() failed %s, ret %i\n", __FUNCTION__, ret);
-            exit(1);
-        }
-        exit(0);
-    } else {
-        int wstatus;
-
-        if (waitpid(p, &wstatus, 0) == (pid_t) -1) {
-            perror("waitpid()");
-            return 1;
-        }
-        if (!WIFEXITED(wstatus) || WEXITSTATUS(wstatus)) {
-            fprintf(stderr, "child failed %i\n", WEXITSTATUS(wstatus));
-            return 1;
-        }
-    }
-
-    for (i = 0; i < 3; ++i) {
-        ret = io_uring_wait_cqe(&ring, &cqe);
-        if (ret) {
-            fprintf(stderr, "wait_cqe=%d\n", ret);
-            return 1;
-        }
-        if ((cqe->user_data == 1 && cqe->res != -ECANCELED) ||
-            (cqe->user_data == 2 && cqe->res != -ECANCELED) || (cqe->user_data == 3 && cqe->res != -ETIME)) {
-            fprintf(stderr, "%i %i\n", (int) cqe->user_data, cqe->res);
-            return 1;
-        }
-        io_uring_cqe_seen(&ring, cqe);
-    }
-
-    io_uring_queue_exit(&ring);
-    return 0;
-}
-
-static int test_sqpoll_cancel_iowq_requests(void) {
-    struct io_uring      ring;
-    struct io_uring_sqe* sqe;
-    int                  ret, fds[2];
-    char                 buffer[16];
-
-    ret = io_uring_queue_init(8, &ring, IORING_SETUP_SQPOLL);
-    if (ret) {
-        fprintf(stderr, "ring create failed: %d\n", ret);
-        return 1;
-    }
-    if (pipe(fds)) {
-        perror("pipe");
-        return 1;
-    }
-    /* pin both pipe ends via io-wq */
-    sqe = io_uring_get_sqe(&ring);
-    io_uring_prep_read(sqe, fds[0], buffer, 10, 0);
-    sqe->flags |= IOSQE_ASYNC | IOSQE_IO_LINK;
-    sqe->user_data = 1;
-
-    sqe = io_uring_get_sqe(&ring);
-    io_uring_prep_write(sqe, fds[1], buffer, 10, 0);
-    sqe->flags |= IOSQE_ASYNC;
-    sqe->user_data = 2;
-    ret            = io_uring_submit(&ring);
-    if (ret != 2) {
-        fprintf(stderr, "%s: got %d, wanted 1\n", __FUNCTION__, ret);
-        return 1;
-    }
-
-    /* wait for sqpoll to kick in and submit before exit */
-    sleep(1);
-    io_uring_queue_exit(&ring);
-
-    /* close the write end, so if ring is cancelled properly read() fails*/
-    close(fds[1]);
-    ret = read(fds[0], buffer, 10);
-    close(fds[0]);
-    return 0;
-=======
+	if (fd != -1)
+		close(fd);
+	return 1;
+}
+
 static int test_dont_cancel_another_ring(void)
 {
 	struct io_uring ring1, ring2;
@@ -824,55 +506,56 @@
 	ret = read(fds[0], buffer, 10);
 	close(fds[0]);
 	return 0;
->>>>>>> 58a6a514
-}
-
-int main(int argc, char* argv[]) {
-    const char* fname = ".io-cancel-test";
-    int         i, ret;
-
-    if (argc > 1)
-        return T_EXIT_SKIP;
-
-    if (test_dont_cancel_another_ring()) {
-        fprintf(stderr, "test_dont_cancel_another_ring() failed\n");
-        return T_EXIT_FAIL;
-    }
-
-    if (test_cancel_req_across_fork()) {
-        fprintf(stderr, "test_cancel_req_across_fork() failed\n");
-        return T_EXIT_FAIL;
-    }
-
-    if (test_cancel_inflight_exit()) {
-        fprintf(stderr, "test_cancel_inflight_exit() failed\n");
-        return T_EXIT_FAIL;
-    }
-
-    if (test_sqpoll_cancel_iowq_requests()) {
-        fprintf(stderr, "test_sqpoll_cancel_iowq_requests() failed\n");
-        return T_EXIT_FAIL;
-    }
-
-    t_create_file(fname, FILE_SIZE);
-
-    vecs = t_create_buffers(BUFFERS, BS);
-
-    for (i = 0; i < 8; i++) {
-        int write   = (i & 1) != 0;
-        int partial = (i & 2) != 0;
-        int async   = (i & 4) != 0;
-
-        ret = test_io_cancel(fname, write, partial, async);
-        if (ret == T_EXIT_FAIL) {
-            fprintf(stderr, "test_io_cancel %d %d %d failed\n", write, partial, async);
-            goto err;
-        }
-    }
-
-    unlink(fname);
-    return T_EXIT_PASS;
+}
+
+int main(int argc, char *argv[])
+{
+	const char *fname = ".io-cancel-test";
+	int i, ret;
+
+	if (argc > 1)
+		return T_EXIT_SKIP;
+
+	if (test_dont_cancel_another_ring()) {
+		fprintf(stderr, "test_dont_cancel_another_ring() failed\n");
+		return T_EXIT_FAIL;
+	}
+
+	if (test_cancel_req_across_fork()) {
+		fprintf(stderr, "test_cancel_req_across_fork() failed\n");
+		return T_EXIT_FAIL;
+	}
+
+	if (test_cancel_inflight_exit()) {
+		fprintf(stderr, "test_cancel_inflight_exit() failed\n");
+		return T_EXIT_FAIL;
+	}
+
+	if (test_sqpoll_cancel_iowq_requests()) {
+		fprintf(stderr, "test_sqpoll_cancel_iowq_requests() failed\n");
+		return T_EXIT_FAIL;
+	}
+
+	t_create_file(fname, FILE_SIZE);
+
+	vecs = t_create_buffers(BUFFERS, BS);
+
+	for (i = 0; i < 8; i++) {
+		int write = (i & 1) != 0;
+		int partial = (i & 2) != 0;
+		int async = (i & 4) != 0;
+
+		ret = test_io_cancel(fname, write, partial, async);
+		if (ret == T_EXIT_FAIL) {
+			fprintf(stderr, "test_io_cancel %d %d %d failed\n",
+				write, partial, async);
+			goto err;
+		}
+	}
+
+	unlink(fname);
+	return T_EXIT_PASS;
 err:
-    unlink(fname);
-    return T_EXIT_FAIL;
+	unlink(fname);
+	return T_EXIT_FAIL;
 }