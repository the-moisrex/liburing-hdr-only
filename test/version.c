/* SPDX-License-Identifier: MIT */
/*
 * Description: check version macros and runtime checks work
 *
 */
#include "../liburing/liburing.h"
#include "helpers.h"

<<<<<<< HEAD
int main(int argc, char* argv[]) {
    if (!IO_URING_CHECK_VERSION(io_uring_major_version(), io_uring_minor_version()))
        return T_EXIT_FAIL;
=======
int main(int argc, char *argv[])
{
	if (IO_URING_CHECK_VERSION(io_uring_major_version(), io_uring_minor_version()))
		return T_EXIT_FAIL;
>>>>>>> 6cd6c1d7

    if (io_uring_major_version() != IO_URING_VERSION_MAJOR)
        return T_EXIT_FAIL;

    if (io_uring_minor_version() != IO_URING_VERSION_MINOR)
        return T_EXIT_FAIL;

<<<<<<< HEAD
#if !IO_URING_CHECK_VERSION(IO_URING_VERSION_MAJOR, IO_URING_VERSION_MINOR)
    return T_EXIT_FAIL;
=======
#if IO_URING_CHECK_VERSION(IO_URING_VERSION_MAJOR, IO_URING_VERSION_MINOR)
	return T_EXIT_FAIL;
>>>>>>> 6cd6c1d7
#endif

    return T_EXIT_PASS;
}<|MERGE_RESOLUTION|>--- conflicted
+++ resolved
@@ -3,34 +3,23 @@
  * Description: check version macros and runtime checks work
  *
  */
-#include "../liburing/liburing.h"
+#include "liburing.h"
 #include "helpers.h"
 
-<<<<<<< HEAD
-int main(int argc, char* argv[]) {
-    if (!IO_URING_CHECK_VERSION(io_uring_major_version(), io_uring_minor_version()))
-        return T_EXIT_FAIL;
-=======
 int main(int argc, char *argv[])
 {
 	if (IO_URING_CHECK_VERSION(io_uring_major_version(), io_uring_minor_version()))
 		return T_EXIT_FAIL;
->>>>>>> 6cd6c1d7
 
-    if (io_uring_major_version() != IO_URING_VERSION_MAJOR)
-        return T_EXIT_FAIL;
+	if (io_uring_major_version() != IO_URING_VERSION_MAJOR)
+		return T_EXIT_FAIL;
 
-    if (io_uring_minor_version() != IO_URING_VERSION_MINOR)
-        return T_EXIT_FAIL;
+	if (io_uring_minor_version() != IO_URING_VERSION_MINOR)
+		return T_EXIT_FAIL;
 
-<<<<<<< HEAD
-#if !IO_URING_CHECK_VERSION(IO_URING_VERSION_MAJOR, IO_URING_VERSION_MINOR)
-    return T_EXIT_FAIL;
-=======
 #if IO_URING_CHECK_VERSION(IO_URING_VERSION_MAJOR, IO_URING_VERSION_MINOR)
 	return T_EXIT_FAIL;
->>>>>>> 6cd6c1d7
 #endif
 
-    return T_EXIT_PASS;
+	return T_EXIT_PASS;
 }