--- conflicted
+++ resolved
@@ -3,1221 +3,1189 @@
  * Description: run various timeout tests
  *
  */
-#include "../liburing/liburing.h"
-#include "helpers.h"
-
 #include <errno.h>
-#include <fcntl.h>
 #include <stdio.h>
+#include <unistd.h>
 #include <stdlib.h>
 #include <string.h>
+#include <fcntl.h>
+#include <sys/time.h>
+#include <sys/wait.h>
+#include <sys/types.h>
 #include <sys/stat.h>
-#include <sys/time.h>
-#include <sys/types.h>
-#include <sys/wait.h>
-#include <unistd.h>
-#define TIMEOUT_MSEC 200
+
+#include "helpers.h"
+#include "liburing.h"
+
+#define TIMEOUT_MSEC	200
 static int not_supported;
 static int no_modify;
 static int no_multishot;
 
-static void msec_to_ts(struct __kernel_timespec* ts, unsigned int msec) {
-    ts->tv_sec  = msec / 1000;
-    ts->tv_nsec = (msec % 1000) * 1000000;
-}
-
-static unsigned long long mtime_since(const struct timeval* s, const struct timeval* e) {
-    long long sec, usec;
-
-    sec  = e->tv_sec - s->tv_sec;
-    usec = (e->tv_usec - s->tv_usec);
-    if (sec > 0 && usec < 0) {
-        sec--;
-        usec += 1000000;
-    }
-
-    sec *= 1000;
-    usec /= 1000;
-    return sec + usec;
-}
-
-static unsigned long long mtime_since_now(struct timeval* tv) {
-    struct timeval end;
-
-    gettimeofday(&end, NULL);
-    return mtime_since(tv, &end);
+static void msec_to_ts(struct __kernel_timespec *ts, unsigned int msec)
+{
+	ts->tv_sec = msec / 1000;
+	ts->tv_nsec = (msec % 1000) * 1000000;
+}
+
+static unsigned long long mtime_since(const struct timeval *s,
+				      const struct timeval *e)
+{
+	long long sec, usec;
+
+	sec = e->tv_sec - s->tv_sec;
+	usec = (e->tv_usec - s->tv_usec);
+	if (sec > 0 && usec < 0) {
+		sec--;
+		usec += 1000000;
+	}
+
+	sec *= 1000;
+	usec /= 1000;
+	return sec + usec;
+}
+
+static unsigned long long mtime_since_now(struct timeval *tv)
+{
+	struct timeval end;
+
+	gettimeofday(&end, NULL);
+	return mtime_since(tv, &end);
 }
 
 /*
  * Test that we return to userspace if a timeout triggers, even if we
  * don't satisfy the number of events asked for.
  */
-static int test_single_timeout_many(struct io_uring* ring) {
-    struct io_uring_cqe*     cqe;
-    struct io_uring_sqe*     sqe;
-    unsigned long long       exp;
-    struct __kernel_timespec ts;
-    struct timeval           tv;
-    int                      ret;
-
-    sqe = io_uring_get_sqe(ring);
-    if (!sqe) {
-        fprintf(stderr, "%s: get sqe failed\n", __FUNCTION__);
-        goto err;
-    }
-
-    msec_to_ts(&ts, TIMEOUT_MSEC);
-    io_uring_prep_timeout(sqe, &ts, 0, 0);
-
-    ret = io_uring_submit(ring);
-    if (ret <= 0) {
-        fprintf(stderr, "%s: sqe submit failed: %d\n", __FUNCTION__, ret);
-        goto err;
-    }
-
-    gettimeofday(&tv, NULL);
-    ret = internal__sys_io_uring_enter(ring->ring_fd, 0, 4, IORING_ENTER_GETEVENTS, NULL);
-    if (ret < 0) {
-        fprintf(stderr, "%s: io_uring_enter %d\n", __FUNCTION__, ret);
-        goto err;
-    }
-
-    ret = io_uring_wait_cqe(ring, &cqe);
-    if (ret < 0) {
-        fprintf(stderr, "%s: wait completion %d\n", __FUNCTION__, ret);
-        goto err;
-    }
-    ret = cqe->res;
-    io_uring_cqe_seen(ring, cqe);
-    if (ret == -EINVAL) {
-        fprintf(stdout, "Timeout not supported, ignored\n");
-        not_supported = 1;
-        return 0;
-    } else if (ret != -ETIME) {
-        fprintf(stderr, "Timeout: %s\n", strerror(-ret));
-        goto err;
-    }
-
-    exp = mtime_since_now(&tv);
-    if (exp >= TIMEOUT_MSEC / 2 && exp <= (TIMEOUT_MSEC * 3) / 2)
-        return 0;
-    fprintf(stderr, "%s: Timeout seems wonky (got %llu)\n", __FUNCTION__, exp);
-err:
-    return 1;
+static int test_single_timeout_many(struct io_uring *ring)
+{
+	struct io_uring_cqe *cqe;
+	struct io_uring_sqe *sqe;
+	unsigned long long exp;
+	struct __kernel_timespec ts;
+	struct timeval tv;
+	int ret;
+
+	sqe = io_uring_get_sqe(ring);
+	if (!sqe) {
+		fprintf(stderr, "%s: get sqe failed\n", __FUNCTION__);
+		goto err;
+	}
+
+	msec_to_ts(&ts, TIMEOUT_MSEC);
+	io_uring_prep_timeout(sqe, &ts, 0, 0);
+
+	ret = io_uring_submit(ring);
+	if (ret <= 0) {
+		fprintf(stderr, "%s: sqe submit failed: %d\n", __FUNCTION__, ret);
+		goto err;
+	}
+
+	gettimeofday(&tv, NULL);
+	ret = internal__sys_io_uring_enter(ring->ring_fd, 0, 4, IORING_ENTER_GETEVENTS,
+					NULL);
+	if (ret < 0) {
+		fprintf(stderr, "%s: io_uring_enter %d\n", __FUNCTION__, ret);
+		goto err;
+	}
+
+	ret = io_uring_wait_cqe(ring, &cqe);
+	if (ret < 0) {
+		fprintf(stderr, "%s: wait completion %d\n", __FUNCTION__, ret);
+		goto err;
+	}
+	ret = cqe->res;
+	io_uring_cqe_seen(ring, cqe);
+	if (ret == -EINVAL) {
+		fprintf(stdout, "Timeout not supported, ignored\n");
+		not_supported = 1;
+		return 0;
+	} else if (ret != -ETIME) {
+		fprintf(stderr, "Timeout: %s\n", strerror(-ret));
+		goto err;
+	}
+
+	exp = mtime_since_now(&tv);
+	if (exp >= TIMEOUT_MSEC / 2 && exp <= (TIMEOUT_MSEC * 3) / 2)
+		return 0;
+	fprintf(stderr, "%s: Timeout seems wonky (got %llu)\n", __FUNCTION__, exp);
+err:
+	return 1;
 }
 
 /*
  * Test numbered trigger of timeout
  */
-static int test_single_timeout_nr(struct io_uring* ring, int nr) {
-    struct io_uring_cqe*     cqe;
-    struct io_uring_sqe*     sqe;
-    struct __kernel_timespec ts;
-    int                      i, ret;
-
-    sqe = io_uring_get_sqe(ring);
-    if (!sqe) {
-        fprintf(stderr, "%s: get sqe failed\n", __FUNCTION__);
-        goto err;
-    }
-
-    msec_to_ts(&ts, TIMEOUT_MSEC);
-    io_uring_prep_timeout(sqe, &ts, nr, 0);
-
-    sqe = io_uring_get_sqe(ring);
-    io_uring_prep_nop(sqe);
-    io_uring_sqe_set_data(sqe, (void*) 1);
-    sqe = io_uring_get_sqe(ring);
-    io_uring_prep_nop(sqe);
-    io_uring_sqe_set_data(sqe, (void*) 1);
-
-    ret = io_uring_submit_and_wait(ring, 3);
-    if (ret <= 0) {
-        fprintf(stderr, "%s: sqe submit failed: %d\n", __FUNCTION__, ret);
-        goto err;
-    }
-
-    i = 0;
-    while (i < 3) {
-        ret = io_uring_wait_cqe(ring, &cqe);
-        if (ret < 0) {
-            fprintf(stderr, "%s: wait completion %d\n", __FUNCTION__, ret);
-            goto err;
-        }
-
-        ret = cqe->res;
-
-        /*
-         * NOP commands have user_data as 1. Check that we get the
-         * at least 'nr' NOPs first, then the successfully removed timeout.
-         */
-        if (io_uring_cqe_get_data(cqe) == NULL) {
-            if (i < nr) {
-                fprintf(stderr, "%s: timeout received too early\n", __FUNCTION__);
-                goto err;
-            }
-            if (ret) {
-                fprintf(stderr,
-                        "%s: timeout triggered by passage of"
-                        " time, not by events completed\n",
-                        __FUNCTION__);
-                goto err;
-            }
-        }
-
-        io_uring_cqe_seen(ring, cqe);
-        if (ret) {
-            fprintf(stderr, "res: %d\n", ret);
-            goto err;
-        }
-        i++;
-    }
-
-    return 0;
-err:
-    return 1;
-}
-
-static int test_single_timeout_wait(struct io_uring* ring, struct io_uring_params* p) {
-    struct io_uring_cqe*     cqe;
-    struct io_uring_sqe*     sqe;
-    struct __kernel_timespec ts;
-    int                      i, ret;
-
-    sqe = io_uring_get_sqe(ring);
-    io_uring_prep_nop(sqe);
-    io_uring_sqe_set_data(sqe, (void*) 1);
-
-    sqe = io_uring_get_sqe(ring);
-    io_uring_prep_nop(sqe);
-    io_uring_sqe_set_data(sqe, (void*) 1);
-
-    /* no implied submit for newer kernels */
-    if (p->features & IORING_FEAT_EXT_ARG) {
-        ret = io_uring_submit(ring);
-        if (ret != 2) {
-            fprintf(stderr, "%s: submit %d\n", __FUNCTION__, ret);
-            return 1;
-        }
-    }
-
-    msec_to_ts(&ts, 1000);
-
-    i = 0;
-    do {
-        ret = io_uring_wait_cqes(ring, &cqe, 2, &ts, NULL);
-        if (ret == -ETIME)
-            break;
-        if (ret < 0) {
-            fprintf(stderr, "%s: wait timeout failed: %d\n", __FUNCTION__, ret);
-            goto err;
-        }
-
-        ret = cqe->res;
-        io_uring_cqe_seen(ring, cqe);
-        if (ret < 0) {
-            fprintf(stderr, "res: %d\n", ret);
-            goto err;
-        }
-        i++;
-    } while (1);
-
-    if (i != 2) {
-        fprintf(stderr, "got %d completions\n", i);
-        goto err;
-    }
-    return 0;
-err:
-    return 1;
+static int test_single_timeout_nr(struct io_uring *ring, int nr)
+{
+	struct io_uring_cqe *cqe;
+	struct io_uring_sqe *sqe;
+	struct __kernel_timespec ts;
+	int i, ret;
+
+	sqe = io_uring_get_sqe(ring);
+	if (!sqe) {
+		fprintf(stderr, "%s: get sqe failed\n", __FUNCTION__);
+		goto err;
+	}
+
+	msec_to_ts(&ts, TIMEOUT_MSEC);
+	io_uring_prep_timeout(sqe, &ts, nr, 0);
+
+	sqe = io_uring_get_sqe(ring);
+	io_uring_prep_nop(sqe);
+	io_uring_sqe_set_data(sqe, (void *) 1);
+	sqe = io_uring_get_sqe(ring);
+	io_uring_prep_nop(sqe);
+	io_uring_sqe_set_data(sqe, (void *) 1);
+
+	ret = io_uring_submit_and_wait(ring, 3);
+	if (ret <= 0) {
+		fprintf(stderr, "%s: sqe submit failed: %d\n", __FUNCTION__, ret);
+		goto err;
+	}
+
+	i = 0;
+	while (i < 3) {
+		ret = io_uring_wait_cqe(ring, &cqe);
+		if (ret < 0) {
+			fprintf(stderr, "%s: wait completion %d\n", __FUNCTION__, ret);
+			goto err;
+		}
+
+		ret = cqe->res;
+
+		/*
+		 * NOP commands have user_data as 1. Check that we get the
+		 * at least 'nr' NOPs first, then the successfully removed timeout.
+		 */
+		if (io_uring_cqe_get_data(cqe) == NULL) {
+			if (i < nr) {
+				fprintf(stderr, "%s: timeout received too early\n", __FUNCTION__);
+				goto err;
+			}
+			if (ret) {
+				fprintf(stderr, "%s: timeout triggered by passage of"
+					" time, not by events completed\n", __FUNCTION__);
+				goto err;
+			}
+		}
+
+		io_uring_cqe_seen(ring, cqe);
+		if (ret) {
+			fprintf(stderr, "res: %d\n", ret);
+			goto err;
+		}
+		i++;
+	}
+
+	return 0;
+err:
+	return 1;
+}
+
+static int test_single_timeout_wait(struct io_uring *ring,
+				    struct io_uring_params *p)
+{
+	struct io_uring_cqe *cqe;
+	struct io_uring_sqe *sqe;
+	struct __kernel_timespec ts;
+	int i, ret;
+
+	sqe = io_uring_get_sqe(ring);
+	io_uring_prep_nop(sqe);
+	io_uring_sqe_set_data(sqe, (void *) 1);
+
+	sqe = io_uring_get_sqe(ring);
+	io_uring_prep_nop(sqe);
+	io_uring_sqe_set_data(sqe, (void *) 1);
+
+	/* no implied submit for newer kernels */
+	if (p->features & IORING_FEAT_EXT_ARG) {
+		ret = io_uring_submit(ring);
+		if (ret != 2) {
+			fprintf(stderr, "%s: submit %d\n", __FUNCTION__, ret);
+			return 1;
+		}
+	}
+
+	msec_to_ts(&ts, 1000);
+
+	i = 0;
+	do {
+		ret = io_uring_wait_cqes(ring, &cqe, 2, &ts, NULL);
+		if (ret == -ETIME)
+			break;
+		if (ret < 0) {
+			fprintf(stderr, "%s: wait timeout failed: %d\n", __FUNCTION__, ret);
+			goto err;
+		}
+
+		ret = cqe->res;
+		io_uring_cqe_seen(ring, cqe);
+		if (ret < 0) {
+			fprintf(stderr, "res: %d\n", ret);
+			goto err;
+		}
+		i++;
+	} while (1);
+
+	if (i != 2) {
+		fprintf(stderr, "got %d completions\n", i);
+		goto err;
+	}
+	return 0;
+err:
+	return 1;
 }
 
 /*
  * Test single timeout waking us up
  */
-static int test_single_timeout(struct io_uring* ring) {
-    struct io_uring_cqe*     cqe;
-    struct io_uring_sqe*     sqe;
-    unsigned long long       exp;
-    struct __kernel_timespec ts;
-    struct timeval           tv;
-    int                      ret;
-
-    sqe = io_uring_get_sqe(ring);
-    if (!sqe) {
-        fprintf(stderr, "%s: get sqe failed\n", __FUNCTION__);
-        goto err;
-    }
-
-    msec_to_ts(&ts, TIMEOUT_MSEC);
-    io_uring_prep_timeout(sqe, &ts, 0, 0);
-
-    ret = io_uring_submit(ring);
-    if (ret <= 0) {
-        fprintf(stderr, "%s: sqe submit failed: %d\n", __FUNCTION__, ret);
-        goto err;
-    }
-
-    gettimeofday(&tv, NULL);
-    ret = io_uring_wait_cqe(ring, &cqe);
-    if (ret < 0) {
-        fprintf(stderr, "%s: wait completion %d\n", __FUNCTION__, ret);
-        goto err;
-    }
-    ret = cqe->res;
-    io_uring_cqe_seen(ring, cqe);
-    if (ret == -EINVAL) {
-        fprintf(stdout, "%s: Timeout not supported, ignored\n", __FUNCTION__);
-        not_supported = 1;
-        return 0;
-    } else if (ret != -ETIME) {
-        fprintf(stderr, "%s: Timeout: %s\n", __FUNCTION__, strerror(-ret));
-        goto err;
-    }
-
-    exp = mtime_since_now(&tv);
-    if (exp >= TIMEOUT_MSEC / 2 && exp <= (TIMEOUT_MSEC * 3) / 2)
-        return 0;
-    fprintf(stderr, "%s: Timeout seems wonky (got %llu)\n", __FUNCTION__, exp);
-err:
-    return 1;
-}
-
-static int test_single_timeout_remove_notfound(struct io_uring* ring) {
-    struct io_uring_cqe*     cqe;
-    struct io_uring_sqe*     sqe;
-    struct __kernel_timespec ts;
-    int                      ret, i;
-
-    if (no_modify)
-        return 0;
-
-    sqe = io_uring_get_sqe(ring);
-    if (!sqe) {
-        fprintf(stderr, "%s: get sqe failed\n", __FUNCTION__);
-        goto err;
-    }
-
-    msec_to_ts(&ts, TIMEOUT_MSEC);
-    io_uring_prep_timeout(sqe, &ts, 2, 0);
-    sqe->user_data = 1;
-
-    ret = io_uring_submit(ring);
-    if (ret <= 0) {
-        fprintf(stderr, "%s: sqe submit failed: %d\n", __FUNCTION__, ret);
-        goto err;
-    }
-
-    sqe = io_uring_get_sqe(ring);
-    if (!sqe) {
-        fprintf(stderr, "%s: get sqe failed\n", __FUNCTION__);
-        goto err;
-    }
-
-    io_uring_prep_timeout_remove(sqe, 2, 0);
-    sqe->user_data = 2;
-
-    ret = io_uring_submit(ring);
-    if (ret <= 0) {
-        fprintf(stderr, "%s: sqe submit failed: %d\n", __FUNCTION__, ret);
-        goto err;
-    }
-
-    /*
-     * We should get two completions. One is our modify request, which should
-     * complete with -ENOENT. The other is the timeout that will trigger after
-     * TIMEOUT_MSEC.
-     */
-    for (i = 0; i < 2; i++) {
-        ret = io_uring_wait_cqe(ring, &cqe);
-        if (ret < 0) {
-            fprintf(stderr, "%s: wait completion %d\n", __FUNCTION__, ret);
-            goto err;
-        }
-        if (cqe->user_data == 2) {
-            if (cqe->res != -ENOENT) {
-                fprintf(stderr, "%s: modify ret %d, wanted ENOENT\n", __FUNCTION__, cqe->res);
-                break;
-            }
-        } else if (cqe->user_data == 1) {
-            if (cqe->res != -ETIME) {
-                fprintf(stderr, "%s: timeout ret %d, wanted -ETIME\n", __FUNCTION__, cqe->res);
-                break;
-            }
-        }
-        io_uring_cqe_seen(ring, cqe);
-    }
-    return 0;
-err:
-    return 1;
-}
-
-static int test_single_timeout_remove(struct io_uring* ring) {
-    struct io_uring_cqe*     cqe;
-    struct io_uring_sqe*     sqe;
-    struct __kernel_timespec ts;
-    int                      ret, i;
-
-    sqe = io_uring_get_sqe(ring);
-    if (!sqe) {
-        fprintf(stderr, "%s: get sqe failed\n", __FUNCTION__);
-        goto err;
-    }
-
-    msec_to_ts(&ts, TIMEOUT_MSEC);
-    io_uring_prep_timeout(sqe, &ts, 0, 0);
-    sqe->user_data = 1;
-
-    ret = io_uring_submit(ring);
-    if (ret <= 0) {
-        fprintf(stderr, "%s: sqe submit failed: %d\n", __FUNCTION__, ret);
-        goto err;
-    }
-
-    sqe = io_uring_get_sqe(ring);
-    if (!sqe) {
-        fprintf(stderr, "%s: get sqe failed\n", __FUNCTION__);
-        goto err;
-    }
-
-    io_uring_prep_timeout_remove(sqe, 1, 0);
-    sqe->user_data = 2;
-
-    ret = io_uring_submit(ring);
-    if (ret <= 0) {
-        fprintf(stderr, "%s: sqe submit failed: %d\n", __FUNCTION__, ret);
-        goto err;
-    }
-
-    /*
-     * We should have two completions ready. One is for the original timeout
-     * request, user_data == 1, that should have a ret of -ECANCELED. The other
-     * is for our modify request, user_data == 2, that should have a ret of 0.
-     */
-    for (i = 0; i < 2; i++) {
-        ret = io_uring_wait_cqe(ring, &cqe);
-        if (ret < 0) {
-            fprintf(stderr, "%s: wait completion %d\n", __FUNCTION__, ret);
-            goto err;
-        }
-        if (no_modify)
-            goto seen;
-        if (cqe->res == -EINVAL && cqe->user_data == 2) {
-            fprintf(stdout, "Timeout modify not supported, ignoring\n");
-            no_modify = 1;
-            goto seen;
-        }
-        if (cqe->user_data == 1) {
-            if (cqe->res != -ECANCELED) {
-                fprintf(stderr, "%s: timeout ret %d, wanted canceled\n", __FUNCTION__, cqe->res);
-                break;
-            }
-        } else if (cqe->user_data == 2) {
-            if (cqe->res) {
-                fprintf(stderr, "%s: modify ret %d, wanted 0\n", __FUNCTION__, cqe->res);
-                break;
-            }
-        }
-    seen:
-        io_uring_cqe_seen(ring, cqe);
-    }
-    return 0;
-err:
-    return 1;
+static int test_single_timeout(struct io_uring *ring)
+{
+	struct io_uring_cqe *cqe;
+	struct io_uring_sqe *sqe;
+	unsigned long long exp;
+	struct __kernel_timespec ts;
+	struct timeval tv;
+	int ret;
+
+	sqe = io_uring_get_sqe(ring);
+	if (!sqe) {
+		fprintf(stderr, "%s: get sqe failed\n", __FUNCTION__);
+		goto err;
+	}
+
+	msec_to_ts(&ts, TIMEOUT_MSEC);
+	io_uring_prep_timeout(sqe, &ts, 0, 0);
+
+	ret = io_uring_submit(ring);
+	if (ret <= 0) {
+		fprintf(stderr, "%s: sqe submit failed: %d\n", __FUNCTION__, ret);
+		goto err;
+	}
+
+	gettimeofday(&tv, NULL);
+	ret = io_uring_wait_cqe(ring, &cqe);
+	if (ret < 0) {
+		fprintf(stderr, "%s: wait completion %d\n", __FUNCTION__, ret);
+		goto err;
+	}
+	ret = cqe->res;
+	io_uring_cqe_seen(ring, cqe);
+	if (ret == -EINVAL) {
+		fprintf(stdout, "%s: Timeout not supported, ignored\n", __FUNCTION__);
+		not_supported = 1;
+		return 0;
+	} else if (ret != -ETIME) {
+		fprintf(stderr, "%s: Timeout: %s\n", __FUNCTION__, strerror(-ret));
+		goto err;
+	}
+
+	exp = mtime_since_now(&tv);
+	if (exp >= TIMEOUT_MSEC / 2 && exp <= (TIMEOUT_MSEC * 3) / 2)
+		return 0;
+	fprintf(stderr, "%s: Timeout seems wonky (got %llu)\n", __FUNCTION__, exp);
+err:
+	return 1;
+}
+
+static int test_single_timeout_remove_notfound(struct io_uring *ring)
+{
+	struct io_uring_cqe *cqe;
+	struct io_uring_sqe *sqe;
+	struct __kernel_timespec ts;
+	int ret, i;
+
+	if (no_modify)
+		return 0;
+
+	sqe = io_uring_get_sqe(ring);
+	if (!sqe) {
+		fprintf(stderr, "%s: get sqe failed\n", __FUNCTION__);
+		goto err;
+	}
+
+	msec_to_ts(&ts, TIMEOUT_MSEC);
+	io_uring_prep_timeout(sqe, &ts, 2, 0);
+	sqe->user_data = 1;
+
+	ret = io_uring_submit(ring);
+	if (ret <= 0) {
+		fprintf(stderr, "%s: sqe submit failed: %d\n", __FUNCTION__, ret);
+		goto err;
+	}
+
+	sqe = io_uring_get_sqe(ring);
+	if (!sqe) {
+		fprintf(stderr, "%s: get sqe failed\n", __FUNCTION__);
+		goto err;
+	}
+
+	io_uring_prep_timeout_remove(sqe, 2, 0);
+	sqe->user_data = 2;
+
+	ret = io_uring_submit(ring);
+	if (ret <= 0) {
+		fprintf(stderr, "%s: sqe submit failed: %d\n", __FUNCTION__, ret);
+		goto err;
+	}
+
+	/*
+	 * We should get two completions. One is our modify request, which should
+	 * complete with -ENOENT. The other is the timeout that will trigger after
+	 * TIMEOUT_MSEC.
+	 */
+	for (i = 0; i < 2; i++) {
+		ret = io_uring_wait_cqe(ring, &cqe);
+		if (ret < 0) {
+			fprintf(stderr, "%s: wait completion %d\n", __FUNCTION__, ret);
+			goto err;
+		}
+		if (cqe->user_data == 2) {
+			if (cqe->res != -ENOENT) {
+				fprintf(stderr, "%s: modify ret %d, wanted ENOENT\n", __FUNCTION__, cqe->res);
+				break;
+			}
+		} else if (cqe->user_data == 1) {
+			if (cqe->res != -ETIME) {
+				fprintf(stderr, "%s: timeout ret %d, wanted -ETIME\n", __FUNCTION__, cqe->res);
+				break;
+			}
+		}
+		io_uring_cqe_seen(ring, cqe);
+	}
+	return 0;
+err:
+	return 1;
+}
+
+static int test_single_timeout_remove(struct io_uring *ring)
+{
+	struct io_uring_cqe *cqe;
+	struct io_uring_sqe *sqe;
+	struct __kernel_timespec ts;
+	int ret, i;
+
+	sqe = io_uring_get_sqe(ring);
+	if (!sqe) {
+		fprintf(stderr, "%s: get sqe failed\n", __FUNCTION__);
+		goto err;
+	}
+
+	msec_to_ts(&ts, TIMEOUT_MSEC);
+	io_uring_prep_timeout(sqe, &ts, 0, 0);
+	sqe->user_data = 1;
+
+	ret = io_uring_submit(ring);
+	if (ret <= 0) {
+		fprintf(stderr, "%s: sqe submit failed: %d\n", __FUNCTION__, ret);
+		goto err;
+	}
+
+	sqe = io_uring_get_sqe(ring);
+	if (!sqe) {
+		fprintf(stderr, "%s: get sqe failed\n", __FUNCTION__);
+		goto err;
+	}
+
+	io_uring_prep_timeout_remove(sqe, 1, 0);
+	sqe->user_data = 2;
+
+	ret = io_uring_submit(ring);
+	if (ret <= 0) {
+		fprintf(stderr, "%s: sqe submit failed: %d\n", __FUNCTION__, ret);
+		goto err;
+	}
+
+	/*
+	 * We should have two completions ready. One is for the original timeout
+	 * request, user_data == 1, that should have a ret of -ECANCELED. The other
+	 * is for our modify request, user_data == 2, that should have a ret of 0.
+	 */
+	for (i = 0; i < 2; i++) {
+		ret = io_uring_wait_cqe(ring, &cqe);
+		if (ret < 0) {
+			fprintf(stderr, "%s: wait completion %d\n", __FUNCTION__, ret);
+			goto err;
+		}
+		if (no_modify)
+			goto seen;
+		if (cqe->res == -EINVAL && cqe->user_data == 2) {
+			fprintf(stdout, "Timeout modify not supported, ignoring\n");
+			no_modify = 1;
+			goto seen;
+		}
+		if (cqe->user_data == 1) {
+			if (cqe->res != -ECANCELED) {
+				fprintf(stderr, "%s: timeout ret %d, wanted canceled\n", __FUNCTION__, cqe->res);
+				break;
+			}
+		} else if (cqe->user_data == 2) {
+			if (cqe->res) {
+				fprintf(stderr, "%s: modify ret %d, wanted 0\n", __FUNCTION__, cqe->res);
+				break;
+			}
+		}
+seen:
+		io_uring_cqe_seen(ring, cqe);
+	}
+	return 0;
+err:
+	return 1;
 }
 
 /*
  * Test single absolute timeout waking us up
  */
-static int test_single_timeout_abs(struct io_uring* ring) {
-    struct io_uring_cqe*     cqe;
-    struct io_uring_sqe*     sqe;
-    unsigned long long       exp;
-    struct __kernel_timespec ts;
-    struct timespec          abs_ts;
-    struct timeval           tv;
-    int                      ret;
-
-    sqe = io_uring_get_sqe(ring);
-    if (!sqe) {
-        fprintf(stderr, "%s: get sqe failed\n", __FUNCTION__);
-        goto err;
-    }
-
-    clock_gettime(CLOCK_MONOTONIC, &abs_ts);
-    ts.tv_sec  = abs_ts.tv_sec + 1;
-    ts.tv_nsec = abs_ts.tv_nsec;
-    io_uring_prep_timeout(sqe, &ts, 0, IORING_TIMEOUT_ABS);
-
-    ret = io_uring_submit(ring);
-    if (ret <= 0) {
-        fprintf(stderr, "%s: sqe submit failed: %d\n", __FUNCTION__, ret);
-        goto err;
-    }
-
-    gettimeofday(&tv, NULL);
-    ret = io_uring_wait_cqe(ring, &cqe);
-    if (ret < 0) {
-        fprintf(stderr, "%s: wait completion %d\n", __FUNCTION__, ret);
-        goto err;
-    }
-    ret = cqe->res;
-    io_uring_cqe_seen(ring, cqe);
-    if (ret == -EINVAL) {
-        fprintf(stdout, "Absolute timeouts not supported, ignored\n");
-        return 0;
-    } else if (ret != -ETIME) {
-        fprintf(stderr, "Timeout: %s\n", strerror(-ret));
-        goto err;
-    }
-
-    exp = mtime_since_now(&tv);
-    if (exp >= 1000 / 2 && exp <= (1000 * 3) / 2)
-        return 0;
-    fprintf(stderr, "%s: Timeout seems wonky (got %llu)\n", __FUNCTION__, exp);
-err:
-    return 1;
+static int test_single_timeout_abs(struct io_uring *ring)
+{
+	struct io_uring_cqe *cqe;
+	struct io_uring_sqe *sqe;
+	unsigned long long exp;
+	struct __kernel_timespec ts;
+	struct timespec abs_ts;
+	struct timeval tv;
+	int ret;
+
+	sqe = io_uring_get_sqe(ring);
+	if (!sqe) {
+		fprintf(stderr, "%s: get sqe failed\n", __FUNCTION__);
+		goto err;
+	}
+
+	clock_gettime(CLOCK_MONOTONIC, &abs_ts);
+	ts.tv_sec = abs_ts.tv_sec + 1;
+	ts.tv_nsec = abs_ts.tv_nsec;
+	io_uring_prep_timeout(sqe, &ts, 0, IORING_TIMEOUT_ABS);
+
+	ret = io_uring_submit(ring);
+	if (ret <= 0) {
+		fprintf(stderr, "%s: sqe submit failed: %d\n", __FUNCTION__, ret);
+		goto err;
+	}
+
+	gettimeofday(&tv, NULL);
+	ret = io_uring_wait_cqe(ring, &cqe);
+	if (ret < 0) {
+		fprintf(stderr, "%s: wait completion %d\n", __FUNCTION__, ret);
+		goto err;
+	}
+	ret = cqe->res;
+	io_uring_cqe_seen(ring, cqe);
+	if (ret == -EINVAL) {
+		fprintf(stdout, "Absolute timeouts not supported, ignored\n");
+		return 0;
+	} else if (ret != -ETIME) {
+		fprintf(stderr, "Timeout: %s\n", strerror(-ret));
+		goto err;
+	}
+
+	exp = mtime_since_now(&tv);
+	if (exp >= 1000 / 2 && exp <= (1000 * 3) / 2)
+		return 0;
+	fprintf(stderr, "%s: Timeout seems wonky (got %llu)\n", __FUNCTION__, exp);
+err:
+	return 1;
 }
 
 /*
  * Test that timeout is canceled on exit
  */
-static int test_single_timeout_exit(struct io_uring* ring) {
-    struct io_uring_sqe*     sqe;
-    struct __kernel_timespec ts;
-    int                      ret;
-
-    sqe = io_uring_get_sqe(ring);
-    if (!sqe) {
-        fprintf(stderr, "%s: get sqe failed\n", __FUNCTION__);
-        goto err;
-    }
-
-    msec_to_ts(&ts, 30000);
-    io_uring_prep_timeout(sqe, &ts, 0, 0);
-
-    ret = io_uring_submit(ring);
-    if (ret <= 0) {
-        fprintf(stderr, "%s: sqe submit failed: %d\n", __FUNCTION__, ret);
-        goto err;
-    }
-
-    io_uring_queue_exit(ring);
-    return 0;
-err:
-    io_uring_queue_exit(ring);
-    return 1;
+static int test_single_timeout_exit(struct io_uring *ring)
+{
+	struct io_uring_sqe *sqe;
+	struct __kernel_timespec ts;
+	int ret;
+
+	sqe = io_uring_get_sqe(ring);
+	if (!sqe) {
+		fprintf(stderr, "%s: get sqe failed\n", __FUNCTION__);
+		goto err;
+	}
+
+	msec_to_ts(&ts, 30000);
+	io_uring_prep_timeout(sqe, &ts, 0, 0);
+
+	ret = io_uring_submit(ring);
+	if (ret <= 0) {
+		fprintf(stderr, "%s: sqe submit failed: %d\n", __FUNCTION__, ret);
+		goto err;
+	}
+
+	io_uring_queue_exit(ring);
+	return 0;
+err:
+	io_uring_queue_exit(ring);
+	return 1;
 }
 
 /*
  * Test multi timeouts waking us up
  */
-static int test_multi_timeout(struct io_uring* ring) {
-    struct io_uring_sqe*     sqe;
-    struct io_uring_cqe*     cqe;
-    struct __kernel_timespec ts[2];
-    unsigned int             timeout[2];
-    unsigned long long       exp;
-    struct timeval           tv;
-    int                      ret, i;
-
-    /* req_1: timeout req, count = 1, time = (TIMEOUT_MSEC * 2) */
-    timeout[0] = TIMEOUT_MSEC * 2;
-    msec_to_ts(&ts[0], timeout[0]);
-    sqe = io_uring_get_sqe(ring);
-    if (!sqe) {
-        fprintf(stderr, "%s: get sqe failed\n", __FUNCTION__);
-        goto err;
-    }
-    io_uring_prep_timeout(sqe, &ts[0], 1, 0);
-    sqe->user_data = 1;
-
-    /* req_2: timeout req, count = 1, time = TIMEOUT_MSEC */
-    timeout[1] = TIMEOUT_MSEC;
-    msec_to_ts(&ts[1], timeout[1]);
-    sqe = io_uring_get_sqe(ring);
-    if (!sqe) {
-        fprintf(stderr, "%s: get sqe failed\n", __FUNCTION__);
-        goto err;
-    }
-    io_uring_prep_timeout(sqe, &ts[1], 1, 0);
-    sqe->user_data = 2;
-
-    ret = io_uring_submit(ring);
-    if (ret <= 0) {
-        fprintf(stderr, "%s: sqe submit failed: %d\n", __FUNCTION__, ret);
-        goto err;
-    }
-
-    gettimeofday(&tv, NULL);
-    for (i = 0; i < 2; i++) {
-        unsigned int time      = 0;
-        __u64        user_data = 0;
-
-        ret = io_uring_wait_cqe(ring, &cqe);
-        if (ret < 0) {
-            fprintf(stderr, "%s: wait completion %d\n", __FUNCTION__, ret);
-            goto err;
-        }
-
-        /*
-         * Both of these two reqs should timeout, but req_2 should
-         * return before req_1.
-         */
-        switch (i) {
-            case 0:
-                user_data = 2;
-                time      = timeout[1];
-                break;
-            case 1:
-                user_data = 1;
-                time      = timeout[0];
-                break;
-        }
-
-        if (cqe->user_data != user_data) {
-            fprintf(stderr, "%s: unexpected timeout req %d sequence\n", __FUNCTION__, i + 1);
-            goto err;
-        }
-        if (cqe->res != -ETIME) {
-            fprintf(stderr, "%s: Req %d timeout: %s\n", __FUNCTION__, i + 1, strerror(cqe->res));
-            goto err;
-        }
-        exp = mtime_since_now(&tv);
-        if (exp < time / 2 || exp > (time * 3) / 2) {
-            fprintf(stderr, "%s: Req %d timeout seems wonky (got %llu)\n", __FUNCTION__, i + 1, exp);
-            goto err;
-        }
-        io_uring_cqe_seen(ring, cqe);
-    }
-
-    return 0;
-err:
-    return 1;
+static int test_multi_timeout(struct io_uring *ring)
+{
+	struct io_uring_sqe *sqe;
+	struct io_uring_cqe *cqe;
+	struct __kernel_timespec ts[2];
+	unsigned int timeout[2];
+	unsigned long long exp;
+	struct timeval tv;
+	int ret, i;
+
+	/* req_1: timeout req, count = 1, time = (TIMEOUT_MSEC * 2) */
+	timeout[0] = TIMEOUT_MSEC * 2;
+	msec_to_ts(&ts[0], timeout[0]);
+	sqe = io_uring_get_sqe(ring);
+	if (!sqe) {
+		fprintf(stderr, "%s: get sqe failed\n", __FUNCTION__);
+		goto err;
+	}
+	io_uring_prep_timeout(sqe, &ts[0], 1, 0);
+	sqe->user_data = 1;
+
+	/* req_2: timeout req, count = 1, time = TIMEOUT_MSEC */
+	timeout[1] = TIMEOUT_MSEC;
+	msec_to_ts(&ts[1], timeout[1]);
+	sqe = io_uring_get_sqe(ring);
+	if (!sqe) {
+		fprintf(stderr, "%s: get sqe failed\n", __FUNCTION__);
+		goto err;
+	}
+	io_uring_prep_timeout(sqe, &ts[1], 1, 0);
+	sqe->user_data = 2;
+
+	ret = io_uring_submit(ring);
+	if (ret <= 0) {
+		fprintf(stderr, "%s: sqe submit failed: %d\n", __FUNCTION__, ret);
+		goto err;
+	}
+
+	gettimeofday(&tv, NULL);
+	for (i = 0; i < 2; i++) {
+		unsigned int time = 0;
+		__u64 user_data = 0;
+
+		ret = io_uring_wait_cqe(ring, &cqe);
+		if (ret < 0) {
+			fprintf(stderr, "%s: wait completion %d\n", __FUNCTION__, ret);
+			goto err;
+		}
+
+		/*
+		 * Both of these two reqs should timeout, but req_2 should
+		 * return before req_1.
+		 */
+		switch (i) {
+		case 0:
+			user_data = 2;
+			time = timeout[1];
+			break;
+		case 1:
+			user_data = 1;
+			time = timeout[0];
+			break;
+		}
+
+		if (cqe->user_data != user_data) {
+			fprintf(stderr, "%s: unexpected timeout req %d sequence\n",
+				__FUNCTION__, i+1);
+			goto err;
+		}
+		if (cqe->res != -ETIME) {
+			fprintf(stderr, "%s: Req %d timeout: %s\n",
+				__FUNCTION__, i+1, strerror(cqe->res));
+			goto err;
+		}
+		exp = mtime_since_now(&tv);
+		if (exp < time / 2 || exp > (time * 3) / 2) {
+			fprintf(stderr, "%s: Req %d timeout seems wonky (got %llu)\n",
+				__FUNCTION__, i+1, exp);
+			goto err;
+		}
+		io_uring_cqe_seen(ring, cqe);
+	}
+
+	return 0;
+err:
+	return 1;
 }
 
 /*
  * Test multi timeout req with different count
  */
-static int test_multi_timeout_nr(struct io_uring* ring) {
-    struct io_uring_sqe*     sqe;
-    struct io_uring_cqe*     cqe;
-    struct __kernel_timespec ts;
-    int                      ret, i;
-
-    msec_to_ts(&ts, TIMEOUT_MSEC);
-
-    /* req_1: timeout req, count = 2 */
-    sqe = io_uring_get_sqe(ring);
-    if (!sqe) {
-        fprintf(stderr, "%s: get sqe failed\n", __FUNCTION__);
-        goto err;
-    }
-    io_uring_prep_timeout(sqe, &ts, 2, 0);
-    sqe->user_data = 1;
-
-    /* req_2: timeout req, count = 1 */
-    sqe = io_uring_get_sqe(ring);
-    if (!sqe) {
-        fprintf(stderr, "%s: get sqe failed\n", __FUNCTION__);
-        goto err;
-    }
-    io_uring_prep_timeout(sqe, &ts, 1, 0);
-    sqe->user_data = 2;
-
-    /* req_3: nop req */
-    sqe = io_uring_get_sqe(ring);
-    if (!sqe) {
-        fprintf(stderr, "%s: get sqe failed\n", __FUNCTION__);
-        goto err;
-    }
-    io_uring_prep_nop(sqe);
-    io_uring_sqe_set_data(sqe, (void*) 1);
-
-    ret = io_uring_submit(ring);
-    if (ret <= 0) {
-        fprintf(stderr, "%s: sqe submit failed: %d\n", __FUNCTION__, ret);
-        goto err;
-    }
-
-    /*
-     * req_2 (count=1) should return without error and req_1 (count=2)
-     * should timeout.
-     */
-    for (i = 0; i < 3; i++) {
-        ret = io_uring_wait_cqe(ring, &cqe);
-        if (ret < 0) {
-            fprintf(stderr, "%s: wait completion %d\n", __FUNCTION__, ret);
-            goto err;
-        }
-
-        switch (i) {
-            case 0:
-                /* Should be nop req */
-                if (io_uring_cqe_get_data(cqe) != (void*) 1) {
-                    fprintf(stderr, "%s: nop not seen as 1 or 2\n", __FUNCTION__);
-                    goto err;
-                }
-                break;
-            case 1:
-                /* Should be timeout req_2 */
-                if (cqe->user_data != 2) {
-                    fprintf(stderr, "%s: unexpected timeout req %d sequence\n", __FUNCTION__, i + 1);
-                    goto err;
-                }
-                if (cqe->res < 0) {
-                    fprintf(stderr, "%s: Req %d res %d\n", __FUNCTION__, i + 1, cqe->res);
-                    goto err;
-                }
-                break;
-            case 2:
-                /* Should be timeout req_1 */
-                if (cqe->user_data != 1) {
-                    fprintf(stderr, "%s: unexpected timeout req %d sequence\n", __FUNCTION__, i + 1);
-                    goto err;
-                }
-                if (cqe->res != -ETIME) {
-                    fprintf(stderr, "%s: Req %d timeout: %s\n", __FUNCTION__, i + 1, strerror(cqe->res));
-                    goto err;
-                }
-                break;
-        }
-        io_uring_cqe_seen(ring, cqe);
-    }
-
-    return 0;
-err:
-    return 1;
+static int test_multi_timeout_nr(struct io_uring *ring)
+{
+	struct io_uring_sqe *sqe;
+	struct io_uring_cqe *cqe;
+	struct __kernel_timespec ts;
+	int ret, i;
+
+	msec_to_ts(&ts, TIMEOUT_MSEC);
+
+	/* req_1: timeout req, count = 2 */
+	sqe = io_uring_get_sqe(ring);
+	if (!sqe) {
+		fprintf(stderr, "%s: get sqe failed\n", __FUNCTION__);
+		goto err;
+	}
+	io_uring_prep_timeout(sqe, &ts, 2, 0);
+	sqe->user_data = 1;
+
+	/* req_2: timeout req, count = 1 */
+	sqe = io_uring_get_sqe(ring);
+	if (!sqe) {
+		fprintf(stderr, "%s: get sqe failed\n", __FUNCTION__);
+		goto err;
+	}
+	io_uring_prep_timeout(sqe, &ts, 1, 0);
+	sqe->user_data = 2;
+
+	/* req_3: nop req */
+	sqe = io_uring_get_sqe(ring);
+	if (!sqe) {
+		fprintf(stderr, "%s: get sqe failed\n", __FUNCTION__);
+		goto err;
+	}
+	io_uring_prep_nop(sqe);
+	io_uring_sqe_set_data(sqe, (void *) 1);
+
+	ret = io_uring_submit(ring);
+	if (ret <= 0) {
+		fprintf(stderr, "%s: sqe submit failed: %d\n", __FUNCTION__, ret);
+		goto err;
+	}
+
+	/*
+	 * req_2 (count=1) should return without error and req_1 (count=2)
+	 * should timeout.
+	 */
+	for (i = 0; i < 3; i++) {
+		ret = io_uring_wait_cqe(ring, &cqe);
+		if (ret < 0) {
+			fprintf(stderr, "%s: wait completion %d\n", __FUNCTION__, ret);
+			goto err;
+		}
+
+		switch (i) {
+		case 0:
+			/* Should be nop req */
+			if (io_uring_cqe_get_data(cqe) != (void *) 1) {
+				fprintf(stderr, "%s: nop not seen as 1 or 2\n", __FUNCTION__);
+				goto err;
+			}
+			break;
+		case 1:
+			/* Should be timeout req_2 */
+			if (cqe->user_data != 2) {
+				fprintf(stderr, "%s: unexpected timeout req %d sequence\n",
+					__FUNCTION__, i+1);
+				goto err;
+			}
+			if (cqe->res < 0) {
+				fprintf(stderr, "%s: Req %d res %d\n",
+					__FUNCTION__, i+1, cqe->res);
+				goto err;
+			}
+			break;
+		case 2:
+			/* Should be timeout req_1 */
+			if (cqe->user_data != 1) {
+				fprintf(stderr, "%s: unexpected timeout req %d sequence\n",
+					__FUNCTION__, i+1);
+				goto err;
+			}
+			if (cqe->res != -ETIME) {
+				fprintf(stderr, "%s: Req %d timeout: %s\n",
+					__FUNCTION__, i+1, strerror(cqe->res));
+				goto err;
+			}
+			break;
+		}
+		io_uring_cqe_seen(ring, cqe);
+	}
+
+	return 0;
+err:
+	return 1;
 }
 
 /*
  * Test timeout <link> timeout <drain> timeout
  */
-static int test_timeout_flags1(struct io_uring* ring) {
-    struct io_uring_sqe*     sqe;
-    struct io_uring_cqe*     cqe;
-    struct __kernel_timespec ts;
-    int                      ret, i;
-
-    msec_to_ts(&ts, TIMEOUT_MSEC);
-
-    sqe = io_uring_get_sqe(ring);
-    if (!sqe) {
-        fprintf(stderr, "%s: get sqe failed\n", __FUNCTION__);
-        goto err;
-    }
-    io_uring_prep_timeout(sqe, &ts, 0, 0);
-    sqe->user_data = 1;
-    sqe->flags |= IOSQE_IO_LINK;
-
-    sqe = io_uring_get_sqe(ring);
-    if (!sqe) {
-        fprintf(stderr, "%s: get sqe failed\n", __FUNCTION__);
-        goto err;
-    }
-    io_uring_prep_timeout(sqe, &ts, 0, 0);
-    sqe->user_data = 2;
-    sqe->flags |= IOSQE_IO_DRAIN;
-
-    sqe = io_uring_get_sqe(ring);
-    if (!sqe) {
-        fprintf(stderr, "%s: get sqe failed\n", __FUNCTION__);
-        goto err;
-    }
-    io_uring_prep_timeout(sqe, &ts, 0, 0);
-    sqe->user_data = 3;
-
-    ret = io_uring_submit(ring);
-    if (ret <= 0) {
-        fprintf(stderr, "%s: sqe submit failed: %d\n", __FUNCTION__, ret);
-        goto err;
-    }
-
-    for (i = 0; i < 3; i++) {
-        ret = io_uring_wait_cqe(ring, &cqe);
-        if (ret < 0) {
-            fprintf(stderr, "%s: wait completion %d\n", __FUNCTION__, ret);
-            goto err;
-        }
-
-        if (cqe->res == -EINVAL) {
-            if (!i)
-                fprintf(stdout, "%s: timeout flags not supported\n", __FUNCTION__);
-            io_uring_cqe_seen(ring, cqe);
-            continue;
-        }
-
-        switch (cqe->user_data) {
-            case 1:
-                if (cqe->res != -ETIME) {
-                    fprintf(stderr, "%s: got %d, wanted %d\n", __FUNCTION__, cqe->res, -ETIME);
-                    goto err;
-                }
-                break;
-            case 2:
-                if (cqe->res != -ECANCELED) {
-                    fprintf(stderr, "%s: got %d, wanted %d\n", __FUNCTION__, cqe->res, -ECANCELED);
-                    goto err;
-                }
-                break;
-            case 3:
-                if (cqe->res != -ETIME) {
-                    fprintf(stderr, "%s: got %d, wanted %d\n", __FUNCTION__, cqe->res, -ETIME);
-                    goto err;
-                }
-                break;
-        }
-        io_uring_cqe_seen(ring, cqe);
-    }
-
-    return 0;
-err:
-    return 1;
+static int test_timeout_flags1(struct io_uring *ring)
+{
+	struct io_uring_sqe *sqe;
+	struct io_uring_cqe *cqe;
+	struct __kernel_timespec ts;
+	int ret, i;
+
+	msec_to_ts(&ts, TIMEOUT_MSEC);
+
+	sqe = io_uring_get_sqe(ring);
+	if (!sqe) {
+		fprintf(stderr, "%s: get sqe failed\n", __FUNCTION__);
+		goto err;
+	}
+	io_uring_prep_timeout(sqe, &ts, 0, 0);
+	sqe->user_data = 1;
+	sqe->flags |= IOSQE_IO_LINK;
+
+	sqe = io_uring_get_sqe(ring);
+	if (!sqe) {
+		fprintf(stderr, "%s: get sqe failed\n", __FUNCTION__);
+		goto err;
+	}
+	io_uring_prep_timeout(sqe, &ts, 0, 0);
+	sqe->user_data = 2;
+	sqe->flags |= IOSQE_IO_DRAIN;
+
+	sqe = io_uring_get_sqe(ring);
+	if (!sqe) {
+		fprintf(stderr, "%s: get sqe failed\n", __FUNCTION__);
+		goto err;
+	}
+	io_uring_prep_timeout(sqe, &ts, 0, 0);
+	sqe->user_data = 3;
+
+	ret = io_uring_submit(ring);
+	if (ret <= 0) {
+		fprintf(stderr, "%s: sqe submit failed: %d\n", __FUNCTION__, ret);
+		goto err;
+	}
+
+	for (i = 0; i < 3; i++) {
+		ret = io_uring_wait_cqe(ring, &cqe);
+		if (ret < 0) {
+			fprintf(stderr, "%s: wait completion %d\n", __FUNCTION__, ret);
+			goto err;
+		}
+
+		if (cqe->res == -EINVAL) {
+			if (!i)
+				fprintf(stdout, "%s: timeout flags not supported\n",
+						__FUNCTION__);
+			io_uring_cqe_seen(ring, cqe);
+			continue;
+		}
+
+		switch (cqe->user_data) {
+		case 1:
+			if (cqe->res != -ETIME) {
+				fprintf(stderr, "%s: got %d, wanted %d\n",
+						__FUNCTION__, cqe->res, -ETIME);
+				goto err;
+			}
+			break;
+		case 2:
+			if (cqe->res != -ECANCELED) {
+				fprintf(stderr, "%s: got %d, wanted %d\n",
+						__FUNCTION__, cqe->res,
+						-ECANCELED);
+				goto err;
+			}
+			break;
+		case 3:
+			if (cqe->res != -ETIME) {
+				fprintf(stderr, "%s: got %d, wanted %d\n",
+						__FUNCTION__, cqe->res, -ETIME);
+				goto err;
+			}
+			break;
+		}
+		io_uring_cqe_seen(ring, cqe);
+	}
+
+	return 0;
+err:
+	return 1;
 }
 
 /*
  * Test timeout <link> timeout <link> timeout
  */
-static int test_timeout_flags2(struct io_uring* ring) {
-    struct io_uring_sqe*     sqe;
-    struct io_uring_cqe*     cqe;
-    struct __kernel_timespec ts;
-    int                      ret, i;
-
-    msec_to_ts(&ts, TIMEOUT_MSEC);
-
-    sqe = io_uring_get_sqe(ring);
-    if (!sqe) {
-        fprintf(stderr, "%s: get sqe failed\n", __FUNCTION__);
-        goto err;
-    }
-    io_uring_prep_timeout(sqe, &ts, 0, 0);
-    sqe->user_data = 1;
-    sqe->flags |= IOSQE_IO_LINK;
-
-    sqe = io_uring_get_sqe(ring);
-    if (!sqe) {
-        fprintf(stderr, "%s: get sqe failed\n", __FUNCTION__);
-        goto err;
-    }
-    io_uring_prep_timeout(sqe, &ts, 0, 0);
-    sqe->user_data = 2;
-    sqe->flags |= IOSQE_IO_LINK;
-
-    sqe = io_uring_get_sqe(ring);
-    if (!sqe) {
-        fprintf(stderr, "%s: get sqe failed\n", __FUNCTION__);
-        goto err;
-    }
-    io_uring_prep_timeout(sqe, &ts, 0, 0);
-    sqe->user_data = 3;
-
-    ret = io_uring_submit(ring);
-    if (ret <= 0) {
-        fprintf(stderr, "%s: sqe submit failed: %d\n", __FUNCTION__, ret);
-        goto err;
-    }
-
-    for (i = 0; i < 3; i++) {
-        ret = io_uring_wait_cqe(ring, &cqe);
-        if (ret < 0) {
-            fprintf(stderr, "%s: wait completion %d\n", __FUNCTION__, ret);
-            goto err;
-        }
-
-        if (cqe->res == -EINVAL) {
-            if (!i)
-                fprintf(stdout, "%s: timeout flags not supported\n", __FUNCTION__);
-            io_uring_cqe_seen(ring, cqe);
-            continue;
-        }
-
-        switch (cqe->user_data) {
-            case 1:
-                if (cqe->res != -ETIME) {
-                    fprintf(stderr, "%s: got %d, wanted %d\n", __FUNCTION__, cqe->res, -ETIME);
-                    goto err;
-                }
-                break;
-            case 2:
-            case 3:
-                if (cqe->res != -ECANCELED) {
-                    fprintf(stderr, "%s: got %d, wanted %d\n", __FUNCTION__, cqe->res, -ECANCELED);
-                    goto err;
-                }
-                break;
-        }
-        io_uring_cqe_seen(ring, cqe);
-    }
-
-    return 0;
-err:
-    return 1;
+static int test_timeout_flags2(struct io_uring *ring)
+{
+	struct io_uring_sqe *sqe;
+	struct io_uring_cqe *cqe;
+	struct __kernel_timespec ts;
+	int ret, i;
+
+	msec_to_ts(&ts, TIMEOUT_MSEC);
+
+	sqe = io_uring_get_sqe(ring);
+	if (!sqe) {
+		fprintf(stderr, "%s: get sqe failed\n", __FUNCTION__);
+		goto err;
+	}
+	io_uring_prep_timeout(sqe, &ts, 0, 0);
+	sqe->user_data = 1;
+	sqe->flags |= IOSQE_IO_LINK;
+
+	sqe = io_uring_get_sqe(ring);
+	if (!sqe) {
+		fprintf(stderr, "%s: get sqe failed\n", __FUNCTION__);
+		goto err;
+	}
+	io_uring_prep_timeout(sqe, &ts, 0, 0);
+	sqe->user_data = 2;
+	sqe->flags |= IOSQE_IO_LINK;
+
+	sqe = io_uring_get_sqe(ring);
+	if (!sqe) {
+		fprintf(stderr, "%s: get sqe failed\n", __FUNCTION__);
+		goto err;
+	}
+	io_uring_prep_timeout(sqe, &ts, 0, 0);
+	sqe->user_data = 3;
+
+	ret = io_uring_submit(ring);
+	if (ret <= 0) {
+		fprintf(stderr, "%s: sqe submit failed: %d\n", __FUNCTION__, ret);
+		goto err;
+	}
+
+	for (i = 0; i < 3; i++) {
+		ret = io_uring_wait_cqe(ring, &cqe);
+		if (ret < 0) {
+			fprintf(stderr, "%s: wait completion %d\n", __FUNCTION__, ret);
+			goto err;
+		}
+
+		if (cqe->res == -EINVAL) {
+			if (!i)
+				fprintf(stdout, "%s: timeout flags not supported\n",
+						__FUNCTION__);
+			io_uring_cqe_seen(ring, cqe);
+			continue;
+		}
+
+		switch (cqe->user_data) {
+		case 1:
+			if (cqe->res != -ETIME) {
+				fprintf(stderr, "%s: got %d, wanted %d\n",
+						__FUNCTION__, cqe->res, -ETIME);
+				goto err;
+			}
+			break;
+		case 2:
+		case 3:
+			if (cqe->res != -ECANCELED) {
+				fprintf(stderr, "%s: got %d, wanted %d\n",
+						__FUNCTION__, cqe->res,
+						-ECANCELED);
+				goto err;
+			}
+			break;
+		}
+		io_uring_cqe_seen(ring, cqe);
+	}
+
+	return 0;
+err:
+	return 1;
 }
 
 /*
  * Test timeout <drain> timeout <link> timeout
  */
-static int test_timeout_flags3(struct io_uring* ring) {
-    struct io_uring_sqe*     sqe;
-    struct io_uring_cqe*     cqe;
-    struct __kernel_timespec ts;
-    int                      ret, i;
-
-    msec_to_ts(&ts, TIMEOUT_MSEC);
-
-    sqe = io_uring_get_sqe(ring);
-    if (!sqe) {
-        fprintf(stderr, "%s: get sqe failed\n", __FUNCTION__);
-        goto err;
-    }
-    io_uring_prep_timeout(sqe, &ts, 0, 0);
-    sqe->user_data = 1;
-    sqe->flags |= IOSQE_IO_DRAIN;
-
-    sqe = io_uring_get_sqe(ring);
-    if (!sqe) {
-        fprintf(stderr, "%s: get sqe failed\n", __FUNCTION__);
-        goto err;
-    }
-    io_uring_prep_timeout(sqe, &ts, 0, 0);
-    sqe->user_data = 2;
-    sqe->flags |= IOSQE_IO_LINK;
-
-    sqe = io_uring_get_sqe(ring);
-    if (!sqe) {
-        fprintf(stderr, "%s: get sqe failed\n", __FUNCTION__);
-        goto err;
-    }
-    io_uring_prep_timeout(sqe, &ts, 0, 0);
-    sqe->user_data = 3;
-
-    ret = io_uring_submit(ring);
-    if (ret <= 0) {
-        fprintf(stderr, "%s: sqe submit failed: %d\n", __FUNCTION__, ret);
-        goto err;
-    }
-
-    for (i = 0; i < 3; i++) {
-        ret = io_uring_wait_cqe(ring, &cqe);
-        if (ret < 0) {
-            fprintf(stderr, "%s: wait completion %d\n", __FUNCTION__, ret);
-            goto err;
-        }
-
-        if (cqe->res == -EINVAL) {
-            if (!i)
-                fprintf(stdout, "%s: timeout flags not supported\n", __FUNCTION__);
-            io_uring_cqe_seen(ring, cqe);
-            continue;
-        }
-
-        switch (cqe->user_data) {
-            case 1:
-            case 2:
-                if (cqe->res != -ETIME) {
-                    fprintf(stderr, "%s: got %d, wanted %d\n", __FUNCTION__, cqe->res, -ETIME);
-                    goto err;
-                }
-                break;
-            case 3:
-                if (cqe->res != -ECANCELED) {
-                    fprintf(stderr, "%s: got %d, wanted %d\n", __FUNCTION__, cqe->res, -ECANCELED);
-                    goto err;
-                }
-                break;
-        }
-        io_uring_cqe_seen(ring, cqe);
-    }
-
-    return 0;
-err:
-    return 1;
-}
-
-static int test_update_timeout(struct io_uring* ring, unsigned long ms, bool abs, bool async, bool linked) {
-    struct io_uring_sqe*     sqe;
-    struct io_uring_cqe*     cqe;
-    struct __kernel_timespec ts, ts_upd;
-    unsigned long long       exp_ms, base_ms = 10000;
-    struct timeval           tv;
-    int                      ret, i, nr = 2;
-    __u32                    mode = abs ? IORING_TIMEOUT_ABS : 0;
-
-    msec_to_ts(&ts_upd, ms);
-    gettimeofday(&tv, NULL);
-
-    sqe = io_uring_get_sqe(ring);
-    if (!sqe) {
-        fprintf(stderr, "%s: get sqe failed\n", __FUNCTION__);
-        goto err;
-    }
-    msec_to_ts(&ts, base_ms);
-    io_uring_prep_timeout(sqe, &ts, 0, 0);
-    sqe->user_data = 1;
-
-    if (linked) {
-        sqe = io_uring_get_sqe(ring);
-        if (!sqe) {
-            fprintf(stderr, "%s: get sqe failed\n", __FUNCTION__);
-            goto err;
-        }
-        io_uring_prep_nop(sqe);
-        sqe->user_data = 3;
-        sqe->flags     = IOSQE_IO_LINK;
-        if (async)
-            sqe->flags |= IOSQE_ASYNC;
-        nr++;
-    }
-
-    sqe = io_uring_get_sqe(ring);
-    if (!sqe) {
-        fprintf(stderr, "%s: get sqe failed\n", __FUNCTION__);
-        goto err;
-    }
-    io_uring_prep_timeout_update(sqe, &ts_upd, 1, mode);
-    sqe->user_data = 2;
-    if (async)
-        sqe->flags |= IOSQE_ASYNC;
-
-    ret = io_uring_submit(ring);
-    if (ret != nr) {
-        fprintf(stderr, "%s: sqe submit failed: %d\n", __FUNCTION__, ret);
-        goto err;
-    }
-
-    for (i = 0; i < nr; i++) {
-        ret = io_uring_wait_cqe(ring, &cqe);
-        if (ret < 0) {
-            fprintf(stderr, "%s: wait completion %d\n", __FUNCTION__, ret);
-            goto err;
-        }
-
-        switch (cqe->user_data) {
-            case 1:
-                if (cqe->res != -ETIME) {
-                    fprintf(stderr, "%s: got %d, wanted %d\n", __FUNCTION__, cqe->res, -ETIME);
-                    goto err;
-                }
-                break;
-            case 2:
-                if (cqe->res != 0) {
-                    fprintf(stderr, "%s: got %d, wanted %d\n", __FUNCTION__, cqe->res, 0);
-                    goto err;
-                }
-                break;
-            case 3:
-                if (cqe->res != 0) {
-                    fprintf(stderr, "nop failed\n");
-                    goto err;
-                }
-                break;
-            default: goto err;
-        }
-        io_uring_cqe_seen(ring, cqe);
-    }
-
-    exp_ms = mtime_since_now(&tv);
-    if (exp_ms >= base_ms / 2) {
-        fprintf(stderr, "too long, timeout wasn't updated\n");
-        goto err;
-    }
-    if (ms >= 1000 && !abs && exp_ms < ms / 2) {
-        fprintf(stderr,
-                "fired too early, potentially updated to 0 ms"
-                "instead of %lu\n",
-                ms);
-        goto err;
-    }
-    return 0;
-err:
-    return 1;
-}
-
-static int test_update_nonexistent_timeout(struct io_uring* ring) {
-    struct io_uring_sqe*     sqe;
-    struct io_uring_cqe*     cqe;
-    struct __kernel_timespec ts;
-    int                      ret;
-
-    sqe = io_uring_get_sqe(ring);
-    if (!sqe) {
-        fprintf(stderr, "%s: get sqe failed\n", __FUNCTION__);
-        goto err;
-    }
-    msec_to_ts(&ts, 0);
-    io_uring_prep_timeout_update(sqe, &ts, 42, 0);
-
-    ret = io_uring_submit(ring);
-    if (ret != 1) {
-        fprintf(stderr, "%s: sqe submit failed: %d\n", __FUNCTION__, ret);
-        goto err;
-    }
-
-    ret = io_uring_wait_cqe(ring, &cqe);
-    if (ret < 0) {
-        fprintf(stderr, "%s: wait completion %d\n", __FUNCTION__, ret);
-        goto err;
-    }
-
-    ret = cqe->res;
-    if (ret == -ENOENT)
-        ret = 0;
-    io_uring_cqe_seen(ring, cqe);
-    return ret;
-err:
-    return 1;
-}
-
-static int test_update_invalid_flags(struct io_uring* ring) {
-    struct io_uring_sqe*     sqe;
-    struct io_uring_cqe*     cqe;
-    struct __kernel_timespec ts;
-    int                      ret;
-
-    sqe = io_uring_get_sqe(ring);
-    if (!sqe) {
-        fprintf(stderr, "%s: get sqe failed\n", __FUNCTION__);
-        goto err;
-    }
-    io_uring_prep_timeout_remove(sqe, 0, IORING_TIMEOUT_ABS);
-
-    ret = io_uring_submit(ring);
-    if (ret != 1) {
-        fprintf(stderr, "%s: sqe submit failed: %d\n", __FUNCTION__, ret);
-        goto err;
-    }
-
-    ret = io_uring_wait_cqe(ring, &cqe);
-    if (ret < 0) {
-        fprintf(stderr, "%s: wait completion %d\n", __FUNCTION__, ret);
-        goto err;
-    }
-    if (cqe->res != -EINVAL) {
-        fprintf(stderr, "%s: got %d, wanted %d\n", __FUNCTION__, cqe->res, -EINVAL);
-        goto err;
-    }
-    io_uring_cqe_seen(ring, cqe);
-
-
-    sqe = io_uring_get_sqe(ring);
-    if (!sqe) {
-        fprintf(stderr, "%s: get sqe failed\n", __FUNCTION__);
-        goto err;
-    }
-    msec_to_ts(&ts, 0);
-    io_uring_prep_timeout_update(sqe, &ts, 0, -1);
-
-    ret = io_uring_submit(ring);
-    if (ret != 1) {
-        fprintf(stderr, "%s: sqe submit failed: %d\n", __FUNCTION__, ret);
-        goto err;
-    }
-
-    ret = io_uring_wait_cqe(ring, &cqe);
-    if (ret < 0) {
-        fprintf(stderr, "%s: wait completion %d\n", __FUNCTION__, ret);
-        goto err;
-    }
-    if (cqe->res != -EINVAL) {
-        fprintf(stderr, "%s: got %d, wanted %d\n", __FUNCTION__, cqe->res, -EINVAL);
-        goto err;
-    }
-    io_uring_cqe_seen(ring, cqe);
-
-    return 0;
-err:
-    return 1;
-}
-
-static int fill_exec_target(char* dst, char* path) {
-    struct stat sb;
-
-    /*
-     * Should either be ./exec-target.t or test/exec-target.t
-     */
-    sprintf(dst, "%s", path);
-    return stat(dst, &sb);
-}
-
-<<<<<<< HEAD
-static int test_timeout_link_cancel(void) {
-    struct io_uring      ring;
-    struct io_uring_cqe* cqe;
-    char                 prog_path[PATH_MAX];
-    pid_t                p;
-    int                  ret, i, wstatus;
-
-    if (fill_exec_target(prog_path, "./exec-target.t") && fill_exec_target(prog_path, "test/exec-target.t")) {
-        fprintf(stdout, "Can't find exec-target, skipping\n");
-        return 0;
-    }
-
-    ret = io_uring_queue_init(8, &ring, 0);
-    if (ret) {
-        fprintf(stderr, "ring create failed: %d\n", ret);
-        return 1;
-    }
-
-    p = fork();
-    if (p == -1) {
-        fprintf(stderr, "fork() failed\n");
-        return 1;
-    }
-
-    if (p == 0) {
-        struct io_uring_sqe*     sqe;
-        struct __kernel_timespec ts;
-
-        msec_to_ts(&ts, 10000);
-        sqe = io_uring_get_sqe(&ring);
-        io_uring_prep_timeout(sqe, &ts, 0, 0);
-        sqe->flags |= IOSQE_IO_LINK;
-        sqe->user_data = 0;
-
-        sqe = io_uring_get_sqe(&ring);
-        io_uring_prep_nop(sqe);
-        sqe->user_data = 1;
-
-        ret = io_uring_submit(&ring);
-        if (ret != 2) {
-            fprintf(stderr, "%s: got %d, wanted 1\n", __FUNCTION__, ret);
-            exit(1);
-        }
-
-        /* trigger full cancellation */
-        ret = execl(prog_path, prog_path, NULL);
-        if (ret) {
-            fprintf(stderr, "exec failed %i\n", errno);
-            exit(1);
-        }
-        exit(0);
-    }
-
-    if (waitpid(p, &wstatus, 0) == (pid_t) -1) {
-        perror("waitpid()");
-        return 1;
-    }
-    if (!WIFEXITED(wstatus) || WEXITSTATUS(wstatus)) {
-        fprintf(stderr, "child failed %i\n", WEXITSTATUS(wstatus));
-        return 1;
-    }
-
-    for (i = 0; i < 2; ++i) {
-        ret = io_uring_wait_cqe(&ring, &cqe);
-        if (ret) {
-            fprintf(stderr, "wait_cqe=%d\n", ret);
-            return 1;
-        }
-        if (cqe->res != -ECANCELED) {
-            fprintf(stderr, "invalid result, user_data: %i res: %i\n", (int) cqe->user_data, cqe->res);
-            return 1;
-        }
-        io_uring_cqe_seen(&ring, cqe);
-    }
-
-    io_uring_queue_exit(&ring);
-    return 0;
-=======
+static int test_timeout_flags3(struct io_uring *ring)
+{
+	struct io_uring_sqe *sqe;
+	struct io_uring_cqe *cqe;
+	struct __kernel_timespec ts;
+	int ret, i;
+
+	msec_to_ts(&ts, TIMEOUT_MSEC);
+
+	sqe = io_uring_get_sqe(ring);
+	if (!sqe) {
+		fprintf(stderr, "%s: get sqe failed\n", __FUNCTION__);
+		goto err;
+	}
+	io_uring_prep_timeout(sqe, &ts, 0, 0);
+	sqe->user_data = 1;
+	sqe->flags |= IOSQE_IO_DRAIN;
+
+	sqe = io_uring_get_sqe(ring);
+	if (!sqe) {
+		fprintf(stderr, "%s: get sqe failed\n", __FUNCTION__);
+		goto err;
+	}
+	io_uring_prep_timeout(sqe, &ts, 0, 0);
+	sqe->user_data = 2;
+	sqe->flags |= IOSQE_IO_LINK;
+
+	sqe = io_uring_get_sqe(ring);
+	if (!sqe) {
+		fprintf(stderr, "%s: get sqe failed\n", __FUNCTION__);
+		goto err;
+	}
+	io_uring_prep_timeout(sqe, &ts, 0, 0);
+	sqe->user_data = 3;
+
+	ret = io_uring_submit(ring);
+	if (ret <= 0) {
+		fprintf(stderr, "%s: sqe submit failed: %d\n", __FUNCTION__, ret);
+		goto err;
+	}
+
+	for (i = 0; i < 3; i++) {
+		ret = io_uring_wait_cqe(ring, &cqe);
+		if (ret < 0) {
+			fprintf(stderr, "%s: wait completion %d\n", __FUNCTION__, ret);
+			goto err;
+		}
+
+		if (cqe->res == -EINVAL) {
+			if (!i)
+				fprintf(stdout, "%s: timeout flags not supported\n",
+						__FUNCTION__);
+			io_uring_cqe_seen(ring, cqe);
+			continue;
+		}
+
+		switch (cqe->user_data) {
+		case 1:
+		case 2:
+			if (cqe->res != -ETIME) {
+				fprintf(stderr, "%s: got %d, wanted %d\n",
+						__FUNCTION__, cqe->res, -ETIME);
+				goto err;
+			}
+			break;
+		case 3:
+			if (cqe->res != -ECANCELED) {
+				fprintf(stderr, "%s: got %d, wanted %d\n",
+						__FUNCTION__, cqe->res,
+						-ECANCELED);
+				goto err;
+			}
+			break;
+		}
+		io_uring_cqe_seen(ring, cqe);
+	}
+
+	return 0;
+err:
+	return 1;
+}
+
+static int test_update_timeout(struct io_uring *ring, unsigned long ms,
+				bool abs, bool async, bool linked)
+{
+	struct io_uring_sqe *sqe;
+	struct io_uring_cqe *cqe;
+	struct __kernel_timespec ts, ts_upd;
+	unsigned long long exp_ms, base_ms = 10000;
+	struct timeval tv;
+	int ret, i, nr = 2;
+	__u32 mode = abs ? IORING_TIMEOUT_ABS : 0;
+
+	msec_to_ts(&ts_upd, ms);
+	gettimeofday(&tv, NULL);
+
+	sqe = io_uring_get_sqe(ring);
+	if (!sqe) {
+		fprintf(stderr, "%s: get sqe failed\n", __FUNCTION__);
+		goto err;
+	}
+	msec_to_ts(&ts, base_ms);
+	io_uring_prep_timeout(sqe, &ts, 0, 0);
+	sqe->user_data = 1;
+
+	if (linked) {
+		sqe = io_uring_get_sqe(ring);
+		if (!sqe) {
+			fprintf(stderr, "%s: get sqe failed\n", __FUNCTION__);
+			goto err;
+		}
+		io_uring_prep_nop(sqe);
+		sqe->user_data = 3;
+		sqe->flags = IOSQE_IO_LINK;
+		if (async)
+			sqe->flags |= IOSQE_ASYNC;
+		nr++;
+	}
+
+	sqe = io_uring_get_sqe(ring);
+	if (!sqe) {
+		fprintf(stderr, "%s: get sqe failed\n", __FUNCTION__);
+		goto err;
+	}
+	io_uring_prep_timeout_update(sqe, &ts_upd, 1, mode);
+	sqe->user_data = 2;
+	if (async)
+		sqe->flags |= IOSQE_ASYNC;
+
+	ret = io_uring_submit(ring);
+	if (ret != nr) {
+		fprintf(stderr, "%s: sqe submit failed: %d\n", __FUNCTION__, ret);
+		goto err;
+	}
+
+	for (i = 0; i < nr; i++) {
+		ret = io_uring_wait_cqe(ring, &cqe);
+		if (ret < 0) {
+			fprintf(stderr, "%s: wait completion %d\n", __FUNCTION__, ret);
+			goto err;
+		}
+
+		switch (cqe->user_data) {
+		case 1:
+			if (cqe->res != -ETIME) {
+				fprintf(stderr, "%s: got %d, wanted %d\n",
+						__FUNCTION__, cqe->res, -ETIME);
+				goto err;
+			}
+			break;
+		case 2:
+			if (cqe->res != 0) {
+				fprintf(stderr, "%s: got %d, wanted %d\n",
+						__FUNCTION__, cqe->res,
+						0);
+				goto err;
+			}
+			break;
+		case 3:
+			if (cqe->res != 0) {
+				fprintf(stderr, "nop failed\n");
+				goto err;
+			}
+			break;
+		default:
+			goto err;
+		}
+		io_uring_cqe_seen(ring, cqe);
+	}
+
+	exp_ms = mtime_since_now(&tv);
+	if (exp_ms >= base_ms / 2) {
+		fprintf(stderr, "too long, timeout wasn't updated\n");
+		goto err;
+	}
+	if (ms >= 1000 && !abs && exp_ms < ms / 2) {
+		fprintf(stderr, "fired too early, potentially updated to 0 ms"
+					"instead of %lu\n", ms);
+		goto err;
+	}
+	return 0;
+err:
+	return 1;
+}
+
+static int test_update_nonexistent_timeout(struct io_uring *ring)
+{
+	struct io_uring_sqe *sqe;
+	struct io_uring_cqe *cqe;
+	struct __kernel_timespec ts;
+	int ret;
+
+	sqe = io_uring_get_sqe(ring);
+	if (!sqe) {
+		fprintf(stderr, "%s: get sqe failed\n", __FUNCTION__);
+		goto err;
+	}
+	msec_to_ts(&ts, 0);
+	io_uring_prep_timeout_update(sqe, &ts, 42, 0);
+
+	ret = io_uring_submit(ring);
+	if (ret != 1) {
+		fprintf(stderr, "%s: sqe submit failed: %d\n", __FUNCTION__, ret);
+		goto err;
+	}
+
+	ret = io_uring_wait_cqe(ring, &cqe);
+	if (ret < 0) {
+		fprintf(stderr, "%s: wait completion %d\n", __FUNCTION__, ret);
+		goto err;
+	}
+
+	ret = cqe->res;
+	if (ret == -ENOENT)
+		ret = 0;
+	io_uring_cqe_seen(ring, cqe);
+	return ret;
+err:
+	return 1;
+}
+
+static int test_update_invalid_flags(struct io_uring *ring)
+{
+	struct io_uring_sqe *sqe;
+	struct io_uring_cqe *cqe;
+	struct __kernel_timespec ts;
+	int ret;
+
+	sqe = io_uring_get_sqe(ring);
+	if (!sqe) {
+		fprintf(stderr, "%s: get sqe failed\n", __FUNCTION__);
+		goto err;
+	}
+	io_uring_prep_timeout_remove(sqe, 0, IORING_TIMEOUT_ABS);
+
+	ret = io_uring_submit(ring);
+	if (ret != 1) {
+		fprintf(stderr, "%s: sqe submit failed: %d\n", __FUNCTION__, ret);
+		goto err;
+	}
+
+	ret = io_uring_wait_cqe(ring, &cqe);
+	if (ret < 0) {
+		fprintf(stderr, "%s: wait completion %d\n", __FUNCTION__, ret);
+		goto err;
+	}
+	if (cqe->res != -EINVAL) {
+		fprintf(stderr, "%s: got %d, wanted %d\n",
+				__FUNCTION__, cqe->res, -EINVAL);
+		goto err;
+	}
+	io_uring_cqe_seen(ring, cqe);
+
+
+	sqe = io_uring_get_sqe(ring);
+	if (!sqe) {
+		fprintf(stderr, "%s: get sqe failed\n", __FUNCTION__);
+		goto err;
+	}
+	msec_to_ts(&ts, 0);
+	io_uring_prep_timeout_update(sqe, &ts, 0, -1);
+
+	ret = io_uring_submit(ring);
+	if (ret != 1) {
+		fprintf(stderr, "%s: sqe submit failed: %d\n", __FUNCTION__, ret);
+		goto err;
+	}
+
+	ret = io_uring_wait_cqe(ring, &cqe);
+	if (ret < 0) {
+		fprintf(stderr, "%s: wait completion %d\n", __FUNCTION__, ret);
+		goto err;
+	}
+	if (cqe->res != -EINVAL) {
+		fprintf(stderr, "%s: got %d, wanted %d\n",
+				__FUNCTION__, cqe->res, -EINVAL);
+		goto err;
+	}
+	io_uring_cqe_seen(ring, cqe);
+
+	return 0;
+err:
+	return 1;
+}
+
+static int fill_exec_target(char *dst, char *path)
+{
+	struct stat sb;
+
+	/*
+	 * Should either be ./exec-target.t or test/exec-target.t
+	 */
+	sprintf(dst, "%s", path);
+	return stat(dst, &sb);
+}
+
 static int test_timeout_link_cancel(void)
 {
 	struct io_uring ring;
@@ -1298,526 +1266,532 @@
 
 	io_uring_queue_exit(&ring);
 	return 0;
->>>>>>> 58a6a514
-}
-
-
-static int test_not_failing_links(void) {
-    struct io_uring          ring;
-    struct io_uring_sqe*     sqe;
-    struct io_uring_cqe*     cqe;
-    struct __kernel_timespec ts;
-    int                      ret;
-
-    ret = io_uring_queue_init(8, &ring, 0);
-    if (ret) {
-        fprintf(stderr, "ring create failed: %d\n", ret);
-        return 1;
-    }
-
-    msec_to_ts(&ts, 1);
-    sqe = io_uring_get_sqe(&ring);
-    io_uring_prep_timeout(sqe, &ts, 0, IORING_TIMEOUT_ETIME_SUCCESS);
-    sqe->user_data = 1;
-    sqe->flags |= IOSQE_IO_LINK;
-
-    sqe = io_uring_get_sqe(&ring);
-    io_uring_prep_nop(sqe);
-    sqe->user_data = 2;
-
-    ret = io_uring_submit(&ring);
-    if (ret != 2) {
-        fprintf(stderr, "%s: sqe submit failed: %d\n", __FUNCTION__, ret);
-        return 1;
-    }
-
-    ret = io_uring_wait_cqe(&ring, &cqe);
-    if (ret < 0) {
-        fprintf(stderr, "%s: wait completion %d\n", __FUNCTION__, ret);
-        return 1;
-    } else if (cqe->user_data == 1 && cqe->res == -EINVAL) {
-        goto done;
-    } else if (cqe->res != -ETIME || cqe->user_data != 1) {
-        fprintf(stderr, "timeout failed %i %i\n", cqe->res, (int) cqe->user_data);
-        return 1;
-    }
-    io_uring_cqe_seen(&ring, cqe);
-
-    ret = io_uring_wait_cqe(&ring, &cqe);
-    if (ret < 0) {
-        fprintf(stderr, "%s: wait completion %d\n", __FUNCTION__, ret);
-        return 1;
-    } else if (cqe->res || cqe->user_data != 2) {
-        fprintf(stderr, "nop failed %i %i\n", cqe->res, (int) cqe->user_data);
-        return 1;
-    }
+}
+
+
+static int test_not_failing_links(void)
+{
+	struct io_uring ring;
+	struct io_uring_sqe *sqe;
+	struct io_uring_cqe *cqe;
+	struct __kernel_timespec ts;
+	int ret;
+
+	ret = io_uring_queue_init(8, &ring, 0);
+	if (ret) {
+		fprintf(stderr, "ring create failed: %d\n", ret);
+		return 1;
+	}
+
+	msec_to_ts(&ts, 1);
+	sqe = io_uring_get_sqe(&ring);
+	io_uring_prep_timeout(sqe, &ts, 0, IORING_TIMEOUT_ETIME_SUCCESS);
+	sqe->user_data = 1;
+	sqe->flags |= IOSQE_IO_LINK;
+
+	sqe = io_uring_get_sqe(&ring);
+	io_uring_prep_nop(sqe);
+	sqe->user_data = 2;
+
+	ret = io_uring_submit(&ring);
+	if (ret != 2) {
+		fprintf(stderr, "%s: sqe submit failed: %d\n", __FUNCTION__, ret);
+		return 1;
+	}
+
+	ret = io_uring_wait_cqe(&ring, &cqe);
+	if (ret < 0) {
+		fprintf(stderr, "%s: wait completion %d\n", __FUNCTION__, ret);
+		return 1;
+	} else if (cqe->user_data == 1 && cqe->res == -EINVAL) {
+		goto done;
+	} else if (cqe->res != -ETIME || cqe->user_data != 1) {
+		fprintf(stderr, "timeout failed %i %i\n", cqe->res,
+				(int)cqe->user_data);
+		return 1;
+	}
+	io_uring_cqe_seen(&ring, cqe);
+
+	ret = io_uring_wait_cqe(&ring, &cqe);
+	if (ret < 0) {
+		fprintf(stderr, "%s: wait completion %d\n", __FUNCTION__, ret);
+		return 1;
+	} else if (cqe->res || cqe->user_data != 2) {
+		fprintf(stderr, "nop failed %i %i\n", cqe->res,
+				(int)cqe->user_data);
+		return 1;
+	}
 done:
-    io_uring_cqe_seen(&ring, cqe);
-    io_uring_queue_exit(&ring);
-    return 0;
-}
-
-
-static int test_timeout_multishot(struct io_uring* ring) {
-    struct io_uring_cqe*     cqe;
-    struct io_uring_sqe*     sqe;
-    struct __kernel_timespec ts;
-    int                      ret;
-
-    sqe = io_uring_get_sqe(ring);
-    if (!sqe) {
-        fprintf(stderr, "%s: get sqe failed\n", __FUNCTION__);
-        goto err;
-    }
-
-    msec_to_ts(&ts, TIMEOUT_MSEC);
-    io_uring_prep_timeout(sqe, &ts, 0, IORING_TIMEOUT_MULTISHOT);
-    io_uring_sqe_set_data(sqe, (void*) 1);
-
-    ret = io_uring_submit(ring);
-    if (ret <= 0) {
-        fprintf(stderr, "%s: sqe submit failed: %d\n", __FUNCTION__, ret);
-        goto err;
-    }
-
-    for (int i = 0; i < 2; i++) {
-        ret = io_uring_wait_cqe(ring, &cqe);
-        if (ret < 0) {
-            fprintf(stderr, "%s: wait completion %d\n", __FUNCTION__, ret);
-            goto err;
-        }
-
-        ret = cqe->res;
-        if (ret == -EINVAL) {
-            no_multishot = 1;
-            return T_EXIT_SKIP;
-        }
-
-        if (!(cqe->flags & IORING_CQE_F_MORE)) {
-            fprintf(stderr, "%s: flag not set in cqe\n", __FUNCTION__);
-            goto err;
-        }
-
-        if (ret != -ETIME) {
-            fprintf(stderr, "%s: Timeout: %s\n", __FUNCTION__, strerror(-ret));
-            goto err;
-        }
-
-        io_uring_cqe_seen(ring, cqe);
-    }
-
-    sqe = io_uring_get_sqe(ring);
-    if (!sqe) {
-        fprintf(stderr, "%s: get sqe failed\n", __FUNCTION__);
-        goto err;
-    }
-
-    io_uring_prep_timeout_remove(sqe, 1, 0);
-    io_uring_sqe_set_data(sqe, (void*) 2);
-
-    ret = io_uring_submit(ring);
-    if (ret <= 0) {
-        fprintf(stderr, "%s: sqe submit failed: %d\n", __FUNCTION__, ret);
-        goto err;
-    }
-
-    ret = io_uring_wait_cqe(ring, &cqe);
-    if (ret < 0) {
-        fprintf(stderr, "%s: wait completion %d\n", __FUNCTION__, ret);
-        goto err;
-    }
-
-    ret = cqe->res;
-    if (ret < 0) {
-        fprintf(stderr, "%s: remove failed: %s\n", __FUNCTION__, strerror(-ret));
-        goto err;
-    }
-
-    io_uring_cqe_seen(ring, cqe);
-
-    ret = io_uring_wait_cqe(ring, &cqe);
-    if (ret < 0) {
-        fprintf(stderr, "%s: wait completion %d\n", __FUNCTION__, ret);
-        goto err;
-    }
-
-    ret = cqe->res;
-    if (ret != -ECANCELED) {
-        fprintf(stderr, "%s: timeout canceled: %s %llu\n", __FUNCTION__, strerror(-ret), cqe->user_data);
-        goto err;
-    }
-
-    io_uring_cqe_seen(ring, cqe);
-    return 0;
-err:
-    return 1;
-}
-
-
-static int test_timeout_multishot_nr(struct io_uring* ring) {
-    struct io_uring_cqe*     cqe;
-    struct io_uring_sqe*     sqe;
-    struct __kernel_timespec ts;
-    int                      ret;
-
-    if (no_multishot)
-        return T_EXIT_SKIP;
-
-    sqe = io_uring_get_sqe(ring);
-    if (!sqe) {
-        fprintf(stderr, "%s: get sqe failed\n", __FUNCTION__);
-        goto err;
-    }
-
-    msec_to_ts(&ts, TIMEOUT_MSEC);
-    io_uring_prep_timeout(sqe, &ts, 3, IORING_TIMEOUT_MULTISHOT);
-    io_uring_sqe_set_data(sqe, (void*) 1);
-
-    ret = io_uring_submit(ring);
-    if (ret <= 0) {
-        fprintf(stderr, "%s: sqe submit failed: %d\n", __FUNCTION__, ret);
-        goto err;
-    }
-
-    for (int i = 0; i < 3; i++) {
-        ret = io_uring_wait_cqe(ring, &cqe);
-        if (ret < 0) {
-            fprintf(stderr, "%s: wait completion %d\n", __FUNCTION__, ret);
-            goto err;
-        }
-
-        if (i < 2 && !(cqe->flags & IORING_CQE_F_MORE)) {
-            fprintf(stderr, "%s: flag not set in cqe\n", __FUNCTION__);
-            goto err;
-        }
-        if (i == 3 && (cqe->flags & IORING_CQE_F_MORE)) {
-            fprintf(stderr, "%s: flag set in cqe\n", __FUNCTION__);
-            goto err;
-        }
-
-        ret = cqe->res;
-        if (ret != -ETIME) {
-            fprintf(stderr, "%s: Timeout: %s\n", __FUNCTION__, strerror(-ret));
-            goto err;
-        }
-
-        io_uring_cqe_seen(ring, cqe);
-    }
-
-    msec_to_ts(&ts, 2 * TIMEOUT_MSEC);
-    ret = io_uring_wait_cqe_timeout(ring, &cqe, &ts);
-    if (ret != -ETIME) {
-        fprintf(stderr, "%s: wait completion timeout %s\n", __FUNCTION__, strerror(-ret));
-        goto err;
-    }
-
-    return 0;
-err:
-    return 1;
-}
-
-
-static int test_timeout_multishot_overflow(struct io_uring* ring) {
-    struct io_uring_cqe*     cqe;
-    struct io_uring_sqe*     sqe;
-    struct __kernel_timespec ts;
-    int                      ret;
-
-    if (no_multishot)
-        return T_EXIT_SKIP;
-
-    sqe = io_uring_get_sqe(ring);
-    if (!sqe) {
-        fprintf(stderr, "%s: get sqe failed\n", __FUNCTION__);
-        goto err;
-    }
-
-    msec_to_ts(&ts, 10);
-    io_uring_prep_timeout(sqe, &ts, 0, IORING_TIMEOUT_MULTISHOT);
-    io_uring_sqe_set_data(sqe, (void*) 1);
-
-    ret = io_uring_submit(ring);
-    if (ret <= 0) {
-        fprintf(stderr, "%s: sqe submit failed: %d\n", __FUNCTION__, ret);
-        goto err;
-    }
-
-    ret = io_uring_wait_cqe(ring, &cqe);
-    if (ret < 0) {
-        fprintf(stderr, "%s: wait completion %d\n", __FUNCTION__, ret);
-        goto err;
-    }
-
-    ret = cqe->res;
-    if (ret != -ETIME) {
-        fprintf(stderr, "%s: Timeout: %s\n", __FUNCTION__, strerror(-ret));
-        goto err;
-    }
-
-    io_uring_cqe_seen(ring, cqe);
-    sleep(1);
-
-    if (!((*ring->sq.kflags) & IORING_SQ_CQ_OVERFLOW)) {
-        goto err;
-    }
-
-    /* multishot timer should be gone */
-    sqe = io_uring_get_sqe(ring);
-    if (!sqe) {
-        fprintf(stderr, "%s: get sqe failed\n", __FUNCTION__);
-        goto err;
-    }
-
-    io_uring_prep_timeout_remove(sqe, 1, 0);
-
-    ret = io_uring_submit(ring);
-    if (ret <= 0) {
-        fprintf(stderr, "%s: sqe submit failed: %d\n", __FUNCTION__, ret);
-        goto err;
-    }
-
-    ret = io_uring_wait_cqe(ring, &cqe);
-    if (ret < 0) {
-        fprintf(stderr, "%s: wait completion %d\n", __FUNCTION__, ret);
-        goto err;
-    }
-
-    ret = cqe->res;
-    io_uring_cqe_seen(ring, cqe);
-    if (ret != -ETIME) {
-        fprintf(stderr, "%s: remove failed: %d %s\n", __FUNCTION__, ret, strerror(-ret));
-        goto err;
-    }
-
-    return 0;
-err:
-    return 1;
-}
-
-
-int main(int argc, char* argv[]) {
-    struct io_uring        ring, sqpoll_ring;
-    bool                   has_timeout_update, sqpoll;
-    struct io_uring_params p = {};
-    int                    ret;
-
-    if (argc > 1)
-        return 0;
-
-    ret = io_uring_queue_init_params(8, &ring, &p);
-    if (ret) {
-        fprintf(stderr, "ring setup failed\n");
-        return 1;
-    }
-
-    ret    = io_uring_queue_init(8, &sqpoll_ring, IORING_SETUP_SQPOLL);
-    sqpoll = !ret;
-
-    ret = test_single_timeout(&ring);
-    if (ret) {
-        fprintf(stderr, "test_single_timeout failed\n");
-        return ret;
-    }
-    if (not_supported)
-        return 0;
-
-    ret = test_multi_timeout(&ring);
-    if (ret) {
-        fprintf(stderr, "test_multi_timeout failed\n");
-        return ret;
-    }
-
-    ret = test_single_timeout_abs(&ring);
-    if (ret) {
-        fprintf(stderr, "test_single_timeout_abs failed\n");
-        return ret;
-    }
-
-    ret = test_single_timeout_remove(&ring);
-    if (ret) {
-        fprintf(stderr, "test_single_timeout_remove failed\n");
-        return ret;
-    }
-
-    ret = test_single_timeout_remove_notfound(&ring);
-    if (ret) {
-        fprintf(stderr, "test_single_timeout_remove_notfound failed\n");
-        return ret;
-    }
-
-    ret = test_single_timeout_many(&ring);
-    if (ret) {
-        fprintf(stderr, "test_single_timeout_many failed\n");
-        return ret;
-    }
-
-    ret = test_single_timeout_nr(&ring, 1);
-    if (ret) {
-        fprintf(stderr, "test_single_timeout_nr(1) failed\n");
-        return ret;
-    }
-    ret = test_single_timeout_nr(&ring, 2);
-    if (ret) {
-        fprintf(stderr, "test_single_timeout_nr(2) failed\n");
-        return ret;
-    }
-
-    ret = test_multi_timeout_nr(&ring);
-    if (ret) {
-        fprintf(stderr, "test_multi_timeout_nr failed\n");
-        return ret;
-    }
-
-    ret = test_timeout_flags1(&ring);
-    if (ret) {
-        fprintf(stderr, "test_timeout_flags1 failed\n");
-        return ret;
-    }
-
-    ret = test_timeout_flags2(&ring);
-    if (ret) {
-        fprintf(stderr, "test_timeout_flags2 failed\n");
-        return ret;
-    }
-
-    ret = test_timeout_flags3(&ring);
-    if (ret) {
-        fprintf(stderr, "test_timeout_flags3 failed\n");
-        return ret;
-    }
-
-    ret = test_timeout_multishot(&ring);
-    if (ret && ret != T_EXIT_SKIP) {
-        fprintf(stderr, "test_timeout_multishot failed\n");
-        return ret;
-    }
-
-    ret = test_timeout_multishot_nr(&ring);
-    if (ret && ret != T_EXIT_SKIP) {
-        fprintf(stderr, "test_timeout_multishot_nr failed\n");
-        return ret;
-    }
-
-    /* io_uring_wait_cqe_timeout() may have left a timeout, reinit ring */
-    io_uring_queue_exit(&ring);
-    ret = io_uring_queue_init(8, &ring, 0);
-    if (ret) {
-        fprintf(stderr, "ring setup failed\n");
-        return 1;
-    }
-
-    ret = test_timeout_multishot_overflow(&ring);
-    if (ret && ret != T_EXIT_SKIP) {
-        fprintf(stderr, "test_timeout_multishot_overflow failed\n");
-        return ret;
-    }
-
-    /* io_uring_wait_cqe_timeout() may have left a timeout, reinit ring */
-    io_uring_queue_exit(&ring);
-    ret = io_uring_queue_init(8, &ring, 0);
-    if (ret) {
-        fprintf(stderr, "ring setup failed\n");
-        return 1;
-    }
-
-    ret = test_single_timeout_wait(&ring, &p);
-    if (ret) {
-        fprintf(stderr, "test_single_timeout_wait failed\n");
-        return ret;
-    }
-
-    /* io_uring_wait_cqes() may have left a timeout, reinit ring */
-    io_uring_queue_exit(&ring);
-    ret = io_uring_queue_init(8, &ring, 0);
-    if (ret) {
-        fprintf(stderr, "ring setup failed\n");
-        return 1;
-    }
-
-    ret                = test_update_nonexistent_timeout(&ring);
-    has_timeout_update = (ret != -EINVAL);
-    if (has_timeout_update) {
-        if (ret) {
-            fprintf(stderr, "test_update_nonexistent_timeout failed\n");
-            return ret;
-        }
-
-        ret = test_update_invalid_flags(&ring);
-        if (ret) {
-            fprintf(stderr, "test_update_invalid_flags failed\n");
-            return ret;
-        }
-
-        ret = test_update_timeout(&ring, 0, false, false, false);
-        if (ret) {
-            fprintf(stderr, "test_update_timeout failed\n");
-            return ret;
-        }
-
-        ret = test_update_timeout(&ring, 1, false, false, false);
-        if (ret) {
-            fprintf(stderr, "test_update_timeout 1ms failed\n");
-            return ret;
-        }
-
-        ret = test_update_timeout(&ring, 1000, false, false, false);
-        if (ret) {
-            fprintf(stderr, "test_update_timeout 1s failed\n");
-            return ret;
-        }
-
-        ret = test_update_timeout(&ring, 0, true, true, false);
-        if (ret) {
-            fprintf(stderr, "test_update_timeout abs failed\n");
-            return ret;
-        }
-
-
-        ret = test_update_timeout(&ring, 0, false, true, false);
-        if (ret) {
-            fprintf(stderr, "test_update_timeout async failed\n");
-            return ret;
-        }
-
-        ret = test_update_timeout(&ring, 0, false, false, true);
-        if (ret) {
-            fprintf(stderr, "test_update_timeout linked failed\n");
-            return ret;
-        }
-
-        if (sqpoll) {
-            ret = test_update_timeout(&sqpoll_ring, 0, false, false, false);
-            if (ret) {
-                fprintf(stderr,
-                        "test_update_timeout sqpoll"
-                        "failed\n");
-                return ret;
-            }
-        }
-    }
-
-    /*
-     * this test must go last, it kills the ring
-     */
-    ret = test_single_timeout_exit(&ring);
-    if (ret) {
-        fprintf(stderr, "test_single_timeout_exit failed\n");
-        return ret;
-    }
-
-    ret = test_timeout_link_cancel();
-    if (ret) {
-        fprintf(stderr, "test_timeout_link_cancel failed\n");
-        return ret;
-    }
-
-    ret = test_not_failing_links();
-    if (ret) {
-        fprintf(stderr, "test_not_failing_links failed\n");
-        return ret;
-    }
-
-    if (sqpoll)
-        io_uring_queue_exit(&sqpoll_ring);
-    return 0;
+	io_uring_cqe_seen(&ring, cqe);
+	io_uring_queue_exit(&ring);
+	return 0;
+}
+
+
+static int test_timeout_multishot(struct io_uring *ring)
+{
+	struct io_uring_cqe *cqe;
+	struct io_uring_sqe *sqe;
+	struct __kernel_timespec ts;
+	int ret;
+
+	sqe = io_uring_get_sqe(ring);
+	if (!sqe) {
+		fprintf(stderr, "%s: get sqe failed\n", __FUNCTION__);
+		goto err;
+	}
+
+	msec_to_ts(&ts, TIMEOUT_MSEC);
+	io_uring_prep_timeout(sqe, &ts, 0, IORING_TIMEOUT_MULTISHOT);
+	io_uring_sqe_set_data(sqe, (void *) 1);
+
+	ret = io_uring_submit(ring);
+	if (ret <= 0) {
+		fprintf(stderr, "%s: sqe submit failed: %d\n", __FUNCTION__, ret);
+		goto err;
+	}
+
+	for (int i = 0; i < 2; i++) {
+		ret = io_uring_wait_cqe(ring, &cqe);
+		if (ret < 0) {
+			fprintf(stderr, "%s: wait completion %d\n", __FUNCTION__, ret);
+			goto err;
+		}
+
+		ret = cqe->res;
+		if (ret == -EINVAL) {
+			no_multishot = 1;
+			return T_EXIT_SKIP;
+		}
+
+		if (!(cqe->flags & IORING_CQE_F_MORE)) {
+			fprintf(stderr, "%s: flag not set in cqe\n", __FUNCTION__);
+			goto err;
+		}
+
+		if (ret != -ETIME) {
+			fprintf(stderr, "%s: Timeout: %s\n", __FUNCTION__, strerror(-ret));
+			goto err;
+		}
+
+		io_uring_cqe_seen(ring, cqe);
+	}
+
+	sqe = io_uring_get_sqe(ring);
+	if (!sqe) {
+		fprintf(stderr, "%s: get sqe failed\n", __FUNCTION__);
+		goto err;
+	}
+
+	io_uring_prep_timeout_remove(sqe, 1, 0);
+	io_uring_sqe_set_data(sqe, (void *) 2);
+
+	ret = io_uring_submit(ring);
+	if (ret <= 0) {
+		fprintf(stderr, "%s: sqe submit failed: %d\n", __FUNCTION__, ret);
+		goto err;
+	}
+
+	ret = io_uring_wait_cqe(ring, &cqe);
+	if (ret < 0) {
+		fprintf(stderr, "%s: wait completion %d\n", __FUNCTION__, ret);
+		goto err;
+	}
+
+	ret = cqe->res;
+	if (ret < 0) {
+		fprintf(stderr, "%s: remove failed: %s\n", __FUNCTION__, strerror(-ret));
+		goto err;
+	}
+
+	io_uring_cqe_seen(ring, cqe);
+
+	ret = io_uring_wait_cqe(ring, &cqe);
+	if (ret < 0) {
+		fprintf(stderr, "%s: wait completion %d\n", __FUNCTION__, ret);
+		goto err;
+	}
+
+	ret = cqe->res;
+	if (ret != -ECANCELED) {
+		fprintf(stderr, "%s: timeout canceled: %s %llu\n", __FUNCTION__, strerror(-ret), cqe->user_data);
+		goto err;
+	}
+
+	io_uring_cqe_seen(ring, cqe);
+	return 0;
+err:
+	return 1;
+}
+
+
+static int test_timeout_multishot_nr(struct io_uring *ring)
+{
+	struct io_uring_cqe *cqe;
+	struct io_uring_sqe *sqe;
+	struct __kernel_timespec ts;
+	int ret;
+
+	if (no_multishot)
+		return T_EXIT_SKIP;
+
+	sqe = io_uring_get_sqe(ring);
+	if (!sqe) {
+		fprintf(stderr, "%s: get sqe failed\n", __FUNCTION__);
+		goto err;
+	}
+
+	msec_to_ts(&ts, TIMEOUT_MSEC);
+	io_uring_prep_timeout(sqe, &ts, 3, IORING_TIMEOUT_MULTISHOT);
+	io_uring_sqe_set_data(sqe, (void *) 1);
+
+	ret = io_uring_submit(ring);
+	if (ret <= 0) {
+		fprintf(stderr, "%s: sqe submit failed: %d\n", __FUNCTION__, ret);
+		goto err;
+	}
+
+	for (int i = 0; i < 3; i++) {
+		ret = io_uring_wait_cqe(ring, &cqe);
+		if (ret < 0) {
+			fprintf(stderr, "%s: wait completion %d\n", __FUNCTION__, ret);
+			goto err;
+		}
+
+		if (i < 2 && !(cqe->flags & IORING_CQE_F_MORE)) {
+			fprintf(stderr, "%s: flag not set in cqe\n", __FUNCTION__);
+			goto err;
+		}
+		if (i == 3 && (cqe->flags & IORING_CQE_F_MORE)) {
+			fprintf(stderr, "%s: flag set in cqe\n", __FUNCTION__);
+			goto err;
+		}
+
+		ret = cqe->res;
+		if (ret != -ETIME) {
+			fprintf(stderr, "%s: Timeout: %s\n", __FUNCTION__, strerror(-ret));
+			goto err;
+		}
+
+		io_uring_cqe_seen(ring, cqe);
+	}
+
+	msec_to_ts(&ts, 2 * TIMEOUT_MSEC);
+	ret = io_uring_wait_cqe_timeout(ring, &cqe, &ts);
+	if (ret != -ETIME) {
+		fprintf(stderr, "%s: wait completion timeout %s\n", __FUNCTION__, strerror(-ret));
+		goto err;
+	}
+
+	return 0;
+err:
+	return 1;
+}
+
+
+static int test_timeout_multishot_overflow(struct io_uring *ring)
+{
+	struct io_uring_cqe *cqe;
+	struct io_uring_sqe *sqe;
+	struct __kernel_timespec ts;
+	int ret;
+
+	if (no_multishot)
+		return T_EXIT_SKIP;
+
+	sqe = io_uring_get_sqe(ring);
+	if (!sqe) {
+		fprintf(stderr, "%s: get sqe failed\n", __FUNCTION__);
+		goto err;
+	}
+
+	msec_to_ts(&ts, 10);
+	io_uring_prep_timeout(sqe, &ts, 0, IORING_TIMEOUT_MULTISHOT);
+	io_uring_sqe_set_data(sqe, (void *) 1);
+
+	ret = io_uring_submit(ring);
+	if (ret <= 0) {
+		fprintf(stderr, "%s: sqe submit failed: %d\n", __FUNCTION__, ret);
+		goto err;
+	}
+
+	ret = io_uring_wait_cqe(ring, &cqe);
+	if (ret < 0) {
+		fprintf(stderr, "%s: wait completion %d\n", __FUNCTION__, ret);
+		goto err;
+	}
+
+	ret = cqe->res;
+	if (ret != -ETIME) {
+		fprintf(stderr, "%s: Timeout: %s\n", __FUNCTION__, strerror(-ret));
+		goto err;
+	}
+
+	io_uring_cqe_seen(ring, cqe);
+	sleep(1);
+
+	if (!((*ring->sq.kflags) & IORING_SQ_CQ_OVERFLOW)) {
+		goto err;
+	}
+
+	/* multishot timer should be gone */
+	sqe = io_uring_get_sqe(ring);
+	if (!sqe) {
+		fprintf(stderr, "%s: get sqe failed\n", __FUNCTION__);
+		goto err;
+	}
+
+	io_uring_prep_timeout_remove(sqe, 1, 0);
+
+	ret = io_uring_submit(ring);
+	if (ret <= 0) {
+		fprintf(stderr, "%s: sqe submit failed: %d\n", __FUNCTION__, ret);
+		goto err;
+	}
+
+	ret = io_uring_wait_cqe(ring, &cqe);
+	if (ret < 0) {
+		fprintf(stderr, "%s: wait completion %d\n", __FUNCTION__, ret);
+		goto err;
+	}
+
+	ret = cqe->res;
+	io_uring_cqe_seen(ring, cqe);
+	if (ret != -ETIME) {
+		fprintf(stderr, "%s: remove failed: %d %s\n", __FUNCTION__, ret, strerror(-ret));
+		goto err;
+	}
+
+	return 0;
+err:
+	return 1;
+}
+
+
+int main(int argc, char *argv[])
+{
+	struct io_uring ring, sqpoll_ring;
+	bool has_timeout_update, sqpoll;
+	struct io_uring_params p = { };
+	int ret;
+
+	if (argc > 1)
+		return 0;
+
+	ret = io_uring_queue_init_params(8, &ring, &p);
+	if (ret) {
+		fprintf(stderr, "ring setup failed\n");
+		return 1;
+	}
+
+	ret = io_uring_queue_init(8, &sqpoll_ring, IORING_SETUP_SQPOLL);
+	sqpoll = !ret;
+
+	ret = test_single_timeout(&ring);
+	if (ret) {
+		fprintf(stderr, "test_single_timeout failed\n");
+		return ret;
+	}
+	if (not_supported)
+		return 0;
+
+	ret = test_multi_timeout(&ring);
+	if (ret) {
+		fprintf(stderr, "test_multi_timeout failed\n");
+		return ret;
+	}
+
+	ret = test_single_timeout_abs(&ring);
+	if (ret) {
+		fprintf(stderr, "test_single_timeout_abs failed\n");
+		return ret;
+	}
+
+	ret = test_single_timeout_remove(&ring);
+	if (ret) {
+		fprintf(stderr, "test_single_timeout_remove failed\n");
+		return ret;
+	}
+
+	ret = test_single_timeout_remove_notfound(&ring);
+	if (ret) {
+		fprintf(stderr, "test_single_timeout_remove_notfound failed\n");
+		return ret;
+	}
+
+	ret = test_single_timeout_many(&ring);
+	if (ret) {
+		fprintf(stderr, "test_single_timeout_many failed\n");
+		return ret;
+	}
+
+	ret = test_single_timeout_nr(&ring, 1);
+	if (ret) {
+		fprintf(stderr, "test_single_timeout_nr(1) failed\n");
+		return ret;
+	}
+	ret = test_single_timeout_nr(&ring, 2);
+	if (ret) {
+		fprintf(stderr, "test_single_timeout_nr(2) failed\n");
+		return ret;
+	}
+
+	ret = test_multi_timeout_nr(&ring);
+	if (ret) {
+		fprintf(stderr, "test_multi_timeout_nr failed\n");
+		return ret;
+	}
+
+	ret = test_timeout_flags1(&ring);
+	if (ret) {
+		fprintf(stderr, "test_timeout_flags1 failed\n");
+		return ret;
+	}
+
+	ret = test_timeout_flags2(&ring);
+	if (ret) {
+		fprintf(stderr, "test_timeout_flags2 failed\n");
+		return ret;
+	}
+
+	ret = test_timeout_flags3(&ring);
+	if (ret) {
+		fprintf(stderr, "test_timeout_flags3 failed\n");
+		return ret;
+	}
+
+	ret = test_timeout_multishot(&ring);
+	if (ret && ret != T_EXIT_SKIP) {
+		fprintf(stderr, "test_timeout_multishot failed\n");
+		return ret;
+	}
+
+	ret = test_timeout_multishot_nr(&ring);
+	if (ret && ret != T_EXIT_SKIP) {
+		fprintf(stderr, "test_timeout_multishot_nr failed\n");
+		return ret;
+	}
+
+	/* io_uring_wait_cqe_timeout() may have left a timeout, reinit ring */
+	io_uring_queue_exit(&ring);
+	ret = io_uring_queue_init(8, &ring, 0);
+	if (ret) {
+		fprintf(stderr, "ring setup failed\n");
+		return 1;
+	}
+
+	ret = test_timeout_multishot_overflow(&ring);
+	if (ret && ret != T_EXIT_SKIP) {
+		fprintf(stderr, "test_timeout_multishot_overflow failed\n");
+		return ret;
+	}
+
+	/* io_uring_wait_cqe_timeout() may have left a timeout, reinit ring */
+	io_uring_queue_exit(&ring);
+	ret = io_uring_queue_init(8, &ring, 0);
+	if (ret) {
+		fprintf(stderr, "ring setup failed\n");
+		return 1;
+	}
+
+	ret = test_single_timeout_wait(&ring, &p);
+	if (ret) {
+		fprintf(stderr, "test_single_timeout_wait failed\n");
+		return ret;
+	}
+
+	/* io_uring_wait_cqes() may have left a timeout, reinit ring */
+	io_uring_queue_exit(&ring);
+	ret = io_uring_queue_init(8, &ring, 0);
+	if (ret) {
+		fprintf(stderr, "ring setup failed\n");
+		return 1;
+	}
+
+	ret = test_update_nonexistent_timeout(&ring);
+	has_timeout_update = (ret != -EINVAL);
+	if (has_timeout_update) {
+		if (ret) {
+			fprintf(stderr, "test_update_nonexistent_timeout failed\n");
+			return ret;
+		}
+
+		ret = test_update_invalid_flags(&ring);
+		if (ret) {
+			fprintf(stderr, "test_update_invalid_flags failed\n");
+			return ret;
+		}
+
+		ret = test_update_timeout(&ring, 0, false, false, false);
+		if (ret) {
+			fprintf(stderr, "test_update_timeout failed\n");
+			return ret;
+		}
+
+		ret = test_update_timeout(&ring, 1, false, false, false);
+		if (ret) {
+			fprintf(stderr, "test_update_timeout 1ms failed\n");
+			return ret;
+		}
+
+		ret = test_update_timeout(&ring, 1000, false, false, false);
+		if (ret) {
+			fprintf(stderr, "test_update_timeout 1s failed\n");
+			return ret;
+		}
+
+		ret = test_update_timeout(&ring, 0, true, true, false);
+		if (ret) {
+			fprintf(stderr, "test_update_timeout abs failed\n");
+			return ret;
+		}
+
+
+		ret = test_update_timeout(&ring, 0, false, true, false);
+		if (ret) {
+			fprintf(stderr, "test_update_timeout async failed\n");
+			return ret;
+		}
+
+		ret = test_update_timeout(&ring, 0, false, false, true);
+		if (ret) {
+			fprintf(stderr, "test_update_timeout linked failed\n");
+			return ret;
+		}
+
+		if (sqpoll) {
+			ret = test_update_timeout(&sqpoll_ring, 0, false, false,
+						  false);
+			if (ret) {
+				fprintf(stderr, "test_update_timeout sqpoll"
+						"failed\n");
+				return ret;
+			}
+		}
+	}
+
+	/*
+	 * this test must go last, it kills the ring
+	 */
+	ret = test_single_timeout_exit(&ring);
+	if (ret) {
+		fprintf(stderr, "test_single_timeout_exit failed\n");
+		return ret;
+	}
+
+	ret = test_timeout_link_cancel();
+	if (ret) {
+		fprintf(stderr, "test_timeout_link_cancel failed\n");
+		return ret;
+	}
+
+	ret = test_not_failing_links();
+	if (ret) {
+		fprintf(stderr, "test_not_failing_links failed\n");
+		return ret;
+	}
+
+	if (sqpoll)
+		io_uring_queue_exit(&sqpoll_ring);
+	return 0;
 }