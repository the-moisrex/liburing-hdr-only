--- conflicted
+++ resolved
@@ -5,54 +5,8 @@
  */
 #include "helpers.h"
 
-<<<<<<< HEAD
 #include <stdio.h>
 
-int main(int argc, char* argv[]) {
-    struct io_uring ring;
-    unsigned        values[2];
-    int             ret;
-
-    if (argc > 1)
-        return T_EXIT_SKIP;
-
-    ret = io_uring_queue_init(8, &ring, IORING_SETUP_REGISTERED_FD_ONLY | IORING_SETUP_NO_MMAP);
-    if (ret == -EINVAL)
-        return T_EXIT_SKIP;
-    else if (ret) {
-        fprintf(stderr, "ring setup failed\n");
-        return T_EXIT_FAIL;
-    }
-
-    ret = io_uring_register_ring_fd(&ring);
-    if (ret != -EEXIST) {
-        fprintf(stderr, "registering already-registered ring fd should fail\n");
-        goto err;
-    }
-
-    ret = io_uring_close_ring_fd(&ring);
-    if (ret != -EBADF) {
-        fprintf(stderr, "closing already-closed ring fd should fail\n");
-        goto err;
-    }
-
-    /* Test a simple io_uring_register operation expected to work.
-     * io_uring_register_iowq_max_workers is arbitrary.
-     */
-    values[0] = values[1] = 0;
-    ret                   = io_uring_register_iowq_max_workers(&ring, values);
-    if (ret || (values[0] == 0 && values[1] == 0)) {
-        fprintf(stderr, "io_uring_register operation failed after closing ring fd\n");
-        goto err;
-    }
-
-    io_uring_queue_exit(&ring);
-    return T_EXIT_PASS;
-
-err:
-    io_uring_queue_exit(&ring);
-    return T_EXIT_FAIL;
-=======
 #define NORMAL_PAGE_ENTRIES	8
 #define HUGE_PAGE_ENTRIES	512
 
@@ -101,6 +55,16 @@
 	unsigned values[2];
 	int ret;
 
+    if (argc > 1)
+        return T_EXIT_SKIP;
+
+    ret = io_uring_queue_init(8, &ring, IORING_SETUP_REGISTERED_FD_ONLY | IORING_SETUP_NO_MMAP);
+    if (ret == -EINVAL)
+        return T_EXIT_SKIP;
+    else if (ret) {
+        fprintf(stderr, "ring setup failed\n");
+        return T_EXIT_FAIL;
+    }
 	ret = io_uring_queue_init(nentries, &ring,
 			IORING_SETUP_REGISTERED_FD_ONLY | IORING_SETUP_NO_MMAP);
 	if (ret == -EINVAL) {
@@ -114,17 +78,17 @@
 		return T_EXIT_FAIL;
 	}
 
-	ret = io_uring_register_ring_fd(&ring);
-	if (ret != -EEXIST) {
-		fprintf(stderr, "registering already-registered ring fd should fail\n");
-		goto err;
-	}
+    ret = io_uring_register_ring_fd(&ring);
+    if (ret != -EEXIST) {
+        fprintf(stderr, "registering already-registered ring fd should fail\n");
+        goto err;
+    }
 
-	ret = io_uring_close_ring_fd(&ring);
-	if (ret != -EBADF) {
-		fprintf(stderr, "closing already-closed ring fd should fail\n");
-		goto err;
-	}
+    ret = io_uring_close_ring_fd(&ring);
+    if (ret != -EBADF) {
+        fprintf(stderr, "closing already-closed ring fd should fail\n");
+        goto err;
+    }
 
 	/* Test a simple io_uring_register operation expected to work.
 	 * io_uring_register_iowq_max_workers is arbitrary.
@@ -140,12 +104,12 @@
 	if (ret)
 		goto err;
 
-	io_uring_queue_exit(&ring);
-	return T_EXIT_PASS;
+    io_uring_queue_exit(&ring);
+    return T_EXIT_PASS;
 
 err:
-	io_uring_queue_exit(&ring);
-	return T_EXIT_FAIL;
+    io_uring_queue_exit(&ring);
+    return T_EXIT_FAIL;
 }
 
 int main(int argc, char *argv[])
@@ -174,5 +138,4 @@
 	}
 
 	return T_EXIT_PASS;
->>>>>>> 9d926362
 }