--- conflicted
+++ resolved
@@ -9,68 +9,63 @@
 extern "C" {
 #endif
 
-<<<<<<< HEAD
 #include "../liburing/liburing.h"
 
-=======
-#include "liburing.h"
-#include "../src/setup.h"
->>>>>>> 78eef455
 #include <arpa/inet.h>
 
 enum t_setup_ret {
-    T_SETUP_OK = 0,
-    T_SETUP_SKIP,
+	T_SETUP_OK	= 0,
+	T_SETUP_SKIP,
 };
 
 enum t_test_result {
-    T_EXIT_PASS = 0,
-    T_EXIT_FAIL = 1,
-    T_EXIT_SKIP = 77,
+	T_EXIT_PASS   = 0,
+	T_EXIT_FAIL   = 1,
+	T_EXIT_SKIP   = 77,
 };
 
 /*
  * Helper for binding socket to an ephemeral port.
  * The port number to be bound is returned in @addr->sin_port.
  */
-int t_bind_ephemeral_port(int fd, struct sockaddr_in* addr);
+int t_bind_ephemeral_port(int fd, struct sockaddr_in *addr);
 
 
 /*
  * Helper for allocating memory in tests.
  */
-void* t_malloc(size_t size);
+void *t_malloc(size_t size);
 
 
 /*
  * Helper for allocating size bytes aligned on a boundary.
  */
-void t_posix_memalign(void** memptr, size_t alignment, size_t size);
+void t_posix_memalign(void **memptr, size_t alignment, size_t size);
 
 
 /*
  * Helper for allocating space for an array of nmemb elements
  * with size bytes for each element.
  */
-void* t_calloc(size_t nmemb, size_t size);
+void *t_calloc(size_t nmemb, size_t size);
 
 
 /*
  * Helper for creating file and write @size byte buf with 0xaa value in the file.
  */
-void t_create_file(const char* file, size_t size);
+void t_create_file(const char *file, size_t size);
 
 /*
  * Helper for creating file and write @size byte buf with @pattern value in
  * the file.
  */
-void t_create_file_pattern(const char* file, size_t size, char pattern);
+void t_create_file_pattern(const char *file, size_t size, char pattern);
 
 /*
  * Helper for creating @buf_num number of iovec
  * with @buf_size bytes buffer of each iovec.
  */
-struct iovec* t_create_buffers(size_t buf_num, size_t buf_size);
+struct iovec *t_create_buffers(size_t buf_num, size_t buf_size);
 
 /*
  * Helper for creating connected socket pairs
@@ -80,27 +75,31 @@
 /*
  * Helper for setting up a ring and checking for user privs
  */
-enum t_setup_ret t_create_ring_params(int depth, struct io_uring* ring, struct io_uring_params* p);
-enum t_setup_ret t_create_ring(int depth, struct io_uring* ring, unsigned int flags);
+enum t_setup_ret t_create_ring_params(int depth, struct io_uring *ring,
+				      struct io_uring_params *p);
+enum t_setup_ret t_create_ring(int depth, struct io_uring *ring,
+			       unsigned int flags);
 
-enum t_setup_ret t_register_buffers(struct io_uring* ring, const struct iovec* iovecs, unsigned nr_iovecs);
+enum t_setup_ret t_register_buffers(struct io_uring *ring,
+				    const struct iovec *iovecs,
+				    unsigned nr_iovecs);
 
 bool t_probe_defer_taskrun(void);
 
-unsigned __io_uring_flush_sq(struct io_uring* ring);
+unsigned __io_uring_flush_sq(struct io_uring *ring);
 
 static inline int t_io_uring_init_sqarray(unsigned entries, struct io_uring *ring,
 					struct io_uring_params *p)
 {
 	int ret;
 
-	ret = __io_uring_queue_init_params(entries, ring, p, NULL, 0);
+	ret = internal__io_uring_queue_init_params(entries, ring, p, nullptr, 0);
 	return ret >= 0 ? 0 : ret;
 }
 
 #define ARRAY_SIZE(x) (sizeof(x) / sizeof((x)[0]))
 
-void t_error(int status, int errnum, const char* format, ...);
+void t_error(int status, int errnum, const char *format, ...);
 
 #ifdef __cplusplus
 }
