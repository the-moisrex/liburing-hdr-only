/* SPDX-License-Identifier: MIT */
/*
 * Check that IORING_OP_ACCEPT works, and send some data across to verify we
 * didn't get a junk fd.
 */
#include "../liburing/liburing.h"
#include "helpers.h"

#include <arpa/inet.h>
#include <assert.h>
#include <errno.h>
#include <fcntl.h>
#include <limits.h>
#include <netinet/in.h>
#include <netinet/tcp.h>
#include <stdint.h>
#include <stdio.h>
#include <stdlib.h>
#include <sys/resource.h>
#include <sys/socket.h>
#include <sys/time.h>
#include <sys/un.h>
#include <unistd.h>
#define MAX_FDS           32
#define NOP_USER_DATA     (1LLU << 50)
#define INITIAL_USER_DATA 1000

static int no_accept;
static int no_accept_multi;

struct data {
    char         buf[128];
    struct iovec iov;
};

struct accept_test_args {
    int  accept_should_error;
    bool fixed;
    bool nonblock;
    bool queue_accept_before_connect;
    bool multishot;
    int  extra_loops;
    bool overflow;
};

static void close_fds(int fds[], int nr) {
    int i;

    for (i = 0; i < nr; i++)
        close(fds[i]);
}

static void close_sock_fds(int s_fd[], int c_fd[], int nr, bool fixed) {
    if (!fixed)
        close_fds(s_fd, nr);
    close_fds(c_fd, nr);
}

static void queue_send(struct io_uring* ring, int fd) {
    struct io_uring_sqe* sqe;
    struct data*         d;

    d               = t_malloc(sizeof(*d));
    d->iov.iov_base = d->buf;
    d->iov.iov_len  = sizeof(d->buf);

    sqe = io_uring_get_sqe(ring);
    io_uring_prep_writev(sqe, fd, &d->iov, 1, 0);
    sqe->user_data = 1;
}

static void queue_recv(struct io_uring* ring, int fd, bool fixed) {
    struct io_uring_sqe* sqe;
    struct data*         d;

    d               = t_malloc(sizeof(*d));
    d->iov.iov_base = d->buf;
    d->iov.iov_len  = sizeof(d->buf);

    sqe = io_uring_get_sqe(ring);
    io_uring_prep_readv(sqe, fd, &d->iov, 1, 0);
    sqe->user_data = 2;
    if (fixed)
        sqe->flags |= IOSQE_FIXED_FILE;
}

static void queue_accept_multishot(struct io_uring* ring, int fd, int idx, bool fixed) {
    struct io_uring_sqe* sqe = io_uring_get_sqe(ring);
    int                  ret;

    if (fixed)
        io_uring_prep_multishot_accept_direct(sqe, fd, NULL, NULL, 0);
    else
        io_uring_prep_multishot_accept(sqe, fd, NULL, NULL, 0);

    io_uring_sqe_set_data64(sqe, idx);
    ret = io_uring_submit(ring);
    assert(ret != -1);
}

static void queue_accept_conn(struct io_uring* ring, int fd, struct accept_test_args args) {
    struct io_uring_sqe* sqe;
    int                  ret;
    int                  fixed_idx = args.fixed ? 0 : -1;
    int                  count     = 1 + args.extra_loops;

    if (args.multishot) {
        queue_accept_multishot(ring, fd, INITIAL_USER_DATA, args.fixed);
        return;
    }

    while (count--) {
        sqe = io_uring_get_sqe(ring);
        if (fixed_idx < 0) {
            io_uring_prep_accept(sqe, fd, NULL, NULL, 0);
        } else {
            io_uring_prep_accept_direct(sqe, fd, NULL, NULL, 0, fixed_idx);
        }
        ret = io_uring_submit(ring);
        assert(ret != -1);
    }
}

static int accept_conn(struct io_uring* ring, int fixed_idx, int* multishot, int fd) {
    struct io_uring_cqe* pcqe;
    struct io_uring_cqe  cqe;
    int                  ret;

    do {
        ret = io_uring_wait_cqe(ring, &pcqe);
        assert(!ret);
        cqe = *pcqe;
        io_uring_cqe_seen(ring, pcqe);
    } while (cqe.user_data == NOP_USER_DATA);

    if (*multishot) {
        if (!(cqe.flags & IORING_CQE_F_MORE)) {
            (*multishot)++;
            queue_accept_multishot(ring, fd, *multishot, fixed_idx == 0);
        } else {
            if (cqe.user_data != *multishot) {
                fprintf(stderr, "received multishot after told done!\n");
                return -ECANCELED;
            }
        }
    }

    ret = cqe.res;

    if (fixed_idx >= 0) {
        if (ret > 0) {
            if (!multishot) {
                close(ret);
                return -EINVAL;
            }
        } else if (!ret) {
            ret = fixed_idx;
        }
    }
    return ret;
}

static int start_accept_listen(struct sockaddr_in* addr, int port_off, int extra_flags) {
    int fd, ret;

    fd = socket(AF_INET, SOCK_STREAM | SOCK_CLOEXEC | extra_flags, IPPROTO_TCP);

    int32_t val = 1;
    ret         = setsockopt(fd, SOL_SOCKET, SO_REUSEPORT, &val, sizeof(val));
    assert(ret != -1);
    ret = setsockopt(fd, SOL_SOCKET, SO_REUSEADDR, &val, sizeof(val));
    assert(ret != -1);

    struct sockaddr_in laddr;

    if (!addr)
        addr = &laddr;

    addr->sin_family      = AF_INET;
    addr->sin_addr.s_addr = inet_addr("127.0.0.1");
    ret                   = t_bind_ephemeral_port(fd, addr);
    assert(!ret);
    ret = listen(fd, 128);
    assert(ret != -1);

    return fd;
}

static int set_client_fd(struct sockaddr_in* addr) {
    int32_t val;
    int     fd, ret;

    fd = socket(AF_INET, SOCK_STREAM | SOCK_CLOEXEC, IPPROTO_TCP);

    val = 1;
    ret = setsockopt(fd, IPPROTO_TCP, TCP_NODELAY, &val, sizeof(val));
    assert(ret != -1);

    int32_t flags = fcntl(fd, F_GETFL, 0);
    assert(flags != -1);

    flags |= O_NONBLOCK;
    ret = fcntl(fd, F_SETFL, flags);
    assert(ret != -1);

    ret = connect(fd, (struct sockaddr*) addr, sizeof(*addr));
    assert(ret == -1);

    flags = fcntl(fd, F_GETFL, 0);
    assert(flags != -1);

    flags &= ~O_NONBLOCK;
    ret = fcntl(fd, F_SETFL, flags);
    assert(ret != -1);

    return fd;
}

static void cause_overflow(struct io_uring* ring) {
    int i, ret;

    for (i = 0; i < ring->cq.ring_entries; i++) {
        struct io_uring_sqe* sqe = io_uring_get_sqe(ring);

        io_uring_prep_nop(sqe);
        io_uring_sqe_set_data64(sqe, NOP_USER_DATA);
        ret = io_uring_submit(ring);
        assert(ret != -1);
    }
}

static void clear_overflow(struct io_uring* ring) {
    struct io_uring_cqe* cqe;

    while (!io_uring_peek_cqe(ring, &cqe)) {
        if (cqe->user_data != NOP_USER_DATA)
            break;
        io_uring_cqe_seen(ring, cqe);
    }
}

<<<<<<< HEAD
static int
test_loop(struct io_uring* ring, struct accept_test_args args, int recv_s0, struct sockaddr_in* addr) {
    struct io_uring_cqe* cqe;
    uint32_t             head, count = 0;
    int                  i, ret, s_fd[MAX_FDS], c_fd[MAX_FDS], done = 0;
    bool                 fixed          = args.fixed;
    bool                 multishot      = args.multishot;
    uint32_t             multishot_mask = 0;
    int                  nr_fds         = multishot ? MAX_FDS : 1;
    int                  multishot_idx  = multishot ? INITIAL_USER_DATA : 0;
    int                  err_ret        = T_EXIT_FAIL;

    if (args.overflow)
        cause_overflow(ring);

    for (i = 0; i < nr_fds; i++) {
        c_fd[i] = set_client_fd(addr);
        if (args.overflow && i == nr_fds / 2)
            clear_overflow(ring);
    }

    if (!args.queue_accept_before_connect)
        queue_accept_conn(ring, recv_s0, args);

    for (i = 0; i < nr_fds; i++) {
        s_fd[i] = accept_conn(ring, fixed ? 0 : -1, &multishot_idx, recv_s0);
        if (s_fd[i] == -EINVAL) {
            if (args.accept_should_error)
                goto out;
            fprintf(stdout,
                    "%s %s Accept not supported, skipping\n",
                    fixed ? "Fixed" : "",
                    multishot ? "Multishot" : "");
            if (multishot)
                no_accept_multi = 1;
            else
                no_accept = 1;
            ret = T_EXIT_SKIP;
            goto out;
        } else if (s_fd[i] < 0) {
            if (args.accept_should_error && (s_fd[i] == -EBADF || s_fd[i] == -EINVAL))
                goto out;
            fprintf(stderr,
                    "%s %s Accept[%d] got %d\n",
                    fixed ? "Fixed" : "",
                    multishot ? "Multishot" : "",
                    i,
                    s_fd[i]);
            goto err;
        }

        if (multishot && fixed) {
            if (s_fd[i] >= MAX_FDS) {
                fprintf(stderr, "Fixed Multishot Accept[%d] got outbound index: %d\n", i, s_fd[i]);
                goto err;
            }
            /*
             * for fixed multishot accept test, the file slots
             * allocated are [0, 32), this means we finally end up
             * with each bit of a u32 being 1.
             */
            multishot_mask |= (1U << s_fd[i]);
        }
    }

    if (multishot) {
        if (fixed && (~multishot_mask != 0U)) {
            fprintf(stderr, "Fixed Multishot Accept misses events\n");
            goto err;
        }
        goto out;
    }

    queue_send(ring, c_fd[0]);
    queue_recv(ring, s_fd[0], fixed);

    ret = io_uring_submit_and_wait(ring, 2);
    assert(ret != -1);

    while (count < 2) {
        io_uring_for_each_cqe(ring, head, cqe) {
            if (cqe->res < 0) {
                fprintf(stderr, "Got cqe res %d, user_data %i\n", cqe->res, (int) cqe->user_data);
                done = 1;
                break;
            }
            assert(cqe->res == 128);
            count++;
        }

        assert(count <= 2);
        io_uring_cq_advance(ring, count);
        if (done)
            goto err;
    }
=======
static int test_loop(struct io_uring *ring,
		     struct accept_test_args args,
		     int recv_s0,
		     struct sockaddr_in *addr)
{
	struct io_uring_cqe *cqe;
	uint32_t head, count = 0;
	int i, ret, s_fd[MAX_FDS], c_fd[MAX_FDS], done = 0;
	bool fixed = args.fixed;
	bool multishot = args.multishot;
	uint32_t multishot_mask = 0;
	int nr_fds = multishot ? MAX_FDS : 1;
	int multishot_idx = multishot ? INITIAL_USER_DATA : 0;
	int err_ret = T_EXIT_FAIL;

	if (args.overflow)
		cause_overflow(ring);

	for (i = 0; i < nr_fds; i++) {
		c_fd[i] = set_client_fd(addr);
		if (args.overflow && i == nr_fds / 2)
			clear_overflow(ring);
	}

	if (!args.queue_accept_before_connect)
		queue_accept_conn(ring, recv_s0, args);

	for (i = 0; i < nr_fds; i++) {
		s_fd[i] = accept_conn(ring, fixed ? 0 : -1, &multishot_idx, recv_s0);
		if (s_fd[i] == -EINVAL) {
			if (args.accept_should_error)
				goto out;
			fprintf(stdout,
				"%s %s Accept not supported, skipping\n",
				fixed ? "Fixed" : "",
				multishot ? "Multishot" : "");
			if (multishot)
				no_accept_multi = 1;
			else
				no_accept = 1;
			ret = T_EXIT_SKIP;
			goto out;
		} else if (s_fd[i] < 0) {
			if (args.accept_should_error &&
			    (s_fd[i] == -EBADF || s_fd[i] == -EINVAL))
				goto out;
			fprintf(stderr, "%s %s Accept[%d] got %d\n",
				fixed ? "Fixed" : "",
				multishot ? "Multishot" : "",
				i, s_fd[i]);
			goto err;
		} else if (s_fd[i] == 195 && args.overflow) {
			fprintf(stderr, "Broken overflow handling\n");
			goto err;
		}

		if (multishot && fixed) {
			if (s_fd[i] >= MAX_FDS) {
				fprintf(stderr,
					"Fixed Multishot Accept[%d] got outbound index: %d\n",
					i, s_fd[i]);
				goto err;
			}
			/*
			 * for fixed multishot accept test, the file slots
			 * allocated are [0, 32), this means we finally end up
			 * with each bit of a u32 being 1.
			 */
			multishot_mask |= (1U << s_fd[i]);
		}
	}

	if (multishot) {
		if (fixed && (~multishot_mask != 0U)) {
			fprintf(stderr, "Fixed Multishot Accept misses events\n");
			goto err;
		}
		goto out;
	}

	queue_send(ring, c_fd[0]);
	queue_recv(ring, s_fd[0], fixed);

	ret = io_uring_submit_and_wait(ring, 2);
	assert(ret != -1);

	while (count < 2) {
		io_uring_for_each_cqe(ring, head, cqe) {
			if (cqe->res < 0) {
				fprintf(stderr, "Got cqe res %d, user_data %i\n",
						cqe->res, (int)cqe->user_data);
				done = 1;
				break;
			}
			assert(cqe->res == 128);
			count++;
		}

		assert(count <= 2);
		io_uring_cq_advance(ring, count);
		if (done)
			goto err;
	}
>>>>>>> 0584faa9

out:
    close_sock_fds(s_fd, c_fd, nr_fds, fixed);
    return T_EXIT_PASS;
err:
    close_sock_fds(s_fd, c_fd, nr_fds, fixed);
    return err_ret;
}

static int test(struct io_uring* ring, struct accept_test_args args) {
    struct sockaddr_in addr;
    int                ret = 0;
    int                loop;
    int32_t            recv_s0 = start_accept_listen(&addr, 0, args.nonblock ? SOCK_NONBLOCK : 0);
    if (args.queue_accept_before_connect)
        queue_accept_conn(ring, recv_s0, args);
    for (loop = 0; loop < 1 + args.extra_loops; loop++) {
        ret = test_loop(ring, args, recv_s0, &addr);
        if (ret)
            break;
    }

    close(recv_s0);
    return ret;
}

static void sig_alrm(int sig) {
    exit(0);
}

static int test_accept_pending_on_exit(void) {
    struct io_uring      m_io_uring;
    struct io_uring_cqe* cqe;
    struct io_uring_sqe* sqe;
    int                  fd, ret;

    ret = io_uring_queue_init(32, &m_io_uring, 0);
    assert(ret >= 0);

    fd = start_accept_listen(NULL, 0, 0);

    sqe = io_uring_get_sqe(&m_io_uring);
    io_uring_prep_accept(sqe, fd, NULL, NULL, 0);
    ret = io_uring_submit(&m_io_uring);
    assert(ret != -1);

    signal(SIGALRM, sig_alrm);
    alarm(1);
    ret = io_uring_wait_cqe(&m_io_uring, &cqe);
    assert(!ret);
    io_uring_cqe_seen(&m_io_uring, cqe);

    io_uring_queue_exit(&m_io_uring);
    return 0;
}

struct test_accept_many_args {
    unsigned int usecs;
    bool         nonblock;
    bool         single_sock;
    bool         close_fds;
};

/*
 * Test issue many accepts and see if we handle cancellation on exit
 */
static int test_accept_many(struct test_accept_many_args args) {
    struct io_uring      m_io_uring;
    struct io_uring_cqe* cqe;
    struct io_uring_sqe* sqe;
    unsigned long        cur_lim;
    struct rlimit        rlim;
    int *                fds, i, ret;
    unsigned int         nr       = 128;
    int                  nr_socks = args.single_sock ? 1 : nr;

    if (getrlimit(RLIMIT_NPROC, &rlim) < 0) {
        perror("getrlimit");
        return 1;
    }

    cur_lim       = rlim.rlim_cur;
    rlim.rlim_cur = nr / 4;

    if (setrlimit(RLIMIT_NPROC, &rlim) < 0) {
        perror("setrlimit");
        return 1;
    }

    ret = io_uring_queue_init(2 * nr, &m_io_uring, 0);
    assert(ret >= 0);

    fds = t_calloc(nr_socks, sizeof(int));

    for (i = 0; i < nr_socks; i++)
        fds[i] = start_accept_listen(NULL, i, args.nonblock ? SOCK_NONBLOCK : 0);

    for (i = 0; i < nr; i++) {
        int sock_idx = args.single_sock ? 0 : i;
        sqe          = io_uring_get_sqe(&m_io_uring);
        io_uring_prep_accept(sqe, fds[sock_idx], NULL, NULL, 0);
        sqe->user_data = 1 + i;
        ret            = io_uring_submit(&m_io_uring);
        assert(ret == 1);
    }

    if (args.usecs)
        usleep(args.usecs);

    if (args.close_fds)
        for (i = 0; i < nr_socks; i++)
            close(fds[i]);

    for (i = 0; i < nr; i++) {
        if (io_uring_peek_cqe(&m_io_uring, &cqe))
            break;
        if (cqe->res != -ECANCELED) {
            fprintf(stderr, "Expected cqe to be cancelled %d\n", cqe->res);
            ret = 1;
            goto out;
        }
        io_uring_cqe_seen(&m_io_uring, cqe);
    }
    ret = 0;
out:
    rlim.rlim_cur = cur_lim;
    if (setrlimit(RLIMIT_NPROC, &rlim) < 0) {
        perror("setrlimit");
        return 1;
    }

    free(fds);
    io_uring_queue_exit(&m_io_uring);
    return ret;
}

static int test_accept_cancel(unsigned usecs, unsigned int nr, bool multishot) {
    struct io_uring      m_io_uring;
    struct io_uring_cqe* cqe;
    struct io_uring_sqe* sqe;
    int                  fd, i, ret;

    if (multishot && no_accept_multi)
        return T_EXIT_SKIP;

    ret = io_uring_queue_init(32, &m_io_uring, 0);
    assert(ret >= 0);

    fd = start_accept_listen(NULL, 0, 0);

    for (i = 1; i <= nr; i++) {
        sqe = io_uring_get_sqe(&m_io_uring);
        if (!multishot)
            io_uring_prep_accept(sqe, fd, NULL, NULL, 0);
        else
            io_uring_prep_multishot_accept(sqe, fd, NULL, NULL, 0);
        sqe->user_data = i;
        ret            = io_uring_submit(&m_io_uring);
        assert(ret == 1);
    }

    if (usecs)
        usleep(usecs);

    for (i = 1; i <= nr; i++) {
        sqe = io_uring_get_sqe(&m_io_uring);
        io_uring_prep_cancel64(sqe, i, 0);
        sqe->user_data = nr + i;
        ret            = io_uring_submit(&m_io_uring);
        assert(ret == 1);
    }
    for (i = 0; i < nr * 2; i++) {
        ret = io_uring_wait_cqe(&m_io_uring, &cqe);
        assert(!ret);
        /*
         * Two cases here:
         *
         * 1) We cancel the accept4() before it got started, we should
         *    get '0' for the cancel request and '-ECANCELED' for the
         *    accept request.
         * 2) We cancel the accept4() after it's already running, we
         *    should get '-EALREADY' for the cancel request and
         *    '-EINTR' for the accept request.
         */
        if (cqe->user_data == 0) {
            fprintf(stderr, "unexpected 0 user data\n");
            goto err;
        } else if (cqe->user_data <= nr) {
            if (cqe->res != -EINTR && cqe->res != -ECANCELED) {
                fprintf(stderr, "Cancelled accept got %d\n", cqe->res);
                goto err;
            }
        } else if (cqe->user_data <= nr * 2) {
            if (cqe->res != -EALREADY && cqe->res != 0) {
                fprintf(stderr, "Cancel got %d\n", cqe->res);
                goto err;
            }
        }
        io_uring_cqe_seen(&m_io_uring, cqe);
    }

    io_uring_queue_exit(&m_io_uring);
    close(fd);
    return 0;
err:
    io_uring_queue_exit(&m_io_uring);
    close(fd);
    return 1;
}

static int test_accept(int count, bool before) {
    struct io_uring         m_io_uring;
    int                     ret;
    struct accept_test_args args = {.queue_accept_before_connect = before, .extra_loops = count - 1};

    ret = io_uring_queue_init(32, &m_io_uring, 0);
    assert(ret >= 0);
    ret = test(&m_io_uring, args);
    io_uring_queue_exit(&m_io_uring);
    return ret;
}

static int test_multishot_accept(int count, bool before, bool overflow) {
    struct io_uring         m_io_uring;
    int                     ret;
    struct accept_test_args args = {.queue_accept_before_connect = before,
                                    .multishot                   = true,
                                    .extra_loops                 = count - 1,
                                    .overflow                    = overflow};

    if (no_accept_multi)
        return T_EXIT_SKIP;

    ret = io_uring_queue_init(MAX_FDS + 10, &m_io_uring, 0);
    assert(ret >= 0);
    ret = test(&m_io_uring, args);
    io_uring_queue_exit(&m_io_uring);
    return ret;
}

static int test_accept_multishot_wrong_arg(void) {
    struct io_uring      m_io_uring;
    struct io_uring_cqe* cqe;
    struct io_uring_sqe* sqe;
    int                  fd, ret;

    ret = io_uring_queue_init(4, &m_io_uring, 0);
    assert(ret >= 0);

    fd = start_accept_listen(NULL, 0, 0);

    sqe = io_uring_get_sqe(&m_io_uring);
    io_uring_prep_multishot_accept_direct(sqe, fd, NULL, NULL, 0);
    sqe->file_index = 1;
    ret             = io_uring_submit(&m_io_uring);
    assert(ret == 1);

    ret = io_uring_wait_cqe(&m_io_uring, &cqe);
    assert(!ret);
    if (cqe->res != -EINVAL) {
        fprintf(stderr, "file index should be IORING_FILE_INDEX_ALLOC \
				if its accept in multishot direct mode\n");
        goto err;
    }
    io_uring_cqe_seen(&m_io_uring, cqe);

    io_uring_queue_exit(&m_io_uring);
    close(fd);
    return 0;
err:
    io_uring_queue_exit(&m_io_uring);
    close(fd);
    return 1;
}


static int test_accept_nonblock(bool queue_before_connect, int count) {
    struct io_uring         m_io_uring;
    int                     ret;
    struct accept_test_args args = {.nonblock                    = true,
                                    .queue_accept_before_connect = queue_before_connect,
                                    .extra_loops                 = count - 1};

    ret = io_uring_queue_init(32, &m_io_uring, 0);
    assert(ret >= 0);
    ret = test(&m_io_uring, args);
    io_uring_queue_exit(&m_io_uring);
    return ret;
}

static int test_accept_fixed(void) {
    struct io_uring         m_io_uring;
    int                     ret, fd = -1;
    struct accept_test_args args = {.fixed = true};

    ret = io_uring_queue_init(32, &m_io_uring, 0);
    assert(ret >= 0);
    ret = io_uring_register_files(&m_io_uring, &fd, 1);
    assert(ret == 0);
    ret = test(&m_io_uring, args);
    io_uring_queue_exit(&m_io_uring);
    return ret;
}

static int test_multishot_fixed_accept(void) {
    struct io_uring         m_io_uring;
    int                     ret, fd[MAX_FDS];
    struct accept_test_args args = {.fixed = true, .multishot = true};

    if (no_accept_multi)
        return T_EXIT_SKIP;

    memset(fd, -1, sizeof(fd));
    ret = io_uring_queue_init(MAX_FDS + 10, &m_io_uring, 0);
    assert(ret >= 0);
    ret = io_uring_register_files(&m_io_uring, fd, MAX_FDS);
    assert(ret == 0);
    ret = test(&m_io_uring, args);
    io_uring_queue_exit(&m_io_uring);
    return ret;
}

static int test_accept_sqpoll(void) {
    struct io_uring         m_io_uring;
    struct io_uring_params  p = {};
    int                     ret;
    struct accept_test_args args = {};

    p.flags = IORING_SETUP_SQPOLL;
    ret     = t_create_ring_params(32, &m_io_uring, &p);
    if (ret == T_SETUP_SKIP)
        return 0;
    else if (ret < 0)
        return ret;

    args.accept_should_error = 1;
    if (p.features & IORING_FEAT_SQPOLL_NONFIXED)
        args.accept_should_error = 0;

    ret = test(&m_io_uring, args);
    io_uring_queue_exit(&m_io_uring);
    return ret;
}

int main(int argc, char* argv[]) {
    int ret;

    if (argc > 1)
        return T_EXIT_SKIP;

    ret = test_accept(1, false);
    if (ret == T_EXIT_FAIL) {
        fprintf(stderr, "test_accept failed\n");
        return ret;
    }
    if (no_accept)
        return T_EXIT_SKIP;

    ret = test_accept(2, false);
    if (ret == T_EXIT_FAIL) {
        fprintf(stderr, "test_accept(2) failed\n");
        return ret;
    }

    ret = test_accept(2, true);
    if (ret == T_EXIT_FAIL) {
        fprintf(stderr, "test_accept(2, true) failed\n");
        return ret;
    }

    ret = test_accept_nonblock(false, 1);
    if (ret == T_EXIT_FAIL) {
        fprintf(stderr, "test_accept_nonblock failed\n");
        return ret;
    }

    ret = test_accept_nonblock(true, 1);
    if (ret == T_EXIT_FAIL) {
        fprintf(stderr, "test_accept_nonblock(before, 1) failed\n");
        return ret;
    }

    ret = test_accept_nonblock(true, 3);
    if (ret == T_EXIT_FAIL) {
        fprintf(stderr, "test_accept_nonblock(before,3) failed\n");
        return ret;
    }

    ret = test_accept_fixed();
    if (ret == T_EXIT_FAIL) {
        fprintf(stderr, "test_accept_fixed failed\n");
        return ret;
    }

    ret = test_multishot_fixed_accept();
    if (ret == T_EXIT_FAIL) {
        fprintf(stderr, "test_multishot_fixed_accept failed\n");
        return ret;
    }

    ret = test_accept_multishot_wrong_arg();
    if (ret == T_EXIT_FAIL) {
        fprintf(stderr, "test_accept_multishot_wrong_arg failed\n");
        return ret;
    }

    ret = test_accept_sqpoll();
    if (ret == T_EXIT_FAIL) {
        fprintf(stderr, "test_accept_sqpoll failed\n");
        return ret;
    }

    ret = test_accept_cancel(0, 1, false);
    if (ret == T_EXIT_FAIL) {
        fprintf(stderr, "test_accept_cancel nodelay failed\n");
        return ret;
    }

    ret = test_accept_cancel(10000, 1, false);
    if (ret == T_EXIT_FAIL) {
        fprintf(stderr, "test_accept_cancel delay failed\n");
        return ret;
    }

    ret = test_accept_cancel(0, 4, false);
    if (ret == T_EXIT_FAIL) {
        fprintf(stderr, "test_accept_cancel nodelay failed\n");
        return ret;
    }

    ret = test_accept_cancel(10000, 4, false);
    if (ret == T_EXIT_FAIL) {
        fprintf(stderr, "test_accept_cancel delay failed\n");
        return ret;
    }

    ret = test_accept_cancel(0, 1, true);
    if (ret == T_EXIT_FAIL) {
        fprintf(stderr, "test_accept_cancel multishot nodelay failed\n");
        return ret;
    }

    ret = test_accept_cancel(10000, 1, true);
    if (ret == T_EXIT_FAIL) {
        fprintf(stderr, "test_accept_cancel multishot delay failed\n");
        return ret;
    }

    ret = test_accept_cancel(0, 4, true);
    if (ret == T_EXIT_FAIL) {
        fprintf(stderr, "test_accept_cancel multishot nodelay failed\n");
        return ret;
    }

    ret = test_accept_cancel(10000, 4, true);
    if (ret == T_EXIT_FAIL) {
        fprintf(stderr, "test_accept_cancel multishot delay failed\n");
        return ret;
    }

    ret = test_multishot_accept(1, true, true);
    if (ret == T_EXIT_FAIL) {
        fprintf(stderr, "test_multishot_accept(1, false, true) failed\n");
        return ret;
    }

    ret = test_multishot_accept(1, false, false);
    if (ret == T_EXIT_FAIL) {
        fprintf(stderr, "test_multishot_accept(1, false, false) failed\n");
        return ret;
    }

    ret = test_multishot_accept(1, true, false);
    if (ret == T_EXIT_FAIL) {
        fprintf(stderr, "test_multishot_accept(1, true, false) failed\n");
        return ret;
    }

    ret = test_accept_many((struct test_accept_many_args){});
    if (ret == T_EXIT_FAIL) {
        fprintf(stderr, "test_accept_many failed\n");
        return ret;
    }

    ret = test_accept_many((struct test_accept_many_args){.usecs = 100000});
    if (ret == T_EXIT_FAIL) {
        fprintf(stderr, "test_accept_many(sleep) failed\n");
        return ret;
    }

    ret = test_accept_many((struct test_accept_many_args){.nonblock = true});
    if (ret == T_EXIT_FAIL) {
        fprintf(stderr, "test_accept_many(nonblock) failed\n");
        return ret;
    }

    ret = test_accept_many(
      (struct test_accept_many_args){.nonblock = true, .single_sock = true, .close_fds = true});
    if (ret == T_EXIT_FAIL) {
        fprintf(stderr, "test_accept_many(nonblock,close) failed\n");
        return ret;
    }

    ret = test_accept_pending_on_exit();
    if (ret == T_EXIT_FAIL) {
        fprintf(stderr, "test_accept_pending_on_exit failed\n");
        return ret;
    }
    return T_EXIT_PASS;
}<|MERGE_RESOLUTION|>--- conflicted
+++ resolved
@@ -3,8 +3,8 @@
  * Check that IORING_OP_ACCEPT works, and send some data across to verify we
  * didn't get a junk fd.
  */
-#include "../liburing/liburing.h"
 #include "helpers.h"
+#include "liburing.h"
 
 #include <arpa/inet.h>
 #include <assert.h>
@@ -21,6 +21,7 @@
 #include <sys/time.h>
 #include <sys/un.h>
 #include <unistd.h>
+
 #define MAX_FDS           32
 #define NOP_USER_DATA     (1LLU << 50)
 #define INITIAL_USER_DATA 1000
@@ -239,7 +240,6 @@
     }
 }
 
-<<<<<<< HEAD
 static int
 test_loop(struct io_uring* ring, struct accept_test_args args, int recv_s0, struct sockaddr_in* addr) {
     struct io_uring_cqe* cqe;
@@ -289,6 +289,9 @@
                     i,
                     s_fd[i]);
             goto err;
+        } else if (s_fd[i] == 195 && args.overflow) {
+            fprintf(stderr, "Broken overflow handling\n");
+            goto err;
         }
 
         if (multishot && fixed) {
@@ -335,111 +338,6 @@
         if (done)
             goto err;
     }
-=======
-static int test_loop(struct io_uring *ring,
-		     struct accept_test_args args,
-		     int recv_s0,
-		     struct sockaddr_in *addr)
-{
-	struct io_uring_cqe *cqe;
-	uint32_t head, count = 0;
-	int i, ret, s_fd[MAX_FDS], c_fd[MAX_FDS], done = 0;
-	bool fixed = args.fixed;
-	bool multishot = args.multishot;
-	uint32_t multishot_mask = 0;
-	int nr_fds = multishot ? MAX_FDS : 1;
-	int multishot_idx = multishot ? INITIAL_USER_DATA : 0;
-	int err_ret = T_EXIT_FAIL;
-
-	if (args.overflow)
-		cause_overflow(ring);
-
-	for (i = 0; i < nr_fds; i++) {
-		c_fd[i] = set_client_fd(addr);
-		if (args.overflow && i == nr_fds / 2)
-			clear_overflow(ring);
-	}
-
-	if (!args.queue_accept_before_connect)
-		queue_accept_conn(ring, recv_s0, args);
-
-	for (i = 0; i < nr_fds; i++) {
-		s_fd[i] = accept_conn(ring, fixed ? 0 : -1, &multishot_idx, recv_s0);
-		if (s_fd[i] == -EINVAL) {
-			if (args.accept_should_error)
-				goto out;
-			fprintf(stdout,
-				"%s %s Accept not supported, skipping\n",
-				fixed ? "Fixed" : "",
-				multishot ? "Multishot" : "");
-			if (multishot)
-				no_accept_multi = 1;
-			else
-				no_accept = 1;
-			ret = T_EXIT_SKIP;
-			goto out;
-		} else if (s_fd[i] < 0) {
-			if (args.accept_should_error &&
-			    (s_fd[i] == -EBADF || s_fd[i] == -EINVAL))
-				goto out;
-			fprintf(stderr, "%s %s Accept[%d] got %d\n",
-				fixed ? "Fixed" : "",
-				multishot ? "Multishot" : "",
-				i, s_fd[i]);
-			goto err;
-		} else if (s_fd[i] == 195 && args.overflow) {
-			fprintf(stderr, "Broken overflow handling\n");
-			goto err;
-		}
-
-		if (multishot && fixed) {
-			if (s_fd[i] >= MAX_FDS) {
-				fprintf(stderr,
-					"Fixed Multishot Accept[%d] got outbound index: %d\n",
-					i, s_fd[i]);
-				goto err;
-			}
-			/*
-			 * for fixed multishot accept test, the file slots
-			 * allocated are [0, 32), this means we finally end up
-			 * with each bit of a u32 being 1.
-			 */
-			multishot_mask |= (1U << s_fd[i]);
-		}
-	}
-
-	if (multishot) {
-		if (fixed && (~multishot_mask != 0U)) {
-			fprintf(stderr, "Fixed Multishot Accept misses events\n");
-			goto err;
-		}
-		goto out;
-	}
-
-	queue_send(ring, c_fd[0]);
-	queue_recv(ring, s_fd[0], fixed);
-
-	ret = io_uring_submit_and_wait(ring, 2);
-	assert(ret != -1);
-
-	while (count < 2) {
-		io_uring_for_each_cqe(ring, head, cqe) {
-			if (cqe->res < 0) {
-				fprintf(stderr, "Got cqe res %d, user_data %i\n",
-						cqe->res, (int)cqe->user_data);
-				done = 1;
-				break;
-			}
-			assert(cqe->res == 128);
-			count++;
-		}
-
-		assert(count <= 2);
-		io_uring_cq_advance(ring, count);
-		if (done)
-			goto err;
-	}
->>>>>>> 0584faa9
 
 out:
     close_sock_fds(s_fd, c_fd, nr_fds, fixed);
