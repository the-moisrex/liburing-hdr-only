/* SPDX-License-Identifier: MIT */
/*
 * Check that IORING_OP_ACCEPT works, and send some data across to verify we
 * didn't get a junk fd.
 */
#include "helpers.h"
#include "liburing.h"

#include <arpa/inet.h>
#include <assert.h>
#include <errno.h>
#include <fcntl.h>
#include <limits.h>
#include <netinet/in.h>
#include <netinet/tcp.h>
#include <stdint.h>
#include <stdio.h>
#include <stdlib.h>
#include <sys/resource.h>
#include <sys/socket.h>
#include <sys/time.h>
#include <sys/un.h>
#include <unistd.h>

#define MAX_FDS           32
#define NOP_USER_DATA     (1LLU << 50)
#define INITIAL_USER_DATA 1000

static int no_accept;
static int no_accept_multi;

struct data {
    char         buf[128];
    struct iovec iov;
};

struct accept_test_args {
    int  accept_should_error;
    bool fixed;
    bool nonblock;
    bool queue_accept_before_connect;
    bool multishot;
    int  extra_loops;
    bool overflow;
};

static void close_fds(int fds[], int nr) {
    int i;

    for (i = 0; i < nr; i++)
        close(fds[i]);
}

static void close_sock_fds(int s_fd[], int c_fd[], int nr, bool fixed) {
    if (!fixed)
        close_fds(s_fd, nr);
    close_fds(c_fd, nr);
}

static void queue_send(struct io_uring* ring, int fd) {
    struct io_uring_sqe* sqe;
    struct data*         d;

    d               = t_malloc(sizeof(*d));
    d->iov.iov_base = d->buf;
    d->iov.iov_len  = sizeof(d->buf);

    sqe = io_uring_get_sqe(ring);
    io_uring_prep_writev(sqe, fd, &d->iov, 1, 0);
    sqe->user_data = 1;
}

static void queue_recv(struct io_uring* ring, int fd, bool fixed) {
    struct io_uring_sqe* sqe;
    struct data*         d;

    d               = t_malloc(sizeof(*d));
    d->iov.iov_base = d->buf;
    d->iov.iov_len  = sizeof(d->buf);

    sqe = io_uring_get_sqe(ring);
    io_uring_prep_readv(sqe, fd, &d->iov, 1, 0);
    sqe->user_data = 2;
    if (fixed)
        sqe->flags |= IOSQE_FIXED_FILE;
}

static void queue_accept_multishot(struct io_uring* ring, int fd, int idx, bool fixed) {
    struct io_uring_sqe* sqe = io_uring_get_sqe(ring);
    int                  ret;

    if (fixed)
        io_uring_prep_multishot_accept_direct(sqe, fd, NULL, NULL, 0);
    else
        io_uring_prep_multishot_accept(sqe, fd, NULL, NULL, 0);

    io_uring_sqe_set_data64(sqe, idx);
    ret = io_uring_submit(ring);
    assert(ret != -1);
}

static void queue_accept_conn(struct io_uring* ring, int fd, struct accept_test_args args) {
    struct io_uring_sqe* sqe;
    int                  ret;
    int                  fixed_idx = args.fixed ? 0 : -1;
    int                  count     = 1 + args.extra_loops;

    if (args.multishot) {
        queue_accept_multishot(ring, fd, INITIAL_USER_DATA, args.fixed);
        return;
    }

    while (count--) {
        sqe = io_uring_get_sqe(ring);
        if (fixed_idx < 0) {
            io_uring_prep_accept(sqe, fd, NULL, NULL, 0);
        } else {
            io_uring_prep_accept_direct(sqe, fd, NULL, NULL, 0, fixed_idx);
        }
        ret = io_uring_submit(ring);
        assert(ret != -1);
    }
}

static int accept_conn(struct io_uring* ring, int fixed_idx, int* multishot, int fd) {
    struct io_uring_cqe* pcqe;
    struct io_uring_cqe  cqe;
    int                  ret;

    do {
        ret = io_uring_wait_cqe(ring, &pcqe);
        assert(!ret);
        cqe = *pcqe;
        io_uring_cqe_seen(ring, pcqe);
    } while (cqe.user_data == NOP_USER_DATA);

    if (*multishot) {
        if (!(cqe.flags & IORING_CQE_F_MORE)) {
            (*multishot)++;
            queue_accept_multishot(ring, fd, *multishot, fixed_idx == 0);
        } else {
            if (cqe.user_data != *multishot) {
                fprintf(stderr, "received multishot after told done!\n");
                return -ECANCELED;
            }
        }
    }

    ret = cqe.res;

    if (fixed_idx >= 0) {
        if (ret > 0) {
            if (!multishot) {
                close(ret);
                return -EINVAL;
            }
        } else if (!ret) {
            ret = fixed_idx;
        }
    }
    return ret;
}

static int start_accept_listen(struct sockaddr_in* addr, int port_off, int extra_flags) {
    int fd, ret;

    fd = socket(AF_INET, SOCK_STREAM | SOCK_CLOEXEC | extra_flags, IPPROTO_TCP);

    int32_t val = 1;
    ret         = setsockopt(fd, SOL_SOCKET, SO_REUSEPORT, &val, sizeof(val));
    assert(ret != -1);
    ret = setsockopt(fd, SOL_SOCKET, SO_REUSEADDR, &val, sizeof(val));
    assert(ret != -1);

    struct sockaddr_in laddr;

    if (!addr)
        addr = &laddr;

    addr->sin_family      = AF_INET;
    addr->sin_addr.s_addr = inet_addr("127.0.0.1");
    ret                   = t_bind_ephemeral_port(fd, addr);
    assert(!ret);
    ret = listen(fd, 128);
    assert(ret != -1);

    return fd;
}

static int set_client_fd(struct sockaddr_in* addr) {
    int32_t val;
    int     fd, ret;

    fd = socket(AF_INET, SOCK_STREAM | SOCK_CLOEXEC, IPPROTO_TCP);

    val = 1;
    ret = setsockopt(fd, IPPROTO_TCP, TCP_NODELAY, &val, sizeof(val));
    assert(ret != -1);

    int32_t flags = fcntl(fd, F_GETFL, 0);
    assert(flags != -1);

    flags |= O_NONBLOCK;
    ret = fcntl(fd, F_SETFL, flags);
    assert(ret != -1);

    ret = connect(fd, (struct sockaddr*) addr, sizeof(*addr));
    assert(ret == -1);

    flags = fcntl(fd, F_GETFL, 0);
    assert(flags != -1);

    flags &= ~O_NONBLOCK;
    ret = fcntl(fd, F_SETFL, flags);
    assert(ret != -1);

    return fd;
}

static void cause_overflow(struct io_uring* ring) {
    int i, ret;

    for (i = 0; i < ring->cq.ring_entries; i++) {
        struct io_uring_sqe* sqe = io_uring_get_sqe(ring);

        io_uring_prep_nop(sqe);
        io_uring_sqe_set_data64(sqe, NOP_USER_DATA);
        ret = io_uring_submit(ring);
        assert(ret != -1);
    }
}

static void clear_overflow(struct io_uring* ring) {
    struct io_uring_cqe* cqe;

    while (!io_uring_peek_cqe(ring, &cqe)) {
        if (cqe->user_data != NOP_USER_DATA)
            break;
        io_uring_cqe_seen(ring, cqe);
    }
}

static int
test_loop(struct io_uring* ring, struct accept_test_args args, int recv_s0, struct sockaddr_in* addr) {
    struct io_uring_cqe* cqe;
    uint32_t             head, count = 0;
    int                  i, ret, s_fd[MAX_FDS], c_fd[MAX_FDS], done = 0;
    bool                 fixed          = args.fixed;
    bool                 multishot      = args.multishot;
    uint32_t             multishot_mask = 0;
    int                  nr_fds         = multishot ? MAX_FDS : 1;
    int                  multishot_idx  = multishot ? INITIAL_USER_DATA : 0;
    int                  err_ret        = T_EXIT_FAIL;

    if (args.overflow)
        cause_overflow(ring);

    for (i = 0; i < nr_fds; i++) {
        c_fd[i] = set_client_fd(addr);
        if (args.overflow && i == nr_fds / 2)
            clear_overflow(ring);
    }

    if (!args.queue_accept_before_connect)
        queue_accept_conn(ring, recv_s0, args);

    for (i = 0; i < nr_fds; i++) {
        s_fd[i] = accept_conn(ring, fixed ? 0 : -1, &multishot_idx, recv_s0);
        if (s_fd[i] == -EINVAL) {
            if (args.accept_should_error)
                goto out;
            fprintf(stdout,
                    "%s %s Accept not supported, skipping\n",
                    fixed ? "Fixed" : "",
                    multishot ? "Multishot" : "");
            if (multishot)
                no_accept_multi = 1;
            else
                no_accept = 1;
            ret = T_EXIT_SKIP;
            goto out;
        } else if (s_fd[i] < 0) {
            if (args.accept_should_error && (s_fd[i] == -EBADF || s_fd[i] == -EINVAL))
                goto out;
            fprintf(stderr,
                    "%s %s Accept[%d] got %d\n",
                    fixed ? "Fixed" : "",
                    multishot ? "Multishot" : "",
                    i,
                    s_fd[i]);
            goto err;
        } else if (s_fd[i] == 195 && args.overflow) {
            fprintf(stderr, "Broken overflow handling\n");
            goto err;
        }

        if (multishot && fixed) {
            if (s_fd[i] >= MAX_FDS) {
                fprintf(stderr, "Fixed Multishot Accept[%d] got outbound index: %d\n", i, s_fd[i]);
                goto err;
            }
            /*
             * for fixed multishot accept test, the file slots
             * allocated are [0, 32), this means we finally end up
             * with each bit of a u32 being 1.
             */
            multishot_mask |= (1U << s_fd[i]);
        }
    }

    if (multishot) {
        if (fixed && (~multishot_mask != 0U)) {
            fprintf(stderr, "Fixed Multishot Accept misses events\n");
            goto err;
        }
        goto out;
    }

    queue_send(ring, c_fd[0]);
    queue_recv(ring, s_fd[0], fixed);

    ret = io_uring_submit_and_wait(ring, 2);
    assert(ret != -1);

    while (count < 2) {
        io_uring_for_each_cqe(ring, head, cqe) {
            if (cqe->res < 0) {
                fprintf(stderr, "Got cqe res %d, user_data %i\n", cqe->res, (int) cqe->user_data);
                done = 1;
                break;
            }
            assert(cqe->res == 128);
            count++;
        }

        assert(count <= 2);
        io_uring_cq_advance(ring, count);
        if (done)
            goto err;
    }

out:
    close_sock_fds(s_fd, c_fd, nr_fds, fixed);
    return T_EXIT_PASS;
err:
    close_sock_fds(s_fd, c_fd, nr_fds, fixed);
    return err_ret;
}

static int test(struct io_uring* ring, struct accept_test_args args) {
    struct sockaddr_in addr;
    int                ret = 0;
    int                loop;
    int32_t            recv_s0 = start_accept_listen(&addr, 0, args.nonblock ? SOCK_NONBLOCK : 0);
    if (args.queue_accept_before_connect)
        queue_accept_conn(ring, recv_s0, args);
    for (loop = 0; loop < 1 + args.extra_loops; loop++) {
        ret = test_loop(ring, args, recv_s0, &addr);
        if (ret)
            break;
    }

    close(recv_s0);
    return ret;
}

static void sig_alrm(int sig) {
    exit(0);
}

static int test_accept_pending_on_exit(void) {
    struct io_uring      m_io_uring;
    struct io_uring_cqe* cqe;
    struct io_uring_sqe* sqe;
    int                  fd, ret;

    ret = io_uring_queue_init(32, &m_io_uring, 0);
    assert(ret >= 0);

    fd = start_accept_listen(NULL, 0, 0);

    sqe = io_uring_get_sqe(&m_io_uring);
    io_uring_prep_accept(sqe, fd, NULL, NULL, 0);
    ret = io_uring_submit(&m_io_uring);
    assert(ret != -1);

    signal(SIGALRM, sig_alrm);
    alarm(1);
    ret = io_uring_wait_cqe(&m_io_uring, &cqe);
    assert(!ret);
    io_uring_cqe_seen(&m_io_uring, cqe);

    io_uring_queue_exit(&m_io_uring);
    return 0;
}

struct test_accept_many_args {
    unsigned int usecs;
    bool         nonblock;
    bool         single_sock;
    bool         close_fds;
};

/*
 * Test issue many accepts and see if we handle cancellation on exit
 */
static int test_accept_many(struct test_accept_many_args args) {
    struct io_uring      m_io_uring;
    struct io_uring_cqe* cqe;
    struct io_uring_sqe* sqe;
    unsigned long        cur_lim;
    struct rlimit        rlim;
    int *                fds, i, ret;
    unsigned int         nr       = 128;
    int                  nr_socks = args.single_sock ? 1 : nr;

    if (getrlimit(RLIMIT_NPROC, &rlim) < 0) {
        perror("getrlimit");
        return 1;
    }

    cur_lim       = rlim.rlim_cur;
    rlim.rlim_cur = nr / 4;

    if (setrlimit(RLIMIT_NPROC, &rlim) < 0) {
        perror("setrlimit");
        return 1;
    }

    ret = io_uring_queue_init(2 * nr, &m_io_uring, 0);
    assert(ret >= 0);

    fds = t_calloc(nr_socks, sizeof(int));

    for (i = 0; i < nr_socks; i++)
        fds[i] = start_accept_listen(NULL, i, args.nonblock ? SOCK_NONBLOCK : 0);

    for (i = 0; i < nr; i++) {
        int sock_idx = args.single_sock ? 0 : i;
        sqe          = io_uring_get_sqe(&m_io_uring);
        io_uring_prep_accept(sqe, fds[sock_idx], NULL, NULL, 0);
        sqe->user_data = 1 + i;
        ret            = io_uring_submit(&m_io_uring);
        assert(ret == 1);
    }

    if (args.usecs)
        usleep(args.usecs);

    if (args.close_fds)
        for (i = 0; i < nr_socks; i++)
            close(fds[i]);

    for (i = 0; i < nr; i++) {
        if (io_uring_peek_cqe(&m_io_uring, &cqe))
            break;
        if (cqe->res != -ECANCELED) {
            fprintf(stderr, "Expected cqe to be cancelled %d\n", cqe->res);
            ret = 1;
            goto out;
        }
        io_uring_cqe_seen(&m_io_uring, cqe);
    }
    ret = 0;
out:
    rlim.rlim_cur = cur_lim;
    if (setrlimit(RLIMIT_NPROC, &rlim) < 0) {
        perror("setrlimit");
        return 1;
    }

    free(fds);
    io_uring_queue_exit(&m_io_uring);
    return ret;
}

<<<<<<< HEAD
static int test_accept_cancel(unsigned usecs, unsigned int nr, bool multishot) {
    struct io_uring      m_io_uring;
    struct io_uring_cqe* cqe;
    struct io_uring_sqe* sqe;
    int                  fd, i, ret;

    if (multishot && no_accept_multi)
        return T_EXIT_SKIP;

    ret = io_uring_queue_init(32, &m_io_uring, 0);
    assert(ret >= 0);

    fd = start_accept_listen(NULL, 0, 0);

    for (i = 1; i <= nr; i++) {
        sqe = io_uring_get_sqe(&m_io_uring);
        if (!multishot)
            io_uring_prep_accept(sqe, fd, NULL, NULL, 0);
        else
            io_uring_prep_multishot_accept(sqe, fd, NULL, NULL, 0);
        sqe->user_data = i;
        ret            = io_uring_submit(&m_io_uring);
        assert(ret == 1);
    }

    if (usecs)
        usleep(usecs);

    for (i = 1; i <= nr; i++) {
        sqe = io_uring_get_sqe(&m_io_uring);
        io_uring_prep_cancel64(sqe, i, 0);
        sqe->user_data = nr + i;
        ret            = io_uring_submit(&m_io_uring);
        assert(ret == 1);
    }
    for (i = 0; i < nr * 2; i++) {
        ret = io_uring_wait_cqe(&m_io_uring, &cqe);
        assert(!ret);
        /*
         * Two cases here:
         *
         * 1) We cancel the accept4() before it got started, we should
         *    get '0' for the cancel request and '-ECANCELED' for the
         *    accept request.
         * 2) We cancel the accept4() after it's already running, we
         *    should get '-EALREADY' for the cancel request and
         *    '-EINTR' for the accept request.
         */
        if (cqe->user_data == 0) {
            fprintf(stderr, "unexpected 0 user data\n");
            goto err;
        } else if (cqe->user_data <= nr) {
            if (cqe->res != -EINTR && cqe->res != -ECANCELED) {
                fprintf(stderr, "Cancelled accept got %d\n", cqe->res);
                goto err;
            }
        } else if (cqe->user_data <= nr * 2) {
            if (cqe->res != -EALREADY && cqe->res != 0) {
                fprintf(stderr, "Cancel got %d\n", cqe->res);
                goto err;
            }
        }
        io_uring_cqe_seen(&m_io_uring, cqe);
    }

    io_uring_queue_exit(&m_io_uring);
    close(fd);
    return 0;
=======
static int test_accept_cancel(unsigned usecs, unsigned int nr, bool multishot)
{
	struct io_uring m_io_uring;
	struct io_uring_cqe *cqe;
	struct io_uring_sqe *sqe;
	int fd, i, ret;

	if (multishot && no_accept_multi)
		return T_EXIT_SKIP;

	ret = io_uring_queue_init(32, &m_io_uring, 0);
	assert(ret >= 0);

	fd = start_accept_listen(NULL, 0, 0);

	for (i = 1; i <= nr; i++) {
		sqe = io_uring_get_sqe(&m_io_uring);
		if (!multishot)
			io_uring_prep_accept(sqe, fd, NULL, NULL, 0);
		else
			io_uring_prep_multishot_accept(sqe, fd, NULL, NULL, 0);
		sqe->user_data = i;
		ret = io_uring_submit(&m_io_uring);
		assert(ret == 1);
	}

	if (usecs)
		usleep(usecs);

	for (i = 1; i <= nr; i++) {
		sqe = io_uring_get_sqe(&m_io_uring);
		io_uring_prep_cancel64(sqe, i, 0);
		sqe->user_data = nr + i;
		ret = io_uring_submit(&m_io_uring);
		assert(ret == 1);
	}
	for (i = 0; i < nr * 2; i++) {
		ret = io_uring_wait_cqe(&m_io_uring, &cqe);
		assert(!ret);
		/*
		 * Two cases here:
		 *
		 * 1) We cancel the accept4() before it got started, we should
		 *    get '0' for the cancel request and '-ECANCELED' for the
		 *    accept request.
		 * 2) We cancel the accept4() after it's already running, we
		 *    should get '-EALREADY' for the cancel request and
		 *    '-EINTR' for the accept request.
		 */
		if (cqe->user_data == 0) {
			fprintf(stderr, "unexpected 0 user data\n");
			goto err;
		} else if (cqe->user_data <= nr) {
			/* no multishot */
			if (cqe->res == -EINVAL)
				return T_EXIT_SKIP;
			if (cqe->res != -EINTR && cqe->res != -ECANCELED) {
				fprintf(stderr, "Cancelled accept got %d\n", cqe->res);
				goto err;
			}
		} else if (cqe->user_data <= nr * 2) {
			if (cqe->res != -EALREADY && cqe->res != 0) {
				fprintf(stderr, "Cancel got %d\n", cqe->res);
				goto err;
			}
		}
		io_uring_cqe_seen(&m_io_uring, cqe);
	}

	io_uring_queue_exit(&m_io_uring);
	close(fd);
	return 0;
>>>>>>> 6cd6c1d7
err:
    io_uring_queue_exit(&m_io_uring);
    close(fd);
    return 1;
}

static int test_accept(int count, bool before) {
    struct io_uring         m_io_uring;
    int                     ret;
    struct accept_test_args args = {.queue_accept_before_connect = before, .extra_loops = count - 1};

    ret = io_uring_queue_init(32, &m_io_uring, 0);
    assert(ret >= 0);
    ret = test(&m_io_uring, args);
    io_uring_queue_exit(&m_io_uring);
    return ret;
}

static int test_multishot_accept(int count, bool before, bool overflow) {
    struct io_uring         m_io_uring;
    int                     ret;
    struct accept_test_args args = {.queue_accept_before_connect = before,
                                    .multishot                   = true,
                                    .extra_loops                 = count - 1,
                                    .overflow                    = overflow};

    if (no_accept_multi)
        return T_EXIT_SKIP;

    ret = io_uring_queue_init(MAX_FDS + 10, &m_io_uring, 0);
    assert(ret >= 0);
    ret = test(&m_io_uring, args);
    io_uring_queue_exit(&m_io_uring);
    return ret;
}

static int test_accept_multishot_wrong_arg(void) {
    struct io_uring      m_io_uring;
    struct io_uring_cqe* cqe;
    struct io_uring_sqe* sqe;
    int                  fd, ret;

    ret = io_uring_queue_init(4, &m_io_uring, 0);
    assert(ret >= 0);

    fd = start_accept_listen(NULL, 0, 0);

    sqe = io_uring_get_sqe(&m_io_uring);
    io_uring_prep_multishot_accept_direct(sqe, fd, NULL, NULL, 0);
    sqe->file_index = 1;
    ret             = io_uring_submit(&m_io_uring);
    assert(ret == 1);

    ret = io_uring_wait_cqe(&m_io_uring, &cqe);
    assert(!ret);
    if (cqe->res != -EINVAL) {
        fprintf(stderr, "file index should be IORING_FILE_INDEX_ALLOC \
				if its accept in multishot direct mode\n");
        goto err;
    }
    io_uring_cqe_seen(&m_io_uring, cqe);

    io_uring_queue_exit(&m_io_uring);
    close(fd);
    return 0;
err:
    io_uring_queue_exit(&m_io_uring);
    close(fd);
    return 1;
}


static int test_accept_nonblock(bool queue_before_connect, int count) {
    struct io_uring         m_io_uring;
    int                     ret;
    struct accept_test_args args = {.nonblock                    = true,
                                    .queue_accept_before_connect = queue_before_connect,
                                    .extra_loops                 = count - 1};

    ret = io_uring_queue_init(32, &m_io_uring, 0);
    assert(ret >= 0);
    ret = test(&m_io_uring, args);
    io_uring_queue_exit(&m_io_uring);
    return ret;
}

<<<<<<< HEAD
static int test_accept_fixed(void) {
    struct io_uring         m_io_uring;
    int                     ret, fd = -1;
    struct accept_test_args args = {.fixed = true};

    ret = io_uring_queue_init(32, &m_io_uring, 0);
    assert(ret >= 0);
    ret = io_uring_register_files(&m_io_uring, &fd, 1);
    assert(ret == 0);
    ret = test(&m_io_uring, args);
    io_uring_queue_exit(&m_io_uring);
    return ret;
}

static int test_multishot_fixed_accept(void) {
    struct io_uring         m_io_uring;
    int                     ret, fd[MAX_FDS];
    struct accept_test_args args = {.fixed = true, .multishot = true};

    if (no_accept_multi)
        return T_EXIT_SKIP;

    memset(fd, -1, sizeof(fd));
    ret = io_uring_queue_init(MAX_FDS + 10, &m_io_uring, 0);
    assert(ret >= 0);
    ret = io_uring_register_files(&m_io_uring, fd, MAX_FDS);
    assert(ret == 0);
    ret = test(&m_io_uring, args);
    io_uring_queue_exit(&m_io_uring);
    return ret;
=======
static int test_accept_fixed(void)
{
	struct io_uring m_io_uring;
	int ret, fd = -1;
	struct accept_test_args args = {
		.fixed = true
	};

	ret = io_uring_queue_init(32, &m_io_uring, 0);
	assert(ret >= 0);
	ret = io_uring_register_files(&m_io_uring, &fd, 1);
	if (ret) {
		/* kernel doesn't support sparse registered files, skip */
		if (ret == -EBADF || ret == -EINVAL)
			return T_EXIT_SKIP;
		return T_EXIT_FAIL;
	}
	ret = test(&m_io_uring, args);
	io_uring_queue_exit(&m_io_uring);
	return ret;
}

static int test_multishot_fixed_accept(void)
{
	struct io_uring m_io_uring;
	int ret, fd[MAX_FDS];
	struct accept_test_args args = {
		.fixed = true,
		.multishot = true
	};

	if (no_accept_multi)
		return T_EXIT_SKIP;

	memset(fd, -1, sizeof(fd));
	ret = io_uring_queue_init(MAX_FDS + 10, &m_io_uring, 0);
	assert(ret >= 0);
	ret = io_uring_register_files(&m_io_uring, fd, MAX_FDS);
	if (ret) {
		/* kernel doesn't support sparse registered files, skip */
		if (ret == -EBADF || ret == -EINVAL)
			return T_EXIT_SKIP;
		return T_EXIT_FAIL;
	}
	ret = test(&m_io_uring, args);
	io_uring_queue_exit(&m_io_uring);
	return ret;
>>>>>>> 6cd6c1d7
}

static int test_accept_sqpoll(void) {
    struct io_uring         m_io_uring;
    struct io_uring_params  p = {};
    int                     ret;
    struct accept_test_args args = {};

    p.flags = IORING_SETUP_SQPOLL;
    ret     = t_create_ring_params(32, &m_io_uring, &p);
    if (ret == T_SETUP_SKIP)
        return 0;
    else if (ret < 0)
        return ret;

    args.accept_should_error = 1;
    if (p.features & IORING_FEAT_SQPOLL_NONFIXED)
        args.accept_should_error = 0;

    ret = test(&m_io_uring, args);
    io_uring_queue_exit(&m_io_uring);
    return ret;
}

int main(int argc, char* argv[]) {
    int ret;

    if (argc > 1)
        return T_EXIT_SKIP;

    ret = test_accept(1, false);
    if (ret == T_EXIT_FAIL) {
        fprintf(stderr, "test_accept failed\n");
        return ret;
    }
    if (no_accept)
        return T_EXIT_SKIP;

    ret = test_accept(2, false);
    if (ret == T_EXIT_FAIL) {
        fprintf(stderr, "test_accept(2) failed\n");
        return ret;
    }

    ret = test_accept(2, true);
    if (ret == T_EXIT_FAIL) {
        fprintf(stderr, "test_accept(2, true) failed\n");
        return ret;
    }

    ret = test_accept_nonblock(false, 1);
    if (ret == T_EXIT_FAIL) {
        fprintf(stderr, "test_accept_nonblock failed\n");
        return ret;
    }

    ret = test_accept_nonblock(true, 1);
    if (ret == T_EXIT_FAIL) {
        fprintf(stderr, "test_accept_nonblock(before, 1) failed\n");
        return ret;
    }

    ret = test_accept_nonblock(true, 3);
    if (ret == T_EXIT_FAIL) {
        fprintf(stderr, "test_accept_nonblock(before,3) failed\n");
        return ret;
    }

    ret = test_accept_fixed();
    if (ret == T_EXIT_FAIL) {
        fprintf(stderr, "test_accept_fixed failed\n");
        return ret;
    }

    ret = test_multishot_fixed_accept();
    if (ret == T_EXIT_FAIL) {
        fprintf(stderr, "test_multishot_fixed_accept failed\n");
        return ret;
    }

    ret = test_accept_multishot_wrong_arg();
    if (ret == T_EXIT_FAIL) {
        fprintf(stderr, "test_accept_multishot_wrong_arg failed\n");
        return ret;
    }

    ret = test_accept_sqpoll();
    if (ret == T_EXIT_FAIL) {
        fprintf(stderr, "test_accept_sqpoll failed\n");
        return ret;
    }

    ret = test_accept_cancel(0, 1, false);
    if (ret == T_EXIT_FAIL) {
        fprintf(stderr, "test_accept_cancel nodelay failed\n");
        return ret;
    }

    ret = test_accept_cancel(10000, 1, false);
    if (ret == T_EXIT_FAIL) {
        fprintf(stderr, "test_accept_cancel delay failed\n");
        return ret;
    }

    ret = test_accept_cancel(0, 4, false);
    if (ret == T_EXIT_FAIL) {
        fprintf(stderr, "test_accept_cancel nodelay failed\n");
        return ret;
    }

    ret = test_accept_cancel(10000, 4, false);
    if (ret == T_EXIT_FAIL) {
        fprintf(stderr, "test_accept_cancel delay failed\n");
        return ret;
    }

    ret = test_accept_cancel(0, 1, true);
    if (ret == T_EXIT_FAIL) {
        fprintf(stderr, "test_accept_cancel multishot nodelay failed\n");
        return ret;
    }

    ret = test_accept_cancel(10000, 1, true);
    if (ret == T_EXIT_FAIL) {
        fprintf(stderr, "test_accept_cancel multishot delay failed\n");
        return ret;
    }

    ret = test_accept_cancel(0, 4, true);
    if (ret == T_EXIT_FAIL) {
        fprintf(stderr, "test_accept_cancel multishot nodelay failed\n");
        return ret;
    }

    ret = test_accept_cancel(10000, 4, true);
    if (ret == T_EXIT_FAIL) {
        fprintf(stderr, "test_accept_cancel multishot delay failed\n");
        return ret;
    }

    ret = test_multishot_accept(1, true, true);
    if (ret == T_EXIT_FAIL) {
        fprintf(stderr, "test_multishot_accept(1, false, true) failed\n");
        return ret;
    }

    ret = test_multishot_accept(1, false, false);
    if (ret == T_EXIT_FAIL) {
        fprintf(stderr, "test_multishot_accept(1, false, false) failed\n");
        return ret;
    }

    ret = test_multishot_accept(1, true, false);
    if (ret == T_EXIT_FAIL) {
        fprintf(stderr, "test_multishot_accept(1, true, false) failed\n");
        return ret;
    }

    ret = test_accept_many((struct test_accept_many_args){});
    if (ret == T_EXIT_FAIL) {
        fprintf(stderr, "test_accept_many failed\n");
        return ret;
    }

    ret = test_accept_many((struct test_accept_many_args){.usecs = 100000});
    if (ret == T_EXIT_FAIL) {
        fprintf(stderr, "test_accept_many(sleep) failed\n");
        return ret;
    }

    ret = test_accept_many((struct test_accept_many_args){.nonblock = true});
    if (ret == T_EXIT_FAIL) {
        fprintf(stderr, "test_accept_many(nonblock) failed\n");
        return ret;
    }

    ret = test_accept_many(
      (struct test_accept_many_args){.nonblock = true, .single_sock = true, .close_fds = true});
    if (ret == T_EXIT_FAIL) {
        fprintf(stderr, "test_accept_many(nonblock,close) failed\n");
        return ret;
    }

    ret = test_accept_pending_on_exit();
    if (ret == T_EXIT_FAIL) {
        fprintf(stderr, "test_accept_pending_on_exit failed\n");
        return ret;
    }
    return T_EXIT_PASS;
}<|MERGE_RESOLUTION|>--- conflicted
+++ resolved
@@ -3,547 +3,508 @@
  * Check that IORING_OP_ACCEPT works, and send some data across to verify we
  * didn't get a junk fd.
  */
+#include <stdio.h>
+#include <stdlib.h>
+#include <stdint.h>
+#include <assert.h>
+#include <limits.h>
+
+#include <errno.h>
+#include <fcntl.h>
+#include <unistd.h>
+#include <sys/socket.h>
+#include <sys/time.h>
+#include <sys/resource.h>
+#include <sys/un.h>
+#include <netinet/tcp.h>
+#include <netinet/in.h>
+#include <arpa/inet.h>
+
 #include "helpers.h"
 #include "liburing.h"
 
-#include <arpa/inet.h>
-#include <assert.h>
-#include <errno.h>
-#include <fcntl.h>
-#include <limits.h>
-#include <netinet/in.h>
-#include <netinet/tcp.h>
-#include <stdint.h>
-#include <stdio.h>
-#include <stdlib.h>
-#include <sys/resource.h>
-#include <sys/socket.h>
-#include <sys/time.h>
-#include <sys/un.h>
-#include <unistd.h>
-
-#define MAX_FDS           32
-#define NOP_USER_DATA     (1LLU << 50)
+#define MAX_FDS 32
+#define NOP_USER_DATA (1LLU << 50)
 #define INITIAL_USER_DATA 1000
 
 static int no_accept;
 static int no_accept_multi;
 
 struct data {
-    char         buf[128];
-    struct iovec iov;
+	char buf[128];
+	struct iovec iov;
 };
 
 struct accept_test_args {
-    int  accept_should_error;
-    bool fixed;
-    bool nonblock;
-    bool queue_accept_before_connect;
-    bool multishot;
-    int  extra_loops;
-    bool overflow;
+	int accept_should_error;
+	bool fixed;
+	bool nonblock;
+	bool queue_accept_before_connect;
+	bool multishot;
+	int extra_loops;
+	bool overflow;
 };
 
-static void close_fds(int fds[], int nr) {
-    int i;
-
-    for (i = 0; i < nr; i++)
-        close(fds[i]);
-}
-
-static void close_sock_fds(int s_fd[], int c_fd[], int nr, bool fixed) {
-    if (!fixed)
-        close_fds(s_fd, nr);
-    close_fds(c_fd, nr);
-}
-
-static void queue_send(struct io_uring* ring, int fd) {
-    struct io_uring_sqe* sqe;
-    struct data*         d;
-
-    d               = t_malloc(sizeof(*d));
-    d->iov.iov_base = d->buf;
-    d->iov.iov_len  = sizeof(d->buf);
-
-    sqe = io_uring_get_sqe(ring);
-    io_uring_prep_writev(sqe, fd, &d->iov, 1, 0);
-    sqe->user_data = 1;
-}
-
-static void queue_recv(struct io_uring* ring, int fd, bool fixed) {
-    struct io_uring_sqe* sqe;
-    struct data*         d;
-
-    d               = t_malloc(sizeof(*d));
-    d->iov.iov_base = d->buf;
-    d->iov.iov_len  = sizeof(d->buf);
-
-    sqe = io_uring_get_sqe(ring);
-    io_uring_prep_readv(sqe, fd, &d->iov, 1, 0);
-    sqe->user_data = 2;
-    if (fixed)
-        sqe->flags |= IOSQE_FIXED_FILE;
-}
-
-static void queue_accept_multishot(struct io_uring* ring, int fd, int idx, bool fixed) {
-    struct io_uring_sqe* sqe = io_uring_get_sqe(ring);
-    int                  ret;
-
-    if (fixed)
-        io_uring_prep_multishot_accept_direct(sqe, fd, NULL, NULL, 0);
-    else
-        io_uring_prep_multishot_accept(sqe, fd, NULL, NULL, 0);
-
-    io_uring_sqe_set_data64(sqe, idx);
-    ret = io_uring_submit(ring);
-    assert(ret != -1);
-}
-
-static void queue_accept_conn(struct io_uring* ring, int fd, struct accept_test_args args) {
-    struct io_uring_sqe* sqe;
-    int                  ret;
-    int                  fixed_idx = args.fixed ? 0 : -1;
-    int                  count     = 1 + args.extra_loops;
-
-    if (args.multishot) {
-        queue_accept_multishot(ring, fd, INITIAL_USER_DATA, args.fixed);
-        return;
-    }
-
-    while (count--) {
-        sqe = io_uring_get_sqe(ring);
-        if (fixed_idx < 0) {
-            io_uring_prep_accept(sqe, fd, NULL, NULL, 0);
-        } else {
-            io_uring_prep_accept_direct(sqe, fd, NULL, NULL, 0, fixed_idx);
-        }
-        ret = io_uring_submit(ring);
-        assert(ret != -1);
-    }
-}
-
-static int accept_conn(struct io_uring* ring, int fixed_idx, int* multishot, int fd) {
-    struct io_uring_cqe* pcqe;
-    struct io_uring_cqe  cqe;
-    int                  ret;
-
-    do {
-        ret = io_uring_wait_cqe(ring, &pcqe);
-        assert(!ret);
-        cqe = *pcqe;
-        io_uring_cqe_seen(ring, pcqe);
-    } while (cqe.user_data == NOP_USER_DATA);
-
-    if (*multishot) {
-        if (!(cqe.flags & IORING_CQE_F_MORE)) {
-            (*multishot)++;
-            queue_accept_multishot(ring, fd, *multishot, fixed_idx == 0);
-        } else {
-            if (cqe.user_data != *multishot) {
-                fprintf(stderr, "received multishot after told done!\n");
-                return -ECANCELED;
-            }
-        }
-    }
-
-    ret = cqe.res;
-
-    if (fixed_idx >= 0) {
-        if (ret > 0) {
-            if (!multishot) {
-                close(ret);
-                return -EINVAL;
-            }
-        } else if (!ret) {
-            ret = fixed_idx;
-        }
-    }
-    return ret;
-}
-
-static int start_accept_listen(struct sockaddr_in* addr, int port_off, int extra_flags) {
-    int fd, ret;
-
-    fd = socket(AF_INET, SOCK_STREAM | SOCK_CLOEXEC | extra_flags, IPPROTO_TCP);
-
-    int32_t val = 1;
-    ret         = setsockopt(fd, SOL_SOCKET, SO_REUSEPORT, &val, sizeof(val));
-    assert(ret != -1);
-    ret = setsockopt(fd, SOL_SOCKET, SO_REUSEADDR, &val, sizeof(val));
-    assert(ret != -1);
-
-    struct sockaddr_in laddr;
-
-    if (!addr)
-        addr = &laddr;
-
-    addr->sin_family      = AF_INET;
-    addr->sin_addr.s_addr = inet_addr("127.0.0.1");
-    ret                   = t_bind_ephemeral_port(fd, addr);
-    assert(!ret);
-    ret = listen(fd, 128);
-    assert(ret != -1);
-
-    return fd;
-}
-
-static int set_client_fd(struct sockaddr_in* addr) {
-    int32_t val;
-    int     fd, ret;
-
-    fd = socket(AF_INET, SOCK_STREAM | SOCK_CLOEXEC, IPPROTO_TCP);
-
-    val = 1;
-    ret = setsockopt(fd, IPPROTO_TCP, TCP_NODELAY, &val, sizeof(val));
-    assert(ret != -1);
-
-    int32_t flags = fcntl(fd, F_GETFL, 0);
-    assert(flags != -1);
-
-    flags |= O_NONBLOCK;
-    ret = fcntl(fd, F_SETFL, flags);
-    assert(ret != -1);
-
-    ret = connect(fd, (struct sockaddr*) addr, sizeof(*addr));
-    assert(ret == -1);
-
-    flags = fcntl(fd, F_GETFL, 0);
-    assert(flags != -1);
-
-    flags &= ~O_NONBLOCK;
-    ret = fcntl(fd, F_SETFL, flags);
-    assert(ret != -1);
-
-    return fd;
-}
-
-static void cause_overflow(struct io_uring* ring) {
-    int i, ret;
-
-    for (i = 0; i < ring->cq.ring_entries; i++) {
-        struct io_uring_sqe* sqe = io_uring_get_sqe(ring);
-
-        io_uring_prep_nop(sqe);
-        io_uring_sqe_set_data64(sqe, NOP_USER_DATA);
-        ret = io_uring_submit(ring);
-        assert(ret != -1);
-    }
-}
-
-static void clear_overflow(struct io_uring* ring) {
-    struct io_uring_cqe* cqe;
-
-    while (!io_uring_peek_cqe(ring, &cqe)) {
-        if (cqe->user_data != NOP_USER_DATA)
-            break;
-        io_uring_cqe_seen(ring, cqe);
-    }
-}
-
-static int
-test_loop(struct io_uring* ring, struct accept_test_args args, int recv_s0, struct sockaddr_in* addr) {
-    struct io_uring_cqe* cqe;
-    uint32_t             head, count = 0;
-    int                  i, ret, s_fd[MAX_FDS], c_fd[MAX_FDS], done = 0;
-    bool                 fixed          = args.fixed;
-    bool                 multishot      = args.multishot;
-    uint32_t             multishot_mask = 0;
-    int                  nr_fds         = multishot ? MAX_FDS : 1;
-    int                  multishot_idx  = multishot ? INITIAL_USER_DATA : 0;
-    int                  err_ret        = T_EXIT_FAIL;
-
-    if (args.overflow)
-        cause_overflow(ring);
-
-    for (i = 0; i < nr_fds; i++) {
-        c_fd[i] = set_client_fd(addr);
-        if (args.overflow && i == nr_fds / 2)
-            clear_overflow(ring);
-    }
-
-    if (!args.queue_accept_before_connect)
-        queue_accept_conn(ring, recv_s0, args);
-
-    for (i = 0; i < nr_fds; i++) {
-        s_fd[i] = accept_conn(ring, fixed ? 0 : -1, &multishot_idx, recv_s0);
-        if (s_fd[i] == -EINVAL) {
-            if (args.accept_should_error)
-                goto out;
-            fprintf(stdout,
-                    "%s %s Accept not supported, skipping\n",
-                    fixed ? "Fixed" : "",
-                    multishot ? "Multishot" : "");
-            if (multishot)
-                no_accept_multi = 1;
-            else
-                no_accept = 1;
-            ret = T_EXIT_SKIP;
-            goto out;
-        } else if (s_fd[i] < 0) {
-            if (args.accept_should_error && (s_fd[i] == -EBADF || s_fd[i] == -EINVAL))
-                goto out;
-            fprintf(stderr,
-                    "%s %s Accept[%d] got %d\n",
-                    fixed ? "Fixed" : "",
-                    multishot ? "Multishot" : "",
-                    i,
-                    s_fd[i]);
-            goto err;
-        } else if (s_fd[i] == 195 && args.overflow) {
-            fprintf(stderr, "Broken overflow handling\n");
-            goto err;
-        }
-
-        if (multishot && fixed) {
-            if (s_fd[i] >= MAX_FDS) {
-                fprintf(stderr, "Fixed Multishot Accept[%d] got outbound index: %d\n", i, s_fd[i]);
-                goto err;
-            }
-            /*
-             * for fixed multishot accept test, the file slots
-             * allocated are [0, 32), this means we finally end up
-             * with each bit of a u32 being 1.
-             */
-            multishot_mask |= (1U << s_fd[i]);
-        }
-    }
-
-    if (multishot) {
-        if (fixed && (~multishot_mask != 0U)) {
-            fprintf(stderr, "Fixed Multishot Accept misses events\n");
-            goto err;
-        }
-        goto out;
-    }
-
-    queue_send(ring, c_fd[0]);
-    queue_recv(ring, s_fd[0], fixed);
-
-    ret = io_uring_submit_and_wait(ring, 2);
-    assert(ret != -1);
-
-    while (count < 2) {
-        io_uring_for_each_cqe(ring, head, cqe) {
-            if (cqe->res < 0) {
-                fprintf(stderr, "Got cqe res %d, user_data %i\n", cqe->res, (int) cqe->user_data);
-                done = 1;
-                break;
-            }
-            assert(cqe->res == 128);
-            count++;
-        }
-
-        assert(count <= 2);
-        io_uring_cq_advance(ring, count);
-        if (done)
-            goto err;
-    }
+static void close_fds(int fds[], int nr)
+{
+	int i;
+
+	for (i = 0; i < nr; i++)
+		close(fds[i]);
+}
+
+static void close_sock_fds(int s_fd[], int c_fd[], int nr, bool fixed)
+{
+	if (!fixed)
+		close_fds(s_fd, nr);
+	close_fds(c_fd, nr);
+}
+
+static void queue_send(struct io_uring *ring, int fd)
+{
+	struct io_uring_sqe *sqe;
+	struct data *d;
+
+	d = t_malloc(sizeof(*d));
+	d->iov.iov_base = d->buf;
+	d->iov.iov_len = sizeof(d->buf);
+
+	sqe = io_uring_get_sqe(ring);
+	io_uring_prep_writev(sqe, fd, &d->iov, 1, 0);
+	sqe->user_data = 1;
+}
+
+static void queue_recv(struct io_uring *ring, int fd, bool fixed)
+{
+	struct io_uring_sqe *sqe;
+	struct data *d;
+
+	d = t_malloc(sizeof(*d));
+	d->iov.iov_base = d->buf;
+	d->iov.iov_len = sizeof(d->buf);
+
+	sqe = io_uring_get_sqe(ring);
+	io_uring_prep_readv(sqe, fd, &d->iov, 1, 0);
+	sqe->user_data = 2;
+	if (fixed)
+		sqe->flags |= IOSQE_FIXED_FILE;
+}
+
+static void queue_accept_multishot(struct io_uring *ring, int fd,
+				   int idx, bool fixed)
+{
+	struct io_uring_sqe *sqe = io_uring_get_sqe(ring);
+	int ret;
+
+	if (fixed)
+		io_uring_prep_multishot_accept_direct(sqe, fd,
+						NULL, NULL,
+						0);
+	else
+		io_uring_prep_multishot_accept(sqe, fd, NULL, NULL, 0);
+
+	io_uring_sqe_set_data64(sqe, idx);
+	ret = io_uring_submit(ring);
+	assert(ret != -1);
+}
+
+static void queue_accept_conn(struct io_uring *ring, int fd,
+			      struct accept_test_args args)
+{
+	struct io_uring_sqe *sqe;
+	int ret;
+	int fixed_idx = args.fixed ? 0 : -1;
+	int count = 1 + args.extra_loops;
+
+	if (args.multishot) {
+		queue_accept_multishot(ring, fd, INITIAL_USER_DATA, args.fixed);
+		return;
+	}
+
+	while (count--) {
+		sqe = io_uring_get_sqe(ring);
+		if (fixed_idx < 0) {
+			io_uring_prep_accept(sqe, fd, NULL, NULL, 0);
+		} else {
+			io_uring_prep_accept_direct(sqe, fd, NULL, NULL,
+						    0, fixed_idx);
+		}
+		ret = io_uring_submit(ring);
+		assert(ret != -1);
+	}
+}
+
+static int accept_conn(struct io_uring *ring, int fixed_idx, int *multishot, int fd)
+{
+	struct io_uring_cqe *pcqe;
+	struct io_uring_cqe cqe;
+	int ret;
+
+	do {
+		ret = io_uring_wait_cqe(ring, &pcqe);
+		assert(!ret);
+		cqe = *pcqe;
+		io_uring_cqe_seen(ring, pcqe);
+	} while (cqe.user_data == NOP_USER_DATA);
+
+	if (*multishot) {
+		if (!(cqe.flags & IORING_CQE_F_MORE)) {
+			(*multishot)++;
+			queue_accept_multishot(ring, fd, *multishot, fixed_idx == 0);
+		} else {
+			if (cqe.user_data != *multishot) {
+				fprintf(stderr, "received multishot after told done!\n");
+				return -ECANCELED;
+			}
+		}
+	}
+
+	ret = cqe.res;
+
+	if (fixed_idx >= 0) {
+		if (ret > 0) {
+			if (!multishot) {
+				close(ret);
+				return -EINVAL;
+			}
+		} else if (!ret) {
+			ret = fixed_idx;
+		}
+	}
+	return ret;
+}
+
+static int start_accept_listen(struct sockaddr_in *addr, int port_off,
+			       int extra_flags)
+{
+	int fd, ret;
+
+	fd = socket(AF_INET, SOCK_STREAM | SOCK_CLOEXEC | extra_flags,
+		    IPPROTO_TCP);
+
+	int32_t val = 1;
+	ret = setsockopt(fd, SOL_SOCKET, SO_REUSEPORT, &val, sizeof(val));
+	assert(ret != -1);
+	ret = setsockopt(fd, SOL_SOCKET, SO_REUSEADDR, &val, sizeof(val));
+	assert(ret != -1);
+
+	struct sockaddr_in laddr;
+
+	if (!addr)
+		addr = &laddr;
+
+	addr->sin_family = AF_INET;
+	addr->sin_addr.s_addr = inet_addr("127.0.0.1");
+	ret = t_bind_ephemeral_port(fd, addr);
+	assert(!ret);
+	ret = listen(fd, 128);
+	assert(ret != -1);
+
+	return fd;
+}
+
+static int set_client_fd(struct sockaddr_in *addr)
+{
+	int32_t val;
+	int fd, ret;
+
+	fd = socket(AF_INET, SOCK_STREAM | SOCK_CLOEXEC, IPPROTO_TCP);
+
+	val = 1;
+	ret = setsockopt(fd, IPPROTO_TCP, TCP_NODELAY, &val, sizeof(val));
+	assert(ret != -1);
+
+	int32_t flags = fcntl(fd, F_GETFL, 0);
+	assert(flags != -1);
+
+	flags |= O_NONBLOCK;
+	ret = fcntl(fd, F_SETFL, flags);
+	assert(ret != -1);
+
+	ret = connect(fd, (struct sockaddr *)addr, sizeof(*addr));
+	assert(ret == -1);
+
+	flags = fcntl(fd, F_GETFL, 0);
+	assert(flags != -1);
+
+	flags &= ~O_NONBLOCK;
+	ret = fcntl(fd, F_SETFL, flags);
+	assert(ret != -1);
+
+	return fd;
+}
+
+static void cause_overflow(struct io_uring *ring)
+{
+	int i, ret;
+
+	for (i = 0; i < ring->cq.ring_entries; i++) {
+		struct io_uring_sqe *sqe = io_uring_get_sqe(ring);
+
+		io_uring_prep_nop(sqe);
+		io_uring_sqe_set_data64(sqe, NOP_USER_DATA);
+		ret = io_uring_submit(ring);
+		assert(ret != -1);
+	}
+
+}
+
+static void clear_overflow(struct io_uring *ring)
+{
+	struct io_uring_cqe *cqe;
+
+	while (!io_uring_peek_cqe(ring, &cqe)) {
+		if (cqe->user_data != NOP_USER_DATA)
+			break;
+		io_uring_cqe_seen(ring, cqe);
+	}
+}
+
+static int test_loop(struct io_uring *ring,
+		     struct accept_test_args args,
+		     int recv_s0,
+		     struct sockaddr_in *addr)
+{
+	struct io_uring_cqe *cqe;
+	uint32_t head, count = 0;
+	int i, ret, s_fd[MAX_FDS], c_fd[MAX_FDS], done = 0;
+	bool fixed = args.fixed;
+	bool multishot = args.multishot;
+	uint32_t multishot_mask = 0;
+	int nr_fds = multishot ? MAX_FDS : 1;
+	int multishot_idx = multishot ? INITIAL_USER_DATA : 0;
+	int err_ret = T_EXIT_FAIL;
+
+	if (args.overflow)
+		cause_overflow(ring);
+
+	for (i = 0; i < nr_fds; i++) {
+		c_fd[i] = set_client_fd(addr);
+		if (args.overflow && i == nr_fds / 2)
+			clear_overflow(ring);
+	}
+
+	if (!args.queue_accept_before_connect)
+		queue_accept_conn(ring, recv_s0, args);
+
+	for (i = 0; i < nr_fds; i++) {
+		s_fd[i] = accept_conn(ring, fixed ? 0 : -1, &multishot_idx, recv_s0);
+		if (s_fd[i] == -EINVAL) {
+			if (args.accept_should_error)
+				goto out;
+			fprintf(stdout,
+				"%s %s Accept not supported, skipping\n",
+				fixed ? "Fixed" : "",
+				multishot ? "Multishot" : "");
+			if (multishot)
+				no_accept_multi = 1;
+			else
+				no_accept = 1;
+			ret = T_EXIT_SKIP;
+			goto out;
+		} else if (s_fd[i] < 0) {
+			if (args.accept_should_error &&
+			    (s_fd[i] == -EBADF || s_fd[i] == -EINVAL))
+				goto out;
+			fprintf(stderr, "%s %s Accept[%d] got %d\n",
+				fixed ? "Fixed" : "",
+				multishot ? "Multishot" : "",
+				i, s_fd[i]);
+			goto err;
+		} else if (s_fd[i] == 195 && args.overflow) {
+			fprintf(stderr, "Broken overflow handling\n");
+			goto err;
+		}
+
+		if (multishot && fixed) {
+			if (s_fd[i] >= MAX_FDS) {
+				fprintf(stderr,
+					"Fixed Multishot Accept[%d] got outbound index: %d\n",
+					i, s_fd[i]);
+				goto err;
+			}
+			/*
+			 * for fixed multishot accept test, the file slots
+			 * allocated are [0, 32), this means we finally end up
+			 * with each bit of a u32 being 1.
+			 */
+			multishot_mask |= (1U << s_fd[i]);
+		}
+	}
+
+	if (multishot) {
+		if (fixed && (~multishot_mask != 0U)) {
+			fprintf(stderr, "Fixed Multishot Accept misses events\n");
+			goto err;
+		}
+		goto out;
+	}
+
+	queue_send(ring, c_fd[0]);
+	queue_recv(ring, s_fd[0], fixed);
+
+	ret = io_uring_submit_and_wait(ring, 2);
+	assert(ret != -1);
+
+	while (count < 2) {
+		io_uring_for_each_cqe(ring, head, cqe) {
+			if (cqe->res < 0) {
+				fprintf(stderr, "Got cqe res %d, user_data %i\n",
+						cqe->res, (int)cqe->user_data);
+				done = 1;
+				break;
+			}
+			assert(cqe->res == 128);
+			count++;
+		}
+
+		assert(count <= 2);
+		io_uring_cq_advance(ring, count);
+		if (done)
+			goto err;
+	}
 
 out:
-    close_sock_fds(s_fd, c_fd, nr_fds, fixed);
-    return T_EXIT_PASS;
+	close_sock_fds(s_fd, c_fd, nr_fds, fixed);
+	return T_EXIT_PASS;
 err:
-    close_sock_fds(s_fd, c_fd, nr_fds, fixed);
-    return err_ret;
-}
-
-static int test(struct io_uring* ring, struct accept_test_args args) {
-    struct sockaddr_in addr;
-    int                ret = 0;
-    int                loop;
-    int32_t            recv_s0 = start_accept_listen(&addr, 0, args.nonblock ? SOCK_NONBLOCK : 0);
-    if (args.queue_accept_before_connect)
-        queue_accept_conn(ring, recv_s0, args);
-    for (loop = 0; loop < 1 + args.extra_loops; loop++) {
-        ret = test_loop(ring, args, recv_s0, &addr);
-        if (ret)
-            break;
-    }
-
-    close(recv_s0);
-    return ret;
-}
-
-static void sig_alrm(int sig) {
-    exit(0);
-}
-
-static int test_accept_pending_on_exit(void) {
-    struct io_uring      m_io_uring;
-    struct io_uring_cqe* cqe;
-    struct io_uring_sqe* sqe;
-    int                  fd, ret;
-
-    ret = io_uring_queue_init(32, &m_io_uring, 0);
-    assert(ret >= 0);
-
-    fd = start_accept_listen(NULL, 0, 0);
-
-    sqe = io_uring_get_sqe(&m_io_uring);
-    io_uring_prep_accept(sqe, fd, NULL, NULL, 0);
-    ret = io_uring_submit(&m_io_uring);
-    assert(ret != -1);
-
-    signal(SIGALRM, sig_alrm);
-    alarm(1);
-    ret = io_uring_wait_cqe(&m_io_uring, &cqe);
-    assert(!ret);
-    io_uring_cqe_seen(&m_io_uring, cqe);
-
-    io_uring_queue_exit(&m_io_uring);
-    return 0;
+	close_sock_fds(s_fd, c_fd, nr_fds, fixed);
+	return err_ret;
+}
+
+static int test(struct io_uring *ring, struct accept_test_args args)
+{
+	struct sockaddr_in addr;
+	int ret = 0;
+	int loop;
+	int32_t recv_s0 = start_accept_listen(&addr, 0,
+					      args.nonblock ? SOCK_NONBLOCK : 0);
+	if (args.queue_accept_before_connect)
+		queue_accept_conn(ring, recv_s0, args);
+	for (loop = 0; loop < 1 + args.extra_loops; loop++) {
+		ret = test_loop(ring, args, recv_s0, &addr);
+		if (ret)
+			break;
+	}
+
+	close(recv_s0);
+	return ret;
+}
+
+static void sig_alrm(int sig)
+{
+	exit(0);
+}
+
+static int test_accept_pending_on_exit(void)
+{
+	struct io_uring m_io_uring;
+	struct io_uring_cqe *cqe;
+	struct io_uring_sqe *sqe;
+	int fd, ret;
+
+	ret = io_uring_queue_init(32, &m_io_uring, 0);
+	assert(ret >= 0);
+
+	fd = start_accept_listen(NULL, 0, 0);
+
+	sqe = io_uring_get_sqe(&m_io_uring);
+	io_uring_prep_accept(sqe, fd, NULL, NULL, 0);
+	ret = io_uring_submit(&m_io_uring);
+	assert(ret != -1);
+
+	signal(SIGALRM, sig_alrm);
+	alarm(1);
+	ret = io_uring_wait_cqe(&m_io_uring, &cqe);
+	assert(!ret);
+	io_uring_cqe_seen(&m_io_uring, cqe);
+
+	io_uring_queue_exit(&m_io_uring);
+	return 0;
 }
 
 struct test_accept_many_args {
-    unsigned int usecs;
-    bool         nonblock;
-    bool         single_sock;
-    bool         close_fds;
+	unsigned int usecs;
+	bool nonblock;
+	bool single_sock;
+	bool close_fds;
 };
 
 /*
  * Test issue many accepts and see if we handle cancellation on exit
  */
-static int test_accept_many(struct test_accept_many_args args) {
-    struct io_uring      m_io_uring;
-    struct io_uring_cqe* cqe;
-    struct io_uring_sqe* sqe;
-    unsigned long        cur_lim;
-    struct rlimit        rlim;
-    int *                fds, i, ret;
-    unsigned int         nr       = 128;
-    int                  nr_socks = args.single_sock ? 1 : nr;
-
-    if (getrlimit(RLIMIT_NPROC, &rlim) < 0) {
-        perror("getrlimit");
-        return 1;
-    }
-
-    cur_lim       = rlim.rlim_cur;
-    rlim.rlim_cur = nr / 4;
-
-    if (setrlimit(RLIMIT_NPROC, &rlim) < 0) {
-        perror("setrlimit");
-        return 1;
-    }
-
-    ret = io_uring_queue_init(2 * nr, &m_io_uring, 0);
-    assert(ret >= 0);
-
-    fds = t_calloc(nr_socks, sizeof(int));
-
-    for (i = 0; i < nr_socks; i++)
-        fds[i] = start_accept_listen(NULL, i, args.nonblock ? SOCK_NONBLOCK : 0);
-
-    for (i = 0; i < nr; i++) {
-        int sock_idx = args.single_sock ? 0 : i;
-        sqe          = io_uring_get_sqe(&m_io_uring);
-        io_uring_prep_accept(sqe, fds[sock_idx], NULL, NULL, 0);
-        sqe->user_data = 1 + i;
-        ret            = io_uring_submit(&m_io_uring);
-        assert(ret == 1);
-    }
-
-    if (args.usecs)
-        usleep(args.usecs);
-
-    if (args.close_fds)
-        for (i = 0; i < nr_socks; i++)
-            close(fds[i]);
-
-    for (i = 0; i < nr; i++) {
-        if (io_uring_peek_cqe(&m_io_uring, &cqe))
-            break;
-        if (cqe->res != -ECANCELED) {
-            fprintf(stderr, "Expected cqe to be cancelled %d\n", cqe->res);
-            ret = 1;
-            goto out;
-        }
-        io_uring_cqe_seen(&m_io_uring, cqe);
-    }
-    ret = 0;
+static int test_accept_many(struct test_accept_many_args args)
+{
+	struct io_uring m_io_uring;
+	struct io_uring_cqe *cqe;
+	struct io_uring_sqe *sqe;
+	unsigned long cur_lim;
+	struct rlimit rlim;
+	int *fds, i, ret;
+	unsigned int nr = 128;
+	int nr_socks = args.single_sock ? 1 : nr;
+
+	if (getrlimit(RLIMIT_NPROC, &rlim) < 0) {
+		perror("getrlimit");
+		return 1;
+	}
+
+	cur_lim = rlim.rlim_cur;
+	rlim.rlim_cur = nr / 4;
+
+	if (setrlimit(RLIMIT_NPROC, &rlim) < 0) {
+		perror("setrlimit");
+		return 1;
+	}
+
+	ret = io_uring_queue_init(2 * nr, &m_io_uring, 0);
+	assert(ret >= 0);
+
+	fds = t_calloc(nr_socks, sizeof(int));
+
+	for (i = 0; i < nr_socks; i++)
+		fds[i] = start_accept_listen(NULL, i,
+					     args.nonblock ? SOCK_NONBLOCK : 0);
+
+	for (i = 0; i < nr; i++) {
+		int sock_idx = args.single_sock ? 0 : i;
+		sqe = io_uring_get_sqe(&m_io_uring);
+		io_uring_prep_accept(sqe, fds[sock_idx], NULL, NULL, 0);
+		sqe->user_data = 1 + i;
+		ret = io_uring_submit(&m_io_uring);
+		assert(ret == 1);
+	}
+
+	if (args.usecs)
+		usleep(args.usecs);
+
+	if (args.close_fds)
+		for (i = 0; i < nr_socks; i++)
+			close(fds[i]);
+
+	for (i = 0; i < nr; i++) {
+		if (io_uring_peek_cqe(&m_io_uring, &cqe))
+			break;
+		if (cqe->res != -ECANCELED) {
+			fprintf(stderr, "Expected cqe to be cancelled %d\n", cqe->res);
+			ret = 1;
+			goto out;
+		}
+		io_uring_cqe_seen(&m_io_uring, cqe);
+	}
+	ret = 0;
 out:
-    rlim.rlim_cur = cur_lim;
-    if (setrlimit(RLIMIT_NPROC, &rlim) < 0) {
-        perror("setrlimit");
-        return 1;
-    }
-
-    free(fds);
-    io_uring_queue_exit(&m_io_uring);
-    return ret;
-}
-
-<<<<<<< HEAD
-static int test_accept_cancel(unsigned usecs, unsigned int nr, bool multishot) {
-    struct io_uring      m_io_uring;
-    struct io_uring_cqe* cqe;
-    struct io_uring_sqe* sqe;
-    int                  fd, i, ret;
-
-    if (multishot && no_accept_multi)
-        return T_EXIT_SKIP;
-
-    ret = io_uring_queue_init(32, &m_io_uring, 0);
-    assert(ret >= 0);
-
-    fd = start_accept_listen(NULL, 0, 0);
-
-    for (i = 1; i <= nr; i++) {
-        sqe = io_uring_get_sqe(&m_io_uring);
-        if (!multishot)
-            io_uring_prep_accept(sqe, fd, NULL, NULL, 0);
-        else
-            io_uring_prep_multishot_accept(sqe, fd, NULL, NULL, 0);
-        sqe->user_data = i;
-        ret            = io_uring_submit(&m_io_uring);
-        assert(ret == 1);
-    }
-
-    if (usecs)
-        usleep(usecs);
-
-    for (i = 1; i <= nr; i++) {
-        sqe = io_uring_get_sqe(&m_io_uring);
-        io_uring_prep_cancel64(sqe, i, 0);
-        sqe->user_data = nr + i;
-        ret            = io_uring_submit(&m_io_uring);
-        assert(ret == 1);
-    }
-    for (i = 0; i < nr * 2; i++) {
-        ret = io_uring_wait_cqe(&m_io_uring, &cqe);
-        assert(!ret);
-        /*
-         * Two cases here:
-         *
-         * 1) We cancel the accept4() before it got started, we should
-         *    get '0' for the cancel request and '-ECANCELED' for the
-         *    accept request.
-         * 2) We cancel the accept4() after it's already running, we
-         *    should get '-EALREADY' for the cancel request and
-         *    '-EINTR' for the accept request.
-         */
-        if (cqe->user_data == 0) {
-            fprintf(stderr, "unexpected 0 user data\n");
-            goto err;
-        } else if (cqe->user_data <= nr) {
-            if (cqe->res != -EINTR && cqe->res != -ECANCELED) {
-                fprintf(stderr, "Cancelled accept got %d\n", cqe->res);
-                goto err;
-            }
-        } else if (cqe->user_data <= nr * 2) {
-            if (cqe->res != -EALREADY && cqe->res != 0) {
-                fprintf(stderr, "Cancel got %d\n", cqe->res);
-                goto err;
-            }
-        }
-        io_uring_cqe_seen(&m_io_uring, cqe);
-    }
-
-    io_uring_queue_exit(&m_io_uring);
-    close(fd);
-    return 0;
-=======
+	rlim.rlim_cur = cur_lim;
+	if (setrlimit(RLIMIT_NPROC, &rlim) < 0) {
+		perror("setrlimit");
+		return 1;
+	}
+
+	free(fds);
+	io_uring_queue_exit(&m_io_uring);
+	return ret;
+}
+
 static int test_accept_cancel(unsigned usecs, unsigned int nr, bool multishot)
 {
 	struct io_uring m_io_uring;
@@ -597,9 +558,6 @@
 			fprintf(stderr, "unexpected 0 user data\n");
 			goto err;
 		} else if (cqe->user_data <= nr) {
-			/* no multishot */
-			if (cqe->res == -EINVAL)
-				return T_EXIT_SKIP;
 			if (cqe->res != -EINTR && cqe->res != -ECANCELED) {
 				fprintf(stderr, "Cancelled accept got %d\n", cqe->res);
 				goto err;
@@ -616,125 +574,103 @@
 	io_uring_queue_exit(&m_io_uring);
 	close(fd);
 	return 0;
->>>>>>> 6cd6c1d7
 err:
-    io_uring_queue_exit(&m_io_uring);
-    close(fd);
-    return 1;
-}
-
-static int test_accept(int count, bool before) {
-    struct io_uring         m_io_uring;
-    int                     ret;
-    struct accept_test_args args = {.queue_accept_before_connect = before, .extra_loops = count - 1};
-
-    ret = io_uring_queue_init(32, &m_io_uring, 0);
-    assert(ret >= 0);
-    ret = test(&m_io_uring, args);
-    io_uring_queue_exit(&m_io_uring);
-    return ret;
-}
-
-static int test_multishot_accept(int count, bool before, bool overflow) {
-    struct io_uring         m_io_uring;
-    int                     ret;
-    struct accept_test_args args = {.queue_accept_before_connect = before,
-                                    .multishot                   = true,
-                                    .extra_loops                 = count - 1,
-                                    .overflow                    = overflow};
-
-    if (no_accept_multi)
-        return T_EXIT_SKIP;
-
-    ret = io_uring_queue_init(MAX_FDS + 10, &m_io_uring, 0);
-    assert(ret >= 0);
-    ret = test(&m_io_uring, args);
-    io_uring_queue_exit(&m_io_uring);
-    return ret;
-}
-
-static int test_accept_multishot_wrong_arg(void) {
-    struct io_uring      m_io_uring;
-    struct io_uring_cqe* cqe;
-    struct io_uring_sqe* sqe;
-    int                  fd, ret;
-
-    ret = io_uring_queue_init(4, &m_io_uring, 0);
-    assert(ret >= 0);
-
-    fd = start_accept_listen(NULL, 0, 0);
-
-    sqe = io_uring_get_sqe(&m_io_uring);
-    io_uring_prep_multishot_accept_direct(sqe, fd, NULL, NULL, 0);
-    sqe->file_index = 1;
-    ret             = io_uring_submit(&m_io_uring);
-    assert(ret == 1);
-
-    ret = io_uring_wait_cqe(&m_io_uring, &cqe);
-    assert(!ret);
-    if (cqe->res != -EINVAL) {
-        fprintf(stderr, "file index should be IORING_FILE_INDEX_ALLOC \
+	io_uring_queue_exit(&m_io_uring);
+	close(fd);
+	return 1;
+}
+
+static int test_accept(int count, bool before)
+{
+	struct io_uring m_io_uring;
+	int ret;
+	struct accept_test_args args = {
+		.queue_accept_before_connect = before,
+		.extra_loops = count - 1
+	};
+
+	ret = io_uring_queue_init(32, &m_io_uring, 0);
+	assert(ret >= 0);
+	ret = test(&m_io_uring, args);
+	io_uring_queue_exit(&m_io_uring);
+	return ret;
+}
+
+static int test_multishot_accept(int count, bool before, bool overflow)
+{
+	struct io_uring m_io_uring;
+	int ret;
+	struct accept_test_args args = {
+		.queue_accept_before_connect = before,
+		.multishot = true,
+		.extra_loops = count - 1,
+		.overflow = overflow
+	};
+
+	if (no_accept_multi)
+		return T_EXIT_SKIP;
+
+	ret = io_uring_queue_init(MAX_FDS + 10, &m_io_uring, 0);
+	assert(ret >= 0);
+	ret = test(&m_io_uring, args);
+	io_uring_queue_exit(&m_io_uring);
+	return ret;
+}
+
+static int test_accept_multishot_wrong_arg(void)
+{
+	struct io_uring m_io_uring;
+	struct io_uring_cqe *cqe;
+	struct io_uring_sqe *sqe;
+	int fd, ret;
+
+	ret = io_uring_queue_init(4, &m_io_uring, 0);
+	assert(ret >= 0);
+
+	fd = start_accept_listen(NULL, 0, 0);
+
+	sqe = io_uring_get_sqe(&m_io_uring);
+	io_uring_prep_multishot_accept_direct(sqe, fd, NULL, NULL, 0);
+	sqe->file_index = 1;
+	ret = io_uring_submit(&m_io_uring);
+	assert(ret == 1);
+
+	ret = io_uring_wait_cqe(&m_io_uring, &cqe);
+	assert(!ret);
+	if (cqe->res != -EINVAL) {
+		fprintf(stderr, "file index should be IORING_FILE_INDEX_ALLOC \
 				if its accept in multishot direct mode\n");
-        goto err;
-    }
-    io_uring_cqe_seen(&m_io_uring, cqe);
-
-    io_uring_queue_exit(&m_io_uring);
-    close(fd);
-    return 0;
+		goto err;
+	}
+	io_uring_cqe_seen(&m_io_uring, cqe);
+
+	io_uring_queue_exit(&m_io_uring);
+	close(fd);
+	return 0;
 err:
-    io_uring_queue_exit(&m_io_uring);
-    close(fd);
-    return 1;
-}
-
-
-static int test_accept_nonblock(bool queue_before_connect, int count) {
-    struct io_uring         m_io_uring;
-    int                     ret;
-    struct accept_test_args args = {.nonblock                    = true,
-                                    .queue_accept_before_connect = queue_before_connect,
-                                    .extra_loops                 = count - 1};
-
-    ret = io_uring_queue_init(32, &m_io_uring, 0);
-    assert(ret >= 0);
-    ret = test(&m_io_uring, args);
-    io_uring_queue_exit(&m_io_uring);
-    return ret;
-}
-
-<<<<<<< HEAD
-static int test_accept_fixed(void) {
-    struct io_uring         m_io_uring;
-    int                     ret, fd = -1;
-    struct accept_test_args args = {.fixed = true};
-
-    ret = io_uring_queue_init(32, &m_io_uring, 0);
-    assert(ret >= 0);
-    ret = io_uring_register_files(&m_io_uring, &fd, 1);
-    assert(ret == 0);
-    ret = test(&m_io_uring, args);
-    io_uring_queue_exit(&m_io_uring);
-    return ret;
-}
-
-static int test_multishot_fixed_accept(void) {
-    struct io_uring         m_io_uring;
-    int                     ret, fd[MAX_FDS];
-    struct accept_test_args args = {.fixed = true, .multishot = true};
-
-    if (no_accept_multi)
-        return T_EXIT_SKIP;
-
-    memset(fd, -1, sizeof(fd));
-    ret = io_uring_queue_init(MAX_FDS + 10, &m_io_uring, 0);
-    assert(ret >= 0);
-    ret = io_uring_register_files(&m_io_uring, fd, MAX_FDS);
-    assert(ret == 0);
-    ret = test(&m_io_uring, args);
-    io_uring_queue_exit(&m_io_uring);
-    return ret;
-=======
+	io_uring_queue_exit(&m_io_uring);
+	close(fd);
+	return 1;
+}
+
+
+static int test_accept_nonblock(bool queue_before_connect, int count)
+{
+	struct io_uring m_io_uring;
+	int ret;
+	struct accept_test_args args = {
+		.nonblock = true,
+		.queue_accept_before_connect = queue_before_connect,
+		.extra_loops = count - 1
+	};
+
+	ret = io_uring_queue_init(32, &m_io_uring, 0);
+	assert(ret >= 0);
+	ret = test(&m_io_uring, args);
+	io_uring_queue_exit(&m_io_uring);
+	return ret;
+}
+
 static int test_accept_fixed(void)
 {
 	struct io_uring m_io_uring;
@@ -782,194 +718,199 @@
 	ret = test(&m_io_uring, args);
 	io_uring_queue_exit(&m_io_uring);
 	return ret;
->>>>>>> 6cd6c1d7
-}
-
-static int test_accept_sqpoll(void) {
-    struct io_uring         m_io_uring;
-    struct io_uring_params  p = {};
-    int                     ret;
-    struct accept_test_args args = {};
-
-    p.flags = IORING_SETUP_SQPOLL;
-    ret     = t_create_ring_params(32, &m_io_uring, &p);
-    if (ret == T_SETUP_SKIP)
-        return 0;
-    else if (ret < 0)
-        return ret;
-
-    args.accept_should_error = 1;
-    if (p.features & IORING_FEAT_SQPOLL_NONFIXED)
-        args.accept_should_error = 0;
-
-    ret = test(&m_io_uring, args);
-    io_uring_queue_exit(&m_io_uring);
-    return ret;
-}
-
-int main(int argc, char* argv[]) {
-    int ret;
-
-    if (argc > 1)
-        return T_EXIT_SKIP;
-
-    ret = test_accept(1, false);
-    if (ret == T_EXIT_FAIL) {
-        fprintf(stderr, "test_accept failed\n");
-        return ret;
-    }
-    if (no_accept)
-        return T_EXIT_SKIP;
-
-    ret = test_accept(2, false);
-    if (ret == T_EXIT_FAIL) {
-        fprintf(stderr, "test_accept(2) failed\n");
-        return ret;
-    }
-
-    ret = test_accept(2, true);
-    if (ret == T_EXIT_FAIL) {
-        fprintf(stderr, "test_accept(2, true) failed\n");
-        return ret;
-    }
-
-    ret = test_accept_nonblock(false, 1);
-    if (ret == T_EXIT_FAIL) {
-        fprintf(stderr, "test_accept_nonblock failed\n");
-        return ret;
-    }
-
-    ret = test_accept_nonblock(true, 1);
-    if (ret == T_EXIT_FAIL) {
-        fprintf(stderr, "test_accept_nonblock(before, 1) failed\n");
-        return ret;
-    }
-
-    ret = test_accept_nonblock(true, 3);
-    if (ret == T_EXIT_FAIL) {
-        fprintf(stderr, "test_accept_nonblock(before,3) failed\n");
-        return ret;
-    }
-
-    ret = test_accept_fixed();
-    if (ret == T_EXIT_FAIL) {
-        fprintf(stderr, "test_accept_fixed failed\n");
-        return ret;
-    }
-
-    ret = test_multishot_fixed_accept();
-    if (ret == T_EXIT_FAIL) {
-        fprintf(stderr, "test_multishot_fixed_accept failed\n");
-        return ret;
-    }
-
-    ret = test_accept_multishot_wrong_arg();
-    if (ret == T_EXIT_FAIL) {
-        fprintf(stderr, "test_accept_multishot_wrong_arg failed\n");
-        return ret;
-    }
-
-    ret = test_accept_sqpoll();
-    if (ret == T_EXIT_FAIL) {
-        fprintf(stderr, "test_accept_sqpoll failed\n");
-        return ret;
-    }
-
-    ret = test_accept_cancel(0, 1, false);
-    if (ret == T_EXIT_FAIL) {
-        fprintf(stderr, "test_accept_cancel nodelay failed\n");
-        return ret;
-    }
-
-    ret = test_accept_cancel(10000, 1, false);
-    if (ret == T_EXIT_FAIL) {
-        fprintf(stderr, "test_accept_cancel delay failed\n");
-        return ret;
-    }
-
-    ret = test_accept_cancel(0, 4, false);
-    if (ret == T_EXIT_FAIL) {
-        fprintf(stderr, "test_accept_cancel nodelay failed\n");
-        return ret;
-    }
-
-    ret = test_accept_cancel(10000, 4, false);
-    if (ret == T_EXIT_FAIL) {
-        fprintf(stderr, "test_accept_cancel delay failed\n");
-        return ret;
-    }
-
-    ret = test_accept_cancel(0, 1, true);
-    if (ret == T_EXIT_FAIL) {
-        fprintf(stderr, "test_accept_cancel multishot nodelay failed\n");
-        return ret;
-    }
-
-    ret = test_accept_cancel(10000, 1, true);
-    if (ret == T_EXIT_FAIL) {
-        fprintf(stderr, "test_accept_cancel multishot delay failed\n");
-        return ret;
-    }
-
-    ret = test_accept_cancel(0, 4, true);
-    if (ret == T_EXIT_FAIL) {
-        fprintf(stderr, "test_accept_cancel multishot nodelay failed\n");
-        return ret;
-    }
-
-    ret = test_accept_cancel(10000, 4, true);
-    if (ret == T_EXIT_FAIL) {
-        fprintf(stderr, "test_accept_cancel multishot delay failed\n");
-        return ret;
-    }
-
-    ret = test_multishot_accept(1, true, true);
-    if (ret == T_EXIT_FAIL) {
-        fprintf(stderr, "test_multishot_accept(1, false, true) failed\n");
-        return ret;
-    }
-
-    ret = test_multishot_accept(1, false, false);
-    if (ret == T_EXIT_FAIL) {
-        fprintf(stderr, "test_multishot_accept(1, false, false) failed\n");
-        return ret;
-    }
-
-    ret = test_multishot_accept(1, true, false);
-    if (ret == T_EXIT_FAIL) {
-        fprintf(stderr, "test_multishot_accept(1, true, false) failed\n");
-        return ret;
-    }
-
-    ret = test_accept_many((struct test_accept_many_args){});
-    if (ret == T_EXIT_FAIL) {
-        fprintf(stderr, "test_accept_many failed\n");
-        return ret;
-    }
-
-    ret = test_accept_many((struct test_accept_many_args){.usecs = 100000});
-    if (ret == T_EXIT_FAIL) {
-        fprintf(stderr, "test_accept_many(sleep) failed\n");
-        return ret;
-    }
-
-    ret = test_accept_many((struct test_accept_many_args){.nonblock = true});
-    if (ret == T_EXIT_FAIL) {
-        fprintf(stderr, "test_accept_many(nonblock) failed\n");
-        return ret;
-    }
-
-    ret = test_accept_many(
-      (struct test_accept_many_args){.nonblock = true, .single_sock = true, .close_fds = true});
-    if (ret == T_EXIT_FAIL) {
-        fprintf(stderr, "test_accept_many(nonblock,close) failed\n");
-        return ret;
-    }
-
-    ret = test_accept_pending_on_exit();
-    if (ret == T_EXIT_FAIL) {
-        fprintf(stderr, "test_accept_pending_on_exit failed\n");
-        return ret;
-    }
-    return T_EXIT_PASS;
+}
+
+static int test_accept_sqpoll(void)
+{
+	struct io_uring m_io_uring;
+	struct io_uring_params p = { };
+	int ret;
+	struct accept_test_args args = { };
+
+	p.flags = IORING_SETUP_SQPOLL;
+	ret = t_create_ring_params(32, &m_io_uring, &p);
+	if (ret == T_SETUP_SKIP)
+		return 0;
+	else if (ret < 0)
+		return ret;
+
+	args.accept_should_error = 1;
+	if (p.features & IORING_FEAT_SQPOLL_NONFIXED)
+		args.accept_should_error = 0;
+
+	ret = test(&m_io_uring, args);
+	io_uring_queue_exit(&m_io_uring);
+	return ret;
+}
+
+int main(int argc, char *argv[])
+{
+	int ret;
+
+	if (argc > 1)
+		return T_EXIT_SKIP;
+
+	ret = test_accept(1, false);
+	if (ret == T_EXIT_FAIL) {
+		fprintf(stderr, "test_accept failed\n");
+		return ret;
+	}
+	if (no_accept)
+		return T_EXIT_SKIP;
+
+	ret = test_accept(2, false);
+	if (ret == T_EXIT_FAIL) {
+		fprintf(stderr, "test_accept(2) failed\n");
+		return ret;
+	}
+
+	ret = test_accept(2, true);
+	if (ret == T_EXIT_FAIL) {
+		fprintf(stderr, "test_accept(2, true) failed\n");
+		return ret;
+	}
+
+	ret = test_accept_nonblock(false, 1);
+	if (ret == T_EXIT_FAIL) {
+		fprintf(stderr, "test_accept_nonblock failed\n");
+		return ret;
+	}
+
+	ret = test_accept_nonblock(true, 1);
+	if (ret == T_EXIT_FAIL) {
+		fprintf(stderr, "test_accept_nonblock(before, 1) failed\n");
+		return ret;
+	}
+
+	ret = test_accept_nonblock(true, 3);
+	if (ret == T_EXIT_FAIL) {
+		fprintf(stderr, "test_accept_nonblock(before,3) failed\n");
+		return ret;
+	}
+
+	ret = test_accept_fixed();
+	if (ret == T_EXIT_FAIL) {
+		fprintf(stderr, "test_accept_fixed failed\n");
+		return ret;
+	}
+
+	ret = test_multishot_fixed_accept();
+	if (ret == T_EXIT_FAIL) {
+		fprintf(stderr, "test_multishot_fixed_accept failed\n");
+		return ret;
+	}
+
+	ret = test_accept_multishot_wrong_arg();
+	if (ret == T_EXIT_FAIL) {
+		fprintf(stderr, "test_accept_multishot_wrong_arg failed\n");
+		return ret;
+	}
+
+	ret = test_accept_sqpoll();
+	if (ret == T_EXIT_FAIL) {
+		fprintf(stderr, "test_accept_sqpoll failed\n");
+		return ret;
+	}
+
+	ret = test_accept_cancel(0, 1, false);
+	if (ret == T_EXIT_FAIL) {
+		fprintf(stderr, "test_accept_cancel nodelay failed\n");
+		return ret;
+	}
+
+	ret = test_accept_cancel(10000, 1, false);
+	if (ret == T_EXIT_FAIL) {
+		fprintf(stderr, "test_accept_cancel delay failed\n");
+		return ret;
+	}
+
+	ret = test_accept_cancel(0, 4, false);
+	if (ret == T_EXIT_FAIL) {
+		fprintf(stderr, "test_accept_cancel nodelay failed\n");
+		return ret;
+	}
+
+	ret = test_accept_cancel(10000, 4, false);
+	if (ret == T_EXIT_FAIL) {
+		fprintf(stderr, "test_accept_cancel delay failed\n");
+		return ret;
+	}
+
+	ret = test_accept_cancel(0, 1, true);
+	if (ret == T_EXIT_FAIL) {
+		fprintf(stderr, "test_accept_cancel multishot nodelay failed\n");
+		return ret;
+	}
+
+	ret = test_accept_cancel(10000, 1, true);
+	if (ret == T_EXIT_FAIL) {
+		fprintf(stderr, "test_accept_cancel multishot delay failed\n");
+		return ret;
+	}
+
+	ret = test_accept_cancel(0, 4, true);
+	if (ret == T_EXIT_FAIL) {
+		fprintf(stderr, "test_accept_cancel multishot nodelay failed\n");
+		return ret;
+	}
+
+	ret = test_accept_cancel(10000, 4, true);
+	if (ret == T_EXIT_FAIL) {
+		fprintf(stderr, "test_accept_cancel multishot delay failed\n");
+		return ret;
+	}
+
+	ret = test_multishot_accept(1, true, true);
+	if (ret == T_EXIT_FAIL) {
+		fprintf(stderr, "test_multishot_accept(1, false, true) failed\n");
+		return ret;
+	}
+
+	ret = test_multishot_accept(1, false, false);
+	if (ret == T_EXIT_FAIL) {
+		fprintf(stderr, "test_multishot_accept(1, false, false) failed\n");
+		return ret;
+	}
+
+	ret = test_multishot_accept(1, true, false);
+	if (ret == T_EXIT_FAIL) {
+		fprintf(stderr, "test_multishot_accept(1, true, false) failed\n");
+		return ret;
+	}
+
+	ret = test_accept_many((struct test_accept_many_args) {});
+	if (ret == T_EXIT_FAIL) {
+		fprintf(stderr, "test_accept_many failed\n");
+		return ret;
+	}
+
+	ret = test_accept_many((struct test_accept_many_args) {
+				.usecs = 100000 });
+	if (ret == T_EXIT_FAIL) {
+		fprintf(stderr, "test_accept_many(sleep) failed\n");
+		return ret;
+	}
+
+	ret = test_accept_many((struct test_accept_many_args) {
+				.nonblock = true });
+	if (ret == T_EXIT_FAIL) {
+		fprintf(stderr, "test_accept_many(nonblock) failed\n");
+		return ret;
+	}
+
+	ret = test_accept_many((struct test_accept_many_args) {
+				.nonblock = true,
+				.single_sock = true,
+				.close_fds = true });
+	if (ret == T_EXIT_FAIL) {
+		fprintf(stderr, "test_accept_many(nonblock,close) failed\n");
+		return ret;
+	}
+
+	ret = test_accept_pending_on_exit();
+	if (ret == T_EXIT_FAIL) {
+		fprintf(stderr, "test_accept_pending_on_exit failed\n");
+		return ret;
+	}
+	return T_EXIT_PASS;
 }