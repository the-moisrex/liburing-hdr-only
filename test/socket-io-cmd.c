--- conflicted
+++ resolved
@@ -78,56 +78,6 @@
     return written_bytes;
 }
 
-<<<<<<< HEAD
-static int run_test(bool stream) {
-    struct fds      sockfds;
-    size_t          bytes_in, bytes_out;
-    struct io_uring ring;
-    size_t          written_bytes;
-    int             error;
-
-    /* Create three sockets */
-    sockfds = create_sockets(stream);
-    assert(sockfds.tx > 0);
-    assert(sockfds.rx > 0);
-    /* Send data sing the sockfds->send */
-    written_bytes = send_data(&sockfds, MSG);
-
-    /* Simply io_uring ring creation */
-    error = t_create_ring(1, &ring, 0);
-    if (error == T_SETUP_SKIP)
-        return error;
-    else if (error != T_SETUP_OK)
-        return T_EXIT_FAIL;
-
-    error    = create_sqe_and_submit(&ring, sockfds.rx, SOCKET_URING_OP_SIOCINQ);
-    bytes_in = receive_cqe(&ring);
-    if (error)
-        return T_EXIT_FAIL;
-
-    error = create_sqe_and_submit(&ring, sockfds.tx, SOCKET_URING_OP_SIOCOUTQ);
-    if (error)
-        return T_EXIT_FAIL;
-
-    bytes_out = receive_cqe(&ring);
-    if (bytes_in == -ENOTSUP || bytes_out == -ENOTSUP) {
-        fprintf(stderr, "Skipping tests. -ENOTSUP returned\n");
-        return T_EXIT_SKIP;
-    }
-
-    /*
-     * Assert the number of written bytes are either in the socket buffer
-     * or on the receive side
-     */
-    if (bytes_in + bytes_out != written_bytes) {
-        fprintf(stderr, "values does not match: %zu+%zu != %zu\n", bytes_in, bytes_out, written_bytes);
-        return T_EXIT_FAIL;
-    }
-
-    io_uring_queue_exit(&ring);
-
-    return T_EXIT_PASS;
-=======
 static int run_test(bool stream)
 {
 	struct fds sockfds;
@@ -136,19 +86,19 @@
 	size_t written_bytes;
 	int error;
 
-	/* Create three sockets */
-	sockfds = create_sockets(stream);
-	assert(sockfds.tx > 0);
-	assert(sockfds.rx > 0);
-	/* Send data sing the sockfds->send */
-	written_bytes = send_data(&sockfds, MSG);
-
-	/* Simply io_uring ring creation */
-	error = t_create_ring(1, &ring, 0);
-	if (error == T_SETUP_SKIP)
-		return error;
-	else if (error != T_SETUP_OK)
-		return T_EXIT_FAIL;
+    /* Create three sockets */
+    sockfds = create_sockets(stream);
+    assert(sockfds.tx > 0);
+    assert(sockfds.rx > 0);
+    /* Send data sing the sockfds->send */
+    written_bytes = send_data(&sockfds, MSG);
+
+    /* Simply io_uring ring creation */
+    error = t_create_ring(1, &ring, 0);
+    if (error == T_SETUP_SKIP)
+        return error;
+    else if (error != T_SETUP_OK)
+        return T_EXIT_FAIL;
 
 	error = create_sqe_and_submit(&ring, sockfds.rx,
 				      SOCKET_URING_OP_SIOCINQ);
@@ -164,31 +114,28 @@
 		return T_EXIT_FAIL;
 	}
 
-	error = create_sqe_and_submit(&ring, sockfds.tx,
-				      SOCKET_URING_OP_SIOCOUTQ);
-	if (error)
-		return T_EXIT_FAIL;
-
-	bytes_out = receive_cqe(&ring);
-	if (bytes_in == -ENOTSUP || bytes_out == -ENOTSUP) {
-		fprintf(stderr, "Skipping tests. -ENOTSUP returned\n");
-		return T_EXIT_SKIP;
-	}
-
-	/*
-	 * Assert the number of written bytes are either in the socket buffer
-	 * or on the receive side
-	 */
-	if (bytes_in + bytes_out != written_bytes) {
-		fprintf(stderr, "values does not match: %zu+%zu != %zu\n",
-			bytes_in, bytes_out, written_bytes);
-		return T_EXIT_FAIL;
-	}
-
-	io_uring_queue_exit(&ring);
-
-	return T_EXIT_PASS;
->>>>>>> 0584faa9
+    error = create_sqe_and_submit(&ring, sockfds.tx, SOCKET_URING_OP_SIOCOUTQ);
+    if (error)
+        return T_EXIT_FAIL;
+
+    bytes_out = receive_cqe(&ring);
+    if (bytes_in == -ENOTSUP || bytes_out == -ENOTSUP) {
+        fprintf(stderr, "Skipping tests. -ENOTSUP returned\n");
+        return T_EXIT_SKIP;
+    }
+
+    /*
+     * Assert the number of written bytes are either in the socket buffer
+     * or on the receive side
+     */
+    if (bytes_in + bytes_out != written_bytes) {
+        fprintf(stderr, "values does not match: %zu+%zu != %zu\n", bytes_in, bytes_out, written_bytes);
+        return T_EXIT_FAIL;
+    }
+
+    io_uring_queue_exit(&ring);
+
+    return T_EXIT_PASS;
 }
 
 /*
@@ -253,19 +200,12 @@
     if (argc > 1)
         return 0;
 
-<<<<<<< HEAD
-    /* Test SOCK_STREAM */
-    err = run_test(true);
-    if (err)
-        return err;
-=======
 	/* Test SOCK_STREAM */
 	err = run_test(true);
 	if (err)
 		return err;
 	if (no_io_cmd)
 		return T_EXIT_SKIP;
->>>>>>> 0584faa9
 
     /* Test SOCK_DGRAM */
     err = run_test(false);
