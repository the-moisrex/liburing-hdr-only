/* SPDX-License-Identifier: MIT */
/*
 * Description: Helpers for tests.
 */
#include "helpers.h"

#include "../liburing/liburing.h"

#include <arpa/inet.h>
#include <assert.h>
#include <fcntl.h>
#include <netinet/ip.h>
#include <netinet/tcp.h>
#include <stdarg.h>
#include <stdio.h>
#include <stdlib.h>
#include <string.h>
#include <sys/types.h>
#include <unistd.h>
/*
 * Helper for allocating memory in tests.
 */
void* t_malloc(size_t size) {
    void* ret;
    ret = malloc(size);
    assert(ret);
    return ret;
}

/*
 * Helper for binding socket to an ephemeral port.
 * The port number to be bound is returned in @addr->sin_port.
 */
int t_bind_ephemeral_port(int fd, struct sockaddr_in* addr) {
    socklen_t addrlen;
    int       ret;

    addr->sin_port = 0;
    if (bind(fd, (struct sockaddr*) addr, sizeof(*addr)))
        return -errno;

    addrlen = sizeof(*addr);
    ret     = getsockname(fd, (struct sockaddr*) addr, &addrlen);
    assert(!ret);
    assert(addr->sin_port != 0);
    return 0;
}

/*
 * Helper for allocating size bytes aligned on a boundary.
 */
void t_posix_memalign(void** memptr, size_t alignment, size_t size) {
    int ret;
    ret = posix_memalign(memptr, alignment, size);
    assert(!ret);
}

/*
 * Helper for allocating space for an array of nmemb elements
 * with size bytes for each element.
 */
void* t_calloc(size_t nmemb, size_t size) {
    void* ret;
    ret = calloc(nmemb, size);
    assert(ret);
    return ret;
}

/*
 * Helper for creating file and write @size byte buf with 0xaa value in the file.
 */
static void __t_create_file(const char* file, size_t size, char pattern) {
    ssize_t ret;
    char*   buf;
    int     fd;

    buf = t_malloc(size);
    memset(buf, pattern, size);

    fd = open(file, O_WRONLY | O_CREAT, 0644);
    assert(fd >= 0);

    ret = write(fd, buf, size);
    fsync(fd);
    close(fd);
    free(buf);
    assert(ret == size);
}

void t_create_file(const char* file, size_t size) {
    __t_create_file(file, size, 0xaa);
}

void t_create_file_pattern(const char* file, size_t size, char pattern) {
    __t_create_file(file, size, pattern);
}

/*
 * Helper for creating @buf_num number of iovec
 * with @buf_size bytes buffer of each iovec.
 */
struct iovec* t_create_buffers(size_t buf_num, size_t buf_size) {
    struct iovec* vecs;
    int           i;

    vecs = t_malloc(buf_num * sizeof(struct iovec));
    for (i = 0; i < buf_num; i++) {
        t_posix_memalign(&vecs[i].iov_base, buf_size, buf_size);
        vecs[i].iov_len = buf_size;
    }
    return vecs;
}

/*
 * Helper for setting up an io_uring instance, skipping if the given user isn't
 * allowed to.
 */
enum t_setup_ret t_create_ring_params(int depth, struct io_uring* ring, struct io_uring_params* p) {
    int ret;

    ret = io_uring_queue_init_params(depth, ring, p);
    if (!ret)
        return T_SETUP_OK;
    if ((p->flags & IORING_SETUP_SQPOLL) && ret == -EPERM && geteuid()) {
        fprintf(stdout, "SQPOLL skipped for regular user\n");
        return T_SETUP_SKIP;
    }

    if (ret != -EINVAL)
        fprintf(stderr, "queue_init: %s\n", strerror(-ret));
    return ret;
}

enum t_setup_ret t_create_ring(int depth, struct io_uring* ring, unsigned int flags) {
    struct io_uring_params p = {};

    p.flags = flags;
    return t_create_ring_params(depth, ring, &p);
}

enum t_setup_ret t_register_buffers(struct io_uring* ring, const struct iovec* iovecs, unsigned nr_iovecs) {
    int ret;

    ret = io_uring_register_buffers(ring, iovecs, nr_iovecs);
    if (!ret)
        return T_SETUP_OK;

    if ((ret == -EPERM || ret == -ENOMEM) && geteuid()) {
        fprintf(stdout, "too large non-root buffer registration, skip\n");
        return T_SETUP_SKIP;
    }

    fprintf(stderr, "buffer register failed: %s\n", strerror(-ret));
    return ret;
}

int t_create_socket_pair(int fd[2], bool stream) {
    int                ret;
    int                type = stream ? SOCK_STREAM : SOCK_DGRAM;
    int                val;
    struct sockaddr_in serv_addr;
    struct sockaddr*   paddr;
    socklen_t          paddrlen;

    type |= SOCK_CLOEXEC;
    fd[0] = socket(AF_INET, type, 0);
    if (fd[0] < 0)
        return errno;
    fd[1] = socket(AF_INET, type, 0);
    if (fd[1] < 0) {
        ret = errno;
        close(fd[0]);
        return ret;
    }

    val = 1;
    if (setsockopt(fd[0], SOL_SOCKET, SO_REUSEADDR, &val, sizeof(val)))
        goto errno_cleanup;

    memset(&serv_addr, 0, sizeof(serv_addr));
    serv_addr.sin_family = AF_INET;
    serv_addr.sin_port   = 0;
    inet_pton(AF_INET, "127.0.0.1", &serv_addr.sin_addr);

    paddr    = (struct sockaddr*) &serv_addr;
    paddrlen = sizeof(serv_addr);

    if (bind(fd[0], paddr, paddrlen)) {
        fprintf(stderr, "bind failed\n");
        goto errno_cleanup;
    }

    if (stream && listen(fd[0], 16)) {
        fprintf(stderr, "listen failed\n");
        goto errno_cleanup;
    }

    if (getsockname(fd[0], (struct sockaddr*) &serv_addr, (socklen_t*) &paddrlen)) {
        fprintf(stderr, "getsockname failed\n");
        goto errno_cleanup;
    }
    inet_pton(AF_INET, "127.0.0.1", &serv_addr.sin_addr);

    if (connect(fd[1], (struct sockaddr*) &serv_addr, paddrlen)) {
        fprintf(stderr, "connect failed\n");
        goto errno_cleanup;
    }

    if (!stream) {
        /* connect the other udp side */
        if (getsockname(fd[1], (struct sockaddr*) &serv_addr, (socklen_t*) &paddrlen)) {
            fprintf(stderr, "getsockname failed\n");
            goto errno_cleanup;
        }
        inet_pton(AF_INET, "127.0.0.1", &serv_addr.sin_addr);

        if (connect(fd[0], (struct sockaddr*) &serv_addr, paddrlen)) {
            fprintf(stderr, "connect failed\n");
            goto errno_cleanup;
        }
        return 0;
    }

    /* for stream case we must accept and cleanup the listen socket */

    ret = accept(fd[0], NULL, NULL);
    if (ret < 0)
        goto errno_cleanup;

    close(fd[0]);
    fd[0] = ret;

    return 0;

errno_cleanup:
    ret = errno;
    close(fd[0]);
    close(fd[1]);
    return ret;
}

bool t_probe_defer_taskrun(void) {
    struct io_uring ring;
    int             ret;

    ret = io_uring_queue_init(1, &ring, IORING_SETUP_SINGLE_ISSUER | IORING_SETUP_DEFER_TASKRUN);
    if (ret < 0)
        return false;
    io_uring_queue_exit(&ring);
    return true;
}

/*
 * Sync internal state with kernel ring state on the SQ side. Returns the
 * number of pending items in the SQ ring, for the shared ring.
 */
<<<<<<< HEAD
unsigned __io_uring_flush_sq(struct io_uring* ring) {
    struct io_uring_sq* sq   = &ring->sq;
    unsigned            tail = sq->sqe_tail;

    if (sq->sqe_head != tail) {
        sq->sqe_head = tail;
        /*
         * Ensure kernel sees the SQE updates before the tail update.
         */
        if (!(ring->flags & IORING_SETUP_SQPOLL))
            IO_URING_WRITE_ONCE(*sq->ktail, tail);
        else
            io_uring_smp_store_release(sq->ktail, tail);
    }
    /*
     * This _may_ look problematic, as we're not supposed to be reading
     * SQ->head without acquire semantics. When we're in SQPOLL mode, the
     * kernel submitter could be updating this right now. For non-SQPOLL,
     * task itself does it, and there's no potential race. But even for
     * SQPOLL, the load is going to be potentially out-of-date the very
     * instant it's done, regardless or whether or not it's done
     * atomically. Worst case, we're going to be over-estimating what
     * we can submit. The point is, we need to be able to deal with this
     * situation regardless of any perceived atomicity.
     */
    return tail - *sq->khead;
=======
unsigned __io_uring_flush_sq(struct io_uring *ring)
{
	struct io_uring_sq *sq = &ring->sq;
	unsigned tail = sq->sqe_tail;

	if (sq->sqe_head != tail) {
		sq->sqe_head = tail;
		/*
		 * Ensure kernel sees the SQE updates before the tail update.
		 */
		if (!(ring->flags & IORING_SETUP_SQPOLL))
			*sq->ktail = tail;
		else
			io_uring_smp_store_release(sq->ktail, tail);
	}
	/*
	* This load needs to be atomic, since sq->khead is written concurrently
	* by the kernel, but it doesn't need to be load_acquire, since the
	* kernel doesn't store to the submission queue; it advances khead just
	* to indicate that it's finished reading the submission queue entries
	* so they're available for us to write to.
	*/
	return tail - IO_URING_READ_ONCE(*sq->khead);
>>>>>>> 6cd6c1d7
}

/*
 * Implementation of error(3), prints an error message and exits.
 */
void t_error(int status, int errnum, const char* format, ...) {
    va_list args;
    va_start(args, format);

    vfprintf(stderr, format, args);
    if (errnum)
        fprintf(stderr, ": %s", strerror(errnum));

    fprintf(stderr, "\n");
    va_end(args);
    exit(status);
}<|MERGE_RESOLUTION|>--- conflicted
+++ resolved
@@ -2,286 +2,279 @@
 /*
  * Description: Helpers for tests.
  */
-#include "helpers.h"
-
-#include "../liburing/liburing.h"
+#include <stdlib.h>
+#include <assert.h>
+#include <string.h>
+#include <stdio.h>
+#include <fcntl.h>
+#include <unistd.h>
+#include <stdarg.h>
+#include <sys/types.h>
 
 #include <arpa/inet.h>
-#include <assert.h>
-#include <fcntl.h>
 #include <netinet/ip.h>
 #include <netinet/tcp.h>
-#include <stdarg.h>
-#include <stdio.h>
-#include <stdlib.h>
-#include <string.h>
-#include <sys/types.h>
-#include <unistd.h>
+
+#include "helpers.h"
+#include "../liburing/liburing.h"
+
 /*
  * Helper for allocating memory in tests.
  */
-void* t_malloc(size_t size) {
-    void* ret;
-    ret = malloc(size);
-    assert(ret);
-    return ret;
+void *t_malloc(size_t size)
+{
+	void *ret;
+	ret = malloc(size);
+	assert(ret);
+	return ret;
 }
 
 /*
  * Helper for binding socket to an ephemeral port.
  * The port number to be bound is returned in @addr->sin_port.
  */
-int t_bind_ephemeral_port(int fd, struct sockaddr_in* addr) {
-    socklen_t addrlen;
-    int       ret;
-
-    addr->sin_port = 0;
-    if (bind(fd, (struct sockaddr*) addr, sizeof(*addr)))
-        return -errno;
-
-    addrlen = sizeof(*addr);
-    ret     = getsockname(fd, (struct sockaddr*) addr, &addrlen);
-    assert(!ret);
-    assert(addr->sin_port != 0);
-    return 0;
+int t_bind_ephemeral_port(int fd, struct sockaddr_in *addr)
+{
+	socklen_t addrlen;
+	int ret;
+
+	addr->sin_port = 0;
+	if (bind(fd, (struct sockaddr *)addr, sizeof(*addr)))
+		return -errno;
+
+	addrlen = sizeof(*addr);
+	ret = getsockname(fd, (struct sockaddr *)addr, &addrlen);
+	assert(!ret);
+	assert(addr->sin_port != 0);
+	return 0;
 }
 
 /*
  * Helper for allocating size bytes aligned on a boundary.
  */
-void t_posix_memalign(void** memptr, size_t alignment, size_t size) {
-    int ret;
-    ret = posix_memalign(memptr, alignment, size);
-    assert(!ret);
+void t_posix_memalign(void **memptr, size_t alignment, size_t size)
+{
+	int ret;
+	ret = posix_memalign(memptr, alignment, size);
+	assert(!ret);
 }
 
 /*
  * Helper for allocating space for an array of nmemb elements
  * with size bytes for each element.
  */
-void* t_calloc(size_t nmemb, size_t size) {
-    void* ret;
-    ret = calloc(nmemb, size);
-    assert(ret);
-    return ret;
+void *t_calloc(size_t nmemb, size_t size)
+{
+	void *ret;
+	ret = calloc(nmemb, size);
+	assert(ret);
+	return ret;
 }
 
 /*
  * Helper for creating file and write @size byte buf with 0xaa value in the file.
  */
-static void __t_create_file(const char* file, size_t size, char pattern) {
-    ssize_t ret;
-    char*   buf;
-    int     fd;
-
-    buf = t_malloc(size);
-    memset(buf, pattern, size);
-
-    fd = open(file, O_WRONLY | O_CREAT, 0644);
-    assert(fd >= 0);
-
-    ret = write(fd, buf, size);
-    fsync(fd);
-    close(fd);
-    free(buf);
-    assert(ret == size);
-}
-
-void t_create_file(const char* file, size_t size) {
-    __t_create_file(file, size, 0xaa);
-}
-
-void t_create_file_pattern(const char* file, size_t size, char pattern) {
-    __t_create_file(file, size, pattern);
+static void __t_create_file(const char *file, size_t size, char pattern)
+{
+	ssize_t ret;
+	char *buf;
+	int fd;
+
+	buf = t_malloc(size);
+	memset(buf, pattern, size);
+
+	fd = open(file, O_WRONLY | O_CREAT, 0644);
+	assert(fd >= 0);
+
+	ret = write(fd, buf, size);
+	fsync(fd);
+	close(fd);
+	free(buf);
+	assert(ret == size);
+}
+
+void t_create_file(const char *file, size_t size)
+{
+	__t_create_file(file, size, 0xaa);
+}
+
+void t_create_file_pattern(const char *file, size_t size, char pattern)
+{
+	__t_create_file(file, size, pattern);
 }
 
 /*
  * Helper for creating @buf_num number of iovec
  * with @buf_size bytes buffer of each iovec.
  */
-struct iovec* t_create_buffers(size_t buf_num, size_t buf_size) {
-    struct iovec* vecs;
-    int           i;
-
-    vecs = t_malloc(buf_num * sizeof(struct iovec));
-    for (i = 0; i < buf_num; i++) {
-        t_posix_memalign(&vecs[i].iov_base, buf_size, buf_size);
-        vecs[i].iov_len = buf_size;
-    }
-    return vecs;
+struct iovec *t_create_buffers(size_t buf_num, size_t buf_size)
+{
+	struct iovec *vecs;
+	int i;
+
+	vecs = t_malloc(buf_num * sizeof(struct iovec));
+	for (i = 0; i < buf_num; i++) {
+		t_posix_memalign(&vecs[i].iov_base, buf_size, buf_size);
+		vecs[i].iov_len = buf_size;
+	}
+	return vecs;
 }
 
 /*
  * Helper for setting up an io_uring instance, skipping if the given user isn't
  * allowed to.
  */
-enum t_setup_ret t_create_ring_params(int depth, struct io_uring* ring, struct io_uring_params* p) {
-    int ret;
-
-    ret = io_uring_queue_init_params(depth, ring, p);
-    if (!ret)
-        return T_SETUP_OK;
-    if ((p->flags & IORING_SETUP_SQPOLL) && ret == -EPERM && geteuid()) {
-        fprintf(stdout, "SQPOLL skipped for regular user\n");
-        return T_SETUP_SKIP;
-    }
-
-    if (ret != -EINVAL)
-        fprintf(stderr, "queue_init: %s\n", strerror(-ret));
-    return ret;
-}
-
-enum t_setup_ret t_create_ring(int depth, struct io_uring* ring, unsigned int flags) {
-    struct io_uring_params p = {};
-
-    p.flags = flags;
-    return t_create_ring_params(depth, ring, &p);
-}
-
-enum t_setup_ret t_register_buffers(struct io_uring* ring, const struct iovec* iovecs, unsigned nr_iovecs) {
-    int ret;
-
-    ret = io_uring_register_buffers(ring, iovecs, nr_iovecs);
-    if (!ret)
-        return T_SETUP_OK;
-
-    if ((ret == -EPERM || ret == -ENOMEM) && geteuid()) {
-        fprintf(stdout, "too large non-root buffer registration, skip\n");
-        return T_SETUP_SKIP;
-    }
-
-    fprintf(stderr, "buffer register failed: %s\n", strerror(-ret));
-    return ret;
-}
-
-int t_create_socket_pair(int fd[2], bool stream) {
-    int                ret;
-    int                type = stream ? SOCK_STREAM : SOCK_DGRAM;
-    int                val;
-    struct sockaddr_in serv_addr;
-    struct sockaddr*   paddr;
-    socklen_t          paddrlen;
-
-    type |= SOCK_CLOEXEC;
-    fd[0] = socket(AF_INET, type, 0);
-    if (fd[0] < 0)
-        return errno;
-    fd[1] = socket(AF_INET, type, 0);
-    if (fd[1] < 0) {
-        ret = errno;
-        close(fd[0]);
-        return ret;
-    }
-
-    val = 1;
-    if (setsockopt(fd[0], SOL_SOCKET, SO_REUSEADDR, &val, sizeof(val)))
-        goto errno_cleanup;
-
-    memset(&serv_addr, 0, sizeof(serv_addr));
-    serv_addr.sin_family = AF_INET;
-    serv_addr.sin_port   = 0;
-    inet_pton(AF_INET, "127.0.0.1", &serv_addr.sin_addr);
-
-    paddr    = (struct sockaddr*) &serv_addr;
-    paddrlen = sizeof(serv_addr);
-
-    if (bind(fd[0], paddr, paddrlen)) {
-        fprintf(stderr, "bind failed\n");
-        goto errno_cleanup;
-    }
-
-    if (stream && listen(fd[0], 16)) {
-        fprintf(stderr, "listen failed\n");
-        goto errno_cleanup;
-    }
-
-    if (getsockname(fd[0], (struct sockaddr*) &serv_addr, (socklen_t*) &paddrlen)) {
-        fprintf(stderr, "getsockname failed\n");
-        goto errno_cleanup;
-    }
-    inet_pton(AF_INET, "127.0.0.1", &serv_addr.sin_addr);
-
-    if (connect(fd[1], (struct sockaddr*) &serv_addr, paddrlen)) {
-        fprintf(stderr, "connect failed\n");
-        goto errno_cleanup;
-    }
-
-    if (!stream) {
-        /* connect the other udp side */
-        if (getsockname(fd[1], (struct sockaddr*) &serv_addr, (socklen_t*) &paddrlen)) {
-            fprintf(stderr, "getsockname failed\n");
-            goto errno_cleanup;
-        }
-        inet_pton(AF_INET, "127.0.0.1", &serv_addr.sin_addr);
-
-        if (connect(fd[0], (struct sockaddr*) &serv_addr, paddrlen)) {
-            fprintf(stderr, "connect failed\n");
-            goto errno_cleanup;
-        }
-        return 0;
-    }
-
-    /* for stream case we must accept and cleanup the listen socket */
-
-    ret = accept(fd[0], NULL, NULL);
-    if (ret < 0)
-        goto errno_cleanup;
-
-    close(fd[0]);
-    fd[0] = ret;
-
-    return 0;
+enum t_setup_ret t_create_ring_params(int depth, struct io_uring *ring,
+				      struct io_uring_params *p)
+{
+	int ret;
+
+	ret = io_uring_queue_init_params(depth, ring, p);
+	if (!ret)
+		return T_SETUP_OK;
+	if ((p->flags & IORING_SETUP_SQPOLL) && ret == -EPERM && geteuid()) {
+		fprintf(stdout, "SQPOLL skipped for regular user\n");
+		return T_SETUP_SKIP;
+	}
+
+	if (ret != -EINVAL)
+		fprintf(stderr, "queue_init: %s\n", strerror(-ret));
+	return ret;
+}
+
+enum t_setup_ret t_create_ring(int depth, struct io_uring *ring,
+			       unsigned int flags)
+{
+	struct io_uring_params p = { };
+
+	p.flags = flags;
+	return t_create_ring_params(depth, ring, &p);
+}
+
+enum t_setup_ret t_register_buffers(struct io_uring *ring,
+				    const struct iovec *iovecs,
+				    unsigned nr_iovecs)
+{
+	int ret;
+
+	ret = io_uring_register_buffers(ring, iovecs, nr_iovecs);
+	if (!ret)
+		return T_SETUP_OK;
+
+	if ((ret == -EPERM || ret == -ENOMEM) && geteuid()) {
+		fprintf(stdout, "too large non-root buffer registration, skip\n");
+		return T_SETUP_SKIP;
+	}
+
+	fprintf(stderr, "buffer register failed: %s\n", strerror(-ret));
+	return ret;
+}
+
+int t_create_socket_pair(int fd[2], bool stream)
+{
+	int ret;
+	int type = stream ? SOCK_STREAM : SOCK_DGRAM;
+	int val;
+	struct sockaddr_in serv_addr;
+	struct sockaddr *paddr;
+	socklen_t paddrlen;
+
+	type |= SOCK_CLOEXEC;
+	fd[0] = socket(AF_INET, type, 0);
+	if (fd[0] < 0)
+		return errno;
+	fd[1] = socket(AF_INET, type, 0);
+	if (fd[1] < 0) {
+		ret = errno;
+		close(fd[0]);
+		return ret;
+	}
+
+	val = 1;
+	if (setsockopt(fd[0], SOL_SOCKET, SO_REUSEADDR, &val, sizeof(val)))
+		goto errno_cleanup;
+
+	memset(&serv_addr, 0, sizeof(serv_addr));
+	serv_addr.sin_family = AF_INET;
+	serv_addr.sin_port = 0;
+	inet_pton(AF_INET, "127.0.0.1", &serv_addr.sin_addr);
+
+	paddr = (struct sockaddr *)&serv_addr;
+	paddrlen = sizeof(serv_addr);
+
+	if (bind(fd[0], paddr, paddrlen)) {
+		fprintf(stderr, "bind failed\n");
+		goto errno_cleanup;
+	}
+
+	if (stream && listen(fd[0], 16)) {
+		fprintf(stderr, "listen failed\n");
+		goto errno_cleanup;
+	}
+
+	if (getsockname(fd[0], (struct sockaddr *)&serv_addr,
+			(socklen_t *)&paddrlen)) {
+		fprintf(stderr, "getsockname failed\n");
+		goto errno_cleanup;
+	}
+	inet_pton(AF_INET, "127.0.0.1", &serv_addr.sin_addr);
+
+	if (connect(fd[1], (struct sockaddr *)&serv_addr, paddrlen)) {
+		fprintf(stderr, "connect failed\n");
+		goto errno_cleanup;
+	}
+
+	if (!stream) {
+		/* connect the other udp side */
+		if (getsockname(fd[1], (struct sockaddr *)&serv_addr,
+				(socklen_t *)&paddrlen)) {
+			fprintf(stderr, "getsockname failed\n");
+			goto errno_cleanup;
+		}
+		inet_pton(AF_INET, "127.0.0.1", &serv_addr.sin_addr);
+
+		if (connect(fd[0], (struct sockaddr *)&serv_addr, paddrlen)) {
+			fprintf(stderr, "connect failed\n");
+			goto errno_cleanup;
+		}
+		return 0;
+	}
+
+	/* for stream case we must accept and cleanup the listen socket */
+
+	ret = accept(fd[0], NULL, NULL);
+	if (ret < 0)
+		goto errno_cleanup;
+
+	close(fd[0]);
+	fd[0] = ret;
+
+	return 0;
 
 errno_cleanup:
-    ret = errno;
-    close(fd[0]);
-    close(fd[1]);
-    return ret;
-}
-
-bool t_probe_defer_taskrun(void) {
-    struct io_uring ring;
-    int             ret;
-
-    ret = io_uring_queue_init(1, &ring, IORING_SETUP_SINGLE_ISSUER | IORING_SETUP_DEFER_TASKRUN);
-    if (ret < 0)
-        return false;
-    io_uring_queue_exit(&ring);
-    return true;
+	ret = errno;
+	close(fd[0]);
+	close(fd[1]);
+	return ret;
+}
+
+bool t_probe_defer_taskrun(void)
+{
+	struct io_uring ring;
+	int ret;
+
+	ret = io_uring_queue_init(1, &ring, IORING_SETUP_SINGLE_ISSUER |
+					    IORING_SETUP_DEFER_TASKRUN);
+	if (ret < 0)
+		return false;
+	io_uring_queue_exit(&ring);
+	return true;
 }
 
 /*
  * Sync internal state with kernel ring state on the SQ side. Returns the
  * number of pending items in the SQ ring, for the shared ring.
  */
-<<<<<<< HEAD
-unsigned __io_uring_flush_sq(struct io_uring* ring) {
-    struct io_uring_sq* sq   = &ring->sq;
-    unsigned            tail = sq->sqe_tail;
-
-    if (sq->sqe_head != tail) {
-        sq->sqe_head = tail;
-        /*
-         * Ensure kernel sees the SQE updates before the tail update.
-         */
-        if (!(ring->flags & IORING_SETUP_SQPOLL))
-            IO_URING_WRITE_ONCE(*sq->ktail, tail);
-        else
-            io_uring_smp_store_release(sq->ktail, tail);
-    }
-    /*
-     * This _may_ look problematic, as we're not supposed to be reading
-     * SQ->head without acquire semantics. When we're in SQPOLL mode, the
-     * kernel submitter could be updating this right now. For non-SQPOLL,
-     * task itself does it, and there's no potential race. But even for
-     * SQPOLL, the load is going to be potentially out-of-date the very
-     * instant it's done, regardless or whether or not it's done
-     * atomically. Worst case, we're going to be over-estimating what
-     * we can submit. The point is, we need to be able to deal with this
-     * situation regardless of any perceived atomicity.
-     */
-    return tail - *sq->khead;
-=======
 unsigned __io_uring_flush_sq(struct io_uring *ring)
 {
 	struct io_uring_sq *sq = &ring->sq;
@@ -305,21 +298,21 @@
 	* so they're available for us to write to.
 	*/
 	return tail - IO_URING_READ_ONCE(*sq->khead);
->>>>>>> 6cd6c1d7
 }
 
 /*
  * Implementation of error(3), prints an error message and exits.
  */
-void t_error(int status, int errnum, const char* format, ...) {
-    va_list args;
-    va_start(args, format);
-
-    vfprintf(stderr, format, args);
-    if (errnum)
-        fprintf(stderr, ": %s", strerror(errnum));
-
-    fprintf(stderr, "\n");
-    va_end(args);
-    exit(status);
+void t_error(int status, int errnum, const char *format, ...)
+{
+	va_list args;
+    	va_start(args, format);
+
+	vfprintf(stderr, format, args);
+    	if (errnum)
+        	fprintf(stderr, ": %s", strerror(errnum));
+
+	fprintf(stderr, "\n");
+	va_end(args);
+    	exit(status);
 }