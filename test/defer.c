--- conflicted
+++ resolved
@@ -1,313 +1,258 @@
 /* SPDX-License-Identifier: MIT */
-#include "../liburing/liburing.h"
-#include "helpers.h"
-
 #include <errno.h>
-#include <fcntl.h>
-#include <stdbool.h>
 #include <stdio.h>
+#include <unistd.h>
 #include <stdlib.h>
 #include <string.h>
+#include <fcntl.h>
 #include <sys/uio.h>
-#include <unistd.h>
+#include <stdbool.h>
+
+#include "helpers.h"
+#include "liburing.h"
+
 #define RING_SIZE 128
-enum { OP_NOP, OP_REMOVE_BUFFERS };
+enum {
+	OP_NOP,
+	OP_REMOVE_BUFFERS
+};
 
 struct test_context {
-    struct io_uring*      ring;
-    struct io_uring_sqe** sqes;
-    struct io_uring_cqe*  cqes;
-    int                   nr;
+	struct io_uring *ring;
+	struct io_uring_sqe **sqes;
+	struct io_uring_cqe *cqes;
+	int nr;
 };
 
-static void free_context(struct test_context* ctx) {
-    free(ctx->sqes);
-    free(ctx->cqes);
-    memset(ctx, 0, sizeof(*ctx));
-}
-
-static int init_context(struct test_context* ctx, struct io_uring* ring, int nr, int op) {
-    struct io_uring_sqe* sqe;
-    int                  i;
-
-    memset(ctx, 0, sizeof(*ctx));
-    ctx->nr   = nr;
-    ctx->ring = ring;
-    ctx->sqes = t_malloc(nr * sizeof(*ctx->sqes));
-    ctx->cqes = t_malloc(nr * sizeof(*ctx->cqes));
-
-    if (!ctx->sqes || !ctx->cqes)
-        goto err;
-
-    for (i = 0; i < nr; i++) {
-        sqe = io_uring_get_sqe(ring);
-        if (!sqe)
-            goto err;
-        switch (op) {
-            case OP_NOP: io_uring_prep_nop(sqe); break;
-            case OP_REMOVE_BUFFERS: io_uring_prep_remove_buffers(sqe, 10, 1); break;
-        }
-        sqe->user_data = i;
-        ctx->sqes[i]   = sqe;
-    }
-
-    return 0;
-err:
-    free_context(ctx);
-    printf("init context failed\n");
-    return 1;
-}
-
-static int wait_cqes(struct test_context* ctx) {
-    int                  ret, i;
-    struct io_uring_cqe* cqe;
-
-    for (i = 0; i < ctx->nr; i++) {
-        ret = io_uring_wait_cqe(ctx->ring, &cqe);
-
-        if (ret < 0) {
-            printf("wait_cqes: wait completion %d\n", ret);
-            return 1;
-        }
-        memcpy(&ctx->cqes[i], cqe, sizeof(*cqe));
-        io_uring_cqe_seen(ctx->ring, cqe);
-    }
-
-    return 0;
-}
-
-<<<<<<< HEAD
-static int test_cancelled_userdata(struct io_uring* ring) {
-    struct test_context ctx;
-    int                 ret, i, nr = 100;
-=======
+static void free_context(struct test_context *ctx)
+{
+	free(ctx->sqes);
+	free(ctx->cqes);
+	memset(ctx, 0, sizeof(*ctx));
+}
+
+static int init_context(struct test_context *ctx, struct io_uring *ring, int nr,
+			int op)
+{
+	struct io_uring_sqe *sqe;
+	int i;
+
+	memset(ctx, 0, sizeof(*ctx));
+	ctx->nr = nr;
+	ctx->ring = ring;
+	ctx->sqes = t_malloc(nr * sizeof(*ctx->sqes));
+	ctx->cqes = t_malloc(nr * sizeof(*ctx->cqes));
+
+	if (!ctx->sqes || !ctx->cqes)
+		goto err;
+
+	for (i = 0; i < nr; i++) {
+		sqe = io_uring_get_sqe(ring);
+		if (!sqe)
+			goto err;
+		switch (op) {
+		case OP_NOP:
+			io_uring_prep_nop(sqe);
+			break;
+		case OP_REMOVE_BUFFERS:
+			io_uring_prep_remove_buffers(sqe, 10, 1);
+			break;
+		}
+		sqe->user_data = i;
+		ctx->sqes[i] = sqe;
+	}
+
+	return 0;
+err:
+	free_context(ctx);
+	printf("init context failed\n");
+	return 1;
+}
+
+static int wait_cqes(struct test_context *ctx)
+{
+	int ret, i;
+	struct io_uring_cqe *cqe;
+
+	for (i = 0; i < ctx->nr; i++) {
+		ret = io_uring_wait_cqe(ctx->ring, &cqe);
+
+		if (ret < 0) {
+			printf("wait_cqes: wait completion %d\n", ret);
+			return 1;
+		}
+		memcpy(&ctx->cqes[i], cqe, sizeof(*cqe));
+		io_uring_cqe_seen(ctx->ring, cqe);
+	}
+
+	return 0;
+}
+
 static int test_canceled_userdata(struct io_uring *ring)
 {
 	struct test_context ctx;
 	int ret, i, nr = 100;
->>>>>>> 58a6a514
-
-    if (init_context(&ctx, ring, nr, OP_NOP))
-        return 1;
-
-    for (i = 0; i < nr; i++)
-        ctx.sqes[i]->flags |= IOSQE_IO_LINK;
-
-    ret = io_uring_submit(ring);
-    if (ret <= 0) {
-        printf("sqe submit failed: %d\n", ret);
-        goto err;
-    }
-
-    if (wait_cqes(&ctx))
-        goto err;
-
-    for (i = 0; i < nr; i++) {
-        if (i != ctx.cqes[i].user_data) {
-            printf("invalid user data\n");
-            goto err;
-        }
-    }
-
-    free_context(&ctx);
-    return 0;
-err:
-    free_context(&ctx);
-    return 1;
-}
-
-static int test_thread_link_cancel(struct io_uring* ring) {
-    struct test_context ctx;
-    int                 ret, i, nr = 100;
-
-    if (init_context(&ctx, ring, nr, OP_REMOVE_BUFFERS))
-        return 1;
-
-    for (i = 0; i < nr; i++)
-        ctx.sqes[i]->flags |= IOSQE_IO_LINK;
-
-    ret = io_uring_submit(ring);
-    if (ret <= 0) {
-        printf("sqe submit failed: %d\n", ret);
-        goto err;
-    }
-
-    if (wait_cqes(&ctx))
-        goto err;
-
-    for (i = 0; i < nr; i++) {
-        bool fail = false;
-
-        if (i == 0)
-            fail = (ctx.cqes[i].res != -ENOENT);
-        else
-            fail = (ctx.cqes[i].res != -ECANCELED);
-
-        if (fail) {
-            printf("invalid status %d\n", ctx.cqes[i].res);
-            goto err;
-        }
-    }
-
-    free_context(&ctx);
-    return 0;
-err:
-    free_context(&ctx);
-    return 1;
-}
-
-static int test_drain_with_linked_timeout(struct io_uring* ring) {
-    const int                nr = 3;
-    struct __kernel_timespec ts = {
-      .tv_sec  = 1,
-      .tv_nsec = 0,
-    };
-    struct test_context ctx;
-    int                 ret, i;
-
-    if (init_context(&ctx, ring, nr * 2, OP_NOP))
-        return 1;
-
-    for (i = 0; i < nr; i++) {
-        io_uring_prep_timeout(ctx.sqes[2 * i], &ts, 0, 0);
-        ctx.sqes[2 * i]->flags |= IOSQE_IO_LINK | IOSQE_IO_DRAIN;
-        io_uring_prep_link_timeout(ctx.sqes[2 * i + 1], &ts, 0);
-    }
-
-    ret = io_uring_submit(ring);
-    if (ret <= 0) {
-        printf("sqe submit failed: %d\n", ret);
-        goto err;
-    }
-
-    if (wait_cqes(&ctx))
-        goto err;
-
-    free_context(&ctx);
-    return 0;
-err:
-    free_context(&ctx);
-    return 1;
-}
-
-static int run_drained(struct io_uring* ring, int nr) {
-    struct test_context ctx;
-    int                 ret, i;
-
-    if (init_context(&ctx, ring, nr, OP_NOP))
-        return 1;
-
-    for (i = 0; i < nr; i++)
-        ctx.sqes[i]->flags |= IOSQE_IO_DRAIN;
-
-    ret = io_uring_submit(ring);
-    if (ret <= 0) {
-        printf("sqe submit failed: %d\n", ret);
-        goto err;
-    }
-
-    if (wait_cqes(&ctx))
-        goto err;
-
-    free_context(&ctx);
-    return 0;
-err:
-    free_context(&ctx);
-    return 1;
-}
-
-static int test_overflow_hung(struct io_uring* ring) {
-    struct io_uring_sqe* sqe;
-    int                  ret, nr = 10;
-
-    while (*ring->cq.koverflow != 1000) {
-        sqe = io_uring_get_sqe(ring);
-        if (!sqe) {
-            printf("get sqe failed\n");
-            return 1;
-        }
-
-        io_uring_prep_nop(sqe);
-        ret = io_uring_submit(ring);
-        if (ret <= 0) {
-            printf("sqe submit failed: %d\n", ret);
-            return 1;
-        }
-    }
-
-    return run_drained(ring, nr);
-}
-
-static int test_dropped_hung(struct io_uring* ring) {
-    int nr = 10;
-
-    *ring->sq.kdropped = 1000;
-    return run_drained(ring, nr);
-}
-
-<<<<<<< HEAD
-int main(int argc, char* argv[]) {
-    struct io_uring        ring, poll_ring, sqthread_ring;
-    struct io_uring_params p;
-    int                    ret;
-
-    if (argc > 1)
-        return T_EXIT_SKIP;
-
-    memset(&p, 0, sizeof(p));
-    ret = io_uring_queue_init_params(RING_SIZE, &ring, &p);
-    if (ret) {
-        printf("ring setup failed %i\n", ret);
-        return T_EXIT_FAIL;
-    }
-
-    ret = io_uring_queue_init(RING_SIZE, &poll_ring, IORING_SETUP_IOPOLL);
-    if (ret) {
-        printf("poll_ring setup failed\n");
-        return T_EXIT_FAIL;
-    }
-
-
-    ret = test_cancelled_userdata(&poll_ring);
-    if (ret) {
-        printf("test_cancelled_userdata failed\n");
-        return ret;
-    }
-
-    if (!(p.features & IORING_FEAT_NODROP)) {
-        ret = test_overflow_hung(&ring);
-        if (ret) {
-            printf("test_overflow_hung failed\n");
-            return ret;
-        }
-    }
-
-    ret = test_dropped_hung(&ring);
-    if (ret) {
-        printf("test_dropped_hung failed\n");
-        return ret;
-    }
-
-    ret = test_drain_with_linked_timeout(&ring);
-    if (ret) {
-        printf("test_drain_with_linked_timeout failed\n");
-        return ret;
-    }
-
-    ret = t_create_ring(RING_SIZE, &sqthread_ring, IORING_SETUP_SQPOLL | IORING_SETUP_IOPOLL);
-    if (ret == T_SETUP_SKIP)
-        return T_EXIT_SKIP;
-    else if (ret < 0)
-        return T_EXIT_FAIL;
-
-    ret = test_thread_link_cancel(&sqthread_ring);
-    if (ret) {
-        printf("test_thread_link_cancel failed\n");
-        return ret;
-    }
-
-    return T_EXIT_PASS;
-=======
+
+	if (init_context(&ctx, ring, nr, OP_NOP))
+		return 1;
+
+	for (i = 0; i < nr; i++)
+		ctx.sqes[i]->flags |= IOSQE_IO_LINK;
+
+	ret = io_uring_submit(ring);
+	if (ret <= 0) {
+		printf("sqe submit failed: %d\n", ret);
+		goto err;
+	}
+
+	if (wait_cqes(&ctx))
+		goto err;
+
+	for (i = 0; i < nr; i++) {
+		if (i != ctx.cqes[i].user_data) {
+			printf("invalid user data\n");
+			goto err;
+		}
+	}
+
+	free_context(&ctx);
+	return 0;
+err:
+	free_context(&ctx);
+	return 1;
+}
+
+static int test_thread_link_cancel(struct io_uring *ring)
+{
+	struct test_context ctx;
+	int ret, i, nr = 100;
+
+	if (init_context(&ctx, ring, nr, OP_REMOVE_BUFFERS))
+		return 1;
+
+	for (i = 0; i < nr; i++)
+		ctx.sqes[i]->flags |= IOSQE_IO_LINK;
+
+	ret = io_uring_submit(ring);
+	if (ret <= 0) {
+		printf("sqe submit failed: %d\n", ret);
+		goto err;
+	}
+
+	if (wait_cqes(&ctx))
+		goto err;
+
+	for (i = 0; i < nr; i++) {
+		bool fail = false;
+
+		if (i == 0)
+			fail = (ctx.cqes[i].res != -ENOENT);
+		else
+			fail = (ctx.cqes[i].res != -ECANCELED);
+
+		if (fail) {
+			printf("invalid status %d\n", ctx.cqes[i].res);
+			goto err;
+		}
+	}
+
+	free_context(&ctx);
+	return 0;
+err:
+	free_context(&ctx);
+	return 1;
+}
+
+static int test_drain_with_linked_timeout(struct io_uring *ring)
+{
+	const int nr = 3;
+	struct __kernel_timespec ts = { .tv_sec = 1, .tv_nsec = 0, };
+	struct test_context ctx;
+	int ret, i;
+
+	if (init_context(&ctx, ring, nr * 2, OP_NOP))
+		return 1;
+
+	for (i = 0; i < nr; i++) {
+		io_uring_prep_timeout(ctx.sqes[2 * i], &ts, 0, 0);
+		ctx.sqes[2 * i]->flags |= IOSQE_IO_LINK | IOSQE_IO_DRAIN;
+		io_uring_prep_link_timeout(ctx.sqes[2 * i + 1], &ts, 0);
+	}
+
+	ret = io_uring_submit(ring);
+	if (ret <= 0) {
+		printf("sqe submit failed: %d\n", ret);
+		goto err;
+	}
+
+	if (wait_cqes(&ctx))
+		goto err;
+
+	free_context(&ctx);
+	return 0;
+err:
+	free_context(&ctx);
+	return 1;
+}
+
+static int run_drained(struct io_uring *ring, int nr)
+{
+	struct test_context ctx;
+	int ret, i;
+
+	if (init_context(&ctx, ring, nr, OP_NOP))
+		return 1;
+
+	for (i = 0; i < nr; i++)
+		ctx.sqes[i]->flags |= IOSQE_IO_DRAIN;
+
+	ret = io_uring_submit(ring);
+	if (ret <= 0) {
+		printf("sqe submit failed: %d\n", ret);
+		goto err;
+	}
+
+	if (wait_cqes(&ctx))
+		goto err;
+
+	free_context(&ctx);
+	return 0;
+err:
+	free_context(&ctx);
+	return 1;
+}
+
+static int test_overflow_hung(struct io_uring *ring)
+{
+	struct io_uring_sqe *sqe;
+	int ret, nr = 10;
+
+	while (*ring->cq.koverflow != 1000) {
+		sqe = io_uring_get_sqe(ring);
+		if (!sqe) {
+			printf("get sqe failed\n");
+			return 1;
+		}
+
+		io_uring_prep_nop(sqe);
+		ret = io_uring_submit(ring);
+		if (ret <= 0) {
+			printf("sqe submit failed: %d\n", ret);
+			return 1;
+		}
+	}
+
+	return run_drained(ring, nr);
+}
+
+static int test_dropped_hung(struct io_uring *ring)
+{
+	int nr = 10;
+
+	*ring->sq.kdropped = 1000;
+	return run_drained(ring, nr);
+}
+
 int main(int argc, char *argv[])
 {
 	struct io_uring ring, poll_ring, sqthread_ring;
@@ -371,5 +316,4 @@
 	}
 
 	return T_EXIT_PASS;
->>>>>>> 58a6a514
 }